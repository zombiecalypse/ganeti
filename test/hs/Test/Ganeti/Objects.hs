--- conflicted
+++ resolved
@@ -247,16 +247,11 @@
   gateway6 <- genMaybe genIp6Addr
   res <- liftM Just (genBitString $ netmask2NumHosts netmask)
   ext_res <- liftM Just (genBitString $ netmask2NumHosts netmask)
-<<<<<<< HEAD
   uuid <- arbitrary
-  let n = Network name mac_prefix (Ip4Network net netmask) net6 gateway
-          gateway6 res ext_res uuid 0 Set.empty
-=======
   ctime <- arbitrary
   mtime <- arbitrary
-  let n = Network name mac_prefix net net6 gateway
-          gateway6 res ext_res ctime mtime 0 Set.empty
->>>>>>> 95c83fe6
+  let n = Network name mac_prefix (Ip4Network net netmask) net6 gateway
+          gateway6 res ext_res uuid ctime mtime 0 Set.empty
   return n
 
 -- | Generate an arbitrary string consisting of '0' and '1' of the given length.
