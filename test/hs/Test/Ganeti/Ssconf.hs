--- conflicted
+++ resolved
@@ -54,17 +54,6 @@
   printTestCase "Key doesn't start with correct prefix" $
     Ssconf.sSFilePrefix `isPrefixOf` Ssconf.keyToFilename "" key
 
-<<<<<<< HEAD
--- * Creating and writing SSConf
-
--- | Verify that for SSConf we have readJSON . showJSON = Ok.
-prop_ReadShow :: Ssconf.SSConf -> Property
-prop_ReadShow = testSerialisation
-
-testSuite "Ssconf"
-  [ 'prop_filename
-  , 'prop_ReadShow
-=======
 caseParseNodesVmCapable :: HUnit.Assertion
 caseParseNodesVmCapable = do
   let str = "node1.example.com=True\nnode2.example.com=False"
@@ -90,10 +79,16 @@
   HUnit.assertEqual "Mismatch in parsed and expected result"
     (return False) result2
 
+-- * Creating and writing SSConf
+
+-- | Verify that for SSConf we have readJSON . showJSON = Ok.
+prop_ReadShow :: Ssconf.SSConf -> Property
+prop_ReadShow = testSerialisation
+
 testSuite "Ssconf"
   [ 'prop_filename
   , 'caseParseNodesVmCapable
   , 'caseParseHypervisorList
   , 'caseParseEnabledUserShutdown
->>>>>>> f2609511
+  , 'prop_ReadShow
   ]