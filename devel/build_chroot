--- conflicted
+++ resolved
@@ -126,18 +126,6 @@
 
 in_chroot -- \
   cabal install --global \
-<<<<<<< HEAD
-    QuickCheck==2.5.1.1 \
-    network==2.3 hslogger Crypto text regex-pcre \
-    attoparsec vector \
-    json==0.4.4 \
-    MonadCatchIO-transformers==0.2.2.0 mtl==2.0.1.0 \
-    hashable==1.1.2.0 case-insensitive==0.3 parsec==3.0.1 \
-    network==2.3 snap-server==0.8.1 \
-    hinotify==0.3.2 \
-    process==1.0.1.2
-
-=======
     network==2.3 \
     regex-pcre==0.94.2 \
     hinotify==0.3.2 \
@@ -154,8 +142,8 @@
     snap-server==0.8.1 \
     text==0.11.3.0 \
     vector==0.9.1 \
-    json==0.4.4
->>>>>>> a365b47f
+    json==0.4.4 \
+    process==1.0.1.2
 
 #Python development tools
 in_chroot -- \
