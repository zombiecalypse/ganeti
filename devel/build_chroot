--- conflicted
+++ resolved
@@ -348,53 +348,6 @@
         'lifted-base>=0.1.2'
 ;;
 
-<<<<<<< HEAD
-  jessie)
-
-    in_chroot -- \
-      $APT_INSTALL \
-      autoconf automake \
-      ghc ghc-haddock \
-      cabal-install \
-      libghc-network-{dev,prof} \
-      libghc-test-framework{,-hunit,-quickcheck2}-{dev,prof} \
-      libghc-json-{dev,prof} \
-      libghc-curl-{dev,prof} \
-      libghc-hinotify-{dev,prof} \
-      libghc-parallel-{dev,prof} \
-      libghc-utf8-string-{dev,prof} \
-      libghc-hslogger-{dev,prof} \
-      libghc-crypto-{dev,prof} \
-      libghc-regex-pcre-{dev,prof} \
-      libghc-attoparsec-{dev,prof} \
-      libghc-vector-{dev,prof} \
-      libghc-temporary-{dev,prof} \
-      libghc-base64-bytestring-{dev,prof} \
-      libghc-lifted-base-{dev,prof} \
-      libghc-lens-{dev,prof} \
-      libghc-snap-server-{dev,prof} \
-      libghc-zlib-{dev,prof} \
-      libpcre3 libpcre3-dev \
-      cabal-install \
-      python-setuptools \
-      hscolour hlint pandoc \
-      python-sphinx python-epydoc graphviz \
-      openssl python-openssl \
-      python-pyparsing python-simplejson \
-      python-pyinotify python-pycurl \
-      python-paramiko python-yaml \
-      python-bitarray python-ipaddr \
-      python-mock \
-      qemu-utils \
-      python-coverage pep8 \
-      socat fping fakeroot \
-      shelltestrunner \
-      pylint \
-      python-dev openssh-client vim git git-email
-
-     in_chroot -- \
-       cabal update
-=======
   testing)
 
     in_chroot -- \
@@ -414,7 +367,6 @@
       python-simplejson python-pycurl python-pyinotify python-paramiko \
       python-bitarray python-ipaddr python-yaml qemu-utils python-coverage pep8 \
       shelltestrunner python-dev pylint openssh-client vim git git-email
->>>>>>> fa5f77ec
 ;;
 
   precise)
