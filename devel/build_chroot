#!/bin/bash
#Configuration
: ${ARCH:=amd64}
: ${DIST_RELEASE:=squeeze}
: ${CONF_DIR:=/etc/schroot/chroot.d}
: ${CHROOT_DIR:=/srv/chroot}
: ${ALTERNATIVE_EDITOR:=/usr/bin/vim.basic}
: ${CHROOT_FINAL_HOOK:=/bin/true}
# Additional Variables taken from the environmen
# DATA_DIR
# CHROOT_EXTRA_DEBIAN_PACKAGES    

#Automatically generated variables
CHROOTNAME=$DIST_RELEASE-$ARCH
CHNAME=building_$CHROOTNAME
TEMP_CHROOT_CONF=$CONF_DIR/$CHNAME.conf
FINAL_CHROOT_CONF=$CHROOTNAME.conf
ROOT=`pwd`
CHDIR=$ROOT/$CHNAME
USER=`whoami`
COMP_FILENAME=$CHROOTNAME.tar.gz
COMP_FILEPATH=$ROOT/$COMP_FILENAME
TEMP_DATA_DIR=`mktemp -d`
ACTUAL_DATA_DIR=$DATA_DIR
ACTUAL_DATA_DIR=${ACTUAL_DATA_DIR:-$TEMP_DATA_DIR}

#Runnability checks
if [ $USER != 'root' ]
then
  echo "This script requires root permissions to run"
  exit
fi

if [ -f $TEMP_CHROOT_CONF ]
then
  echo "The configuration file name for the temporary chroot"
  echo "  $TEMP_CHROOT_CONF"
  echo "already exists."
  echo "Remove it or change the CHNAME value in the script."
  exit
fi

#Create configuration dir and files if they do not exist
if [ ! -d $ACTUAL_DATA_DIR ]
then
  mkdir $ACTUAL_DATA_DIR
  echo "The data directory"
  echo "  $ACTUAL_DATA_DIR"
  echo "has been created."
fi

if [ ! -f $ACTUAL_DATA_DIR/final.schroot.conf.in ]
then
  cat <<END >$ACTUAL_DATA_DIR/final.schroot.conf.in
[${CHROOTNAME}]
description=Debian ${DIST_RELEASE} ${ARCH}
groups=src
source-root-groups=root
type=file
file=${CHROOT_DIR}/${COMP_FILENAME}
END
  echo "The file"
  echo " $ACTUAL_DATA_DIR/final.schroot.conf.in"
  echo "has been created with default configurations."
fi

if [ ! -f $ACTUAL_DATA_DIR/temp.schroot.conf.in ]
then
  cat <<END >$ACTUAL_DATA_DIR/temp.schroot.conf.in
[${CHNAME}]
description=Debian ${DIST_RELEASE} ${ARCH}
directory=${CHDIR}
groups=src
users=root
type=directory
END
  echo "The file"
  echo " $ACTUAL_DATA_DIR/temp.schroot.conf.in"
  echo "has been created with default configurations."
fi

#Stop on errors
set -e

#Cleanup
rm -rf $CHDIR
mkdir $CHDIR

#Install tools for building chroots
apt-get install -y schroot debootstrap

shopt -s expand_aliases
alias in_chroot='schroot -c $CHNAME -d / '
alias subst_variables='sed \
  -e "s/\${ARCH}/$ARCH/" \
  -e "s*\${CHDIR}*$CHDIR*" \
  -e "s/\${CHNAME}/$CHNAME/" \
  -e "s/\${CHROOTNAME}/$CHROOTNAME/" \
  -e "s*\${CHROOT_DIR}*$CHROOT_DIR*" \
  -e "s/\${COMP_FILENAME}/$COMP_FILENAME/" \
  -e "s/\${DIST_RELEASE}/$DIST_RELEASE/"'

#Generate chroot configurations
cat $ACTUAL_DATA_DIR/temp.schroot.conf.in | subst_variables > $TEMP_CHROOT_CONF
cat $ACTUAL_DATA_DIR/final.schroot.conf.in | subst_variables > $FINAL_CHROOT_CONF

#Install the base system
debootstrap --arch $ARCH $DIST_RELEASE $CHDIR

APT_INSTALL="apt-get install -y --no-install-recommends"

echo "deb http://backports.debian.org/debian-backports" \
     "$DIST_RELEASE-backports main contrib non-free" \
     > $CHDIR/etc/apt/sources.list.d/backports.list

#Install all the packages
in_chroot -- \
  apt-get update

#Install selected packages from backports
in_chroot -- \
  $APT_INSTALL -t squeeze-backports \
    git \
    git-email \
    vim

in_chroot -- \
  $APT_INSTALL python-setuptools build-essential python-dev sudo automake \
               fakeroot rsync locales less

echo "en_US.UTF-8 UTF-8" >> $CHDIR/etc/locale.gen

in_chroot -- \
  locale-gen

in_chroot -- \
  $APT_INSTALL lvm2 ssh bridge-utils iproute iputils-arping \
               ndisc6 python python-pyopenssl openssl \
               python-pyparsing python-simplejson \
               python-pyinotify python-pycurl python-yaml python-mock \
               socat fping

in_chroot -- \
  $APT_INSTALL python-paramiko qemu-utils

in_chroot -- \
  easy_install affinity bitarray ipaddr

#Haskell packages
in_chroot -- \
  $APT_INSTALL ghc6 \
               libghc6-parallel-dev libghc6-deepseq-dev \
               libghc6-curl-dev

in_chroot -- \
  $APT_INSTALL cabal-install

in_chroot -- \
  cabal update

in_chroot -- \
  $APT_INSTALL libpcre3-dev

in_chroot -- \
  cabal install --global \
    network==2.3 \
    regex-pcre==0.94.2 \
    hinotify==0.3.2 \
    hslogger==1.1.4 \
    attoparsec==0.10.1.1\
    quickcheck==2.5.1.1 \
    crypto==4.2.4 \
    monadcatchio-transformers==0.2.2.0 \
    mtl==2.0.1.0 \
    hashable==1.1.2.0 \
    case-insensitive==0.3 \
    parsec==3.0.1 \
    network==2.3 \
    snap-server==0.8.1 \
    text==0.11.3.0 \
    vector==0.9.1 \
    json==0.4.4 \
    process==1.0.1.2

#Python development tools
in_chroot -- \
  $APT_INSTALL pandoc python-epydoc graphviz

in_chroot -- \
  easy_install sphinx==1.1.3 \
               logilab-common \
               logilab-astng==0.23.1 \
               pylint==0.25.1 \
               pep8==1.2 \
               coverage

#Haskell development tools
in_chroot -- \
  cabal install --global \
    hunit==1.2.5.2 \
    happy==1.18.10 \
    hlint==1.8.34 \
    hscolour==1.20.3 \
    temporary==1.1.2.3 \
    test-framework==0.6.1 \
    test-framework-hunit==0.2.7 \
    test-framework-quickcheck2==0.2.12.3

in_chroot -- \
  cabal install --global shelltestrunner

#Tools for creating debian packages
in_chroot -- \
  $APT_INSTALL python-docutils debhelper quilt
<<<<<<< HEAD

# extra debian packages

for package in $CHROOT_EXTRA_DEBIAN_PACKAGES
do in_chroot -- \
  $APT_INSTALL $package
done
=======
>>>>>>> 4eb06290

#Set default editor
in_chroot -- \
  update-alternatives --set editor $ALTERNATIVE_EDITOR

# Final user hook

in_chroot -- $CHROOT_FINAL_HOOK

rm -f $COMP_FILEPATH
echo "Creating compressed schroot image..."
cd $CHDIR
tar czf $COMP_FILEPATH ./*
cd $ROOT

rm -rf $CHDIR
rm -f $TEMP_CHROOT_CONF
rm -rf $TEMP_DATA_DIR

echo "Chroot created. In order to run it:"
echo " * Copy the file $FINAL_CHROOT_CONF to $CONF_DIR/$FINAL_CHROOT_CONF"
echo " * Copy the file $COMP_FILEPATH to $CHROOT_DIR/$COMP_FILENAME"

echo "Then run \"schroot -c $CHROOTNAME\""<|MERGE_RESOLUTION|>--- conflicted
+++ resolved
@@ -212,7 +212,6 @@
 #Tools for creating debian packages
 in_chroot -- \
   $APT_INSTALL python-docutils debhelper quilt
-<<<<<<< HEAD
 
 # extra debian packages
 
@@ -220,8 +219,6 @@
 do in_chroot -- \
   $APT_INSTALL $package
 done
-=======
->>>>>>> 4eb06290
 
 #Set default editor
 in_chroot -- \
