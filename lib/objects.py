#
#

# Copyright (C) 2006, 2007 Google Inc.
#
# This program is free software; you can redistribute it and/or modify
# it under the terms of the GNU General Public License as published by
# the Free Software Foundation; either version 2 of the License, or
# (at your option) any later version.
#
# This program is distributed in the hope that it will be useful, but
# WITHOUT ANY WARRANTY; without even the implied warranty of
# MERCHANTABILITY or FITNESS FOR A PARTICULAR PURPOSE.  See the GNU
# General Public License for more details.
#
# You should have received a copy of the GNU General Public License
# along with this program; if not, write to the Free Software
# Foundation, Inc., 51 Franklin Street, Fifth Floor, Boston, MA
# 02110-1301, USA.


"""Transportable objects for Ganeti.

This module provides small, mostly data-only objects which are safe to
pass to and from external parties.

"""


import ConfigParser
import re
import copy
from cStringIO import StringIO

from ganeti import errors
from ganeti import constants


__all__ = ["ConfigObject", "ConfigData", "NIC", "Disk", "Instance",
           "OS", "Node", "Cluster", "FillDict"]


def FillDict(defaults_dict, custom_dict):
  """Basic function to apply settings on top a default dict.

  @type defaults_dict: dict
  @param defaults_dict: dictionary holding the default values
  @type custom_dict: dict
  @param custom_dict: dictionary holding customized value
  @rtype: dict
  @return: dict with the 'full' values

  """
  ret_dict = copy.deepcopy(defaults_dict)
  ret_dict.update(custom_dict)
  return ret_dict


def UpgradeGroupedParams(target, defaults):
  """Update all groups for the target parameter.

  @type target: dict of dicts
  @param target: {group: {parameter: value}}
  @type defaults: dict
  @param defaults: default parameter values

  """
  if target is None:
    target = {constants.PP_DEFAULT: defaults}
  else:
    for group in target:
      target[group] = FillDict(defaults, target[group])
  return target


class ConfigObject(object):
  """A generic config object.

  It has the following properties:

    - provides somewhat safe recursive unpickling and pickling for its classes
    - unset attributes which are defined in slots are always returned
      as None instead of raising an error

  Classes derived from this must always declare __slots__ (we use many
  config objects and the memory reduction is useful)

  """
  __slots__ = []

  def __init__(self, **kwargs):
    for k, v in kwargs.iteritems():
      setattr(self, k, v)
    self.UpgradeConfig()

  def __getattr__(self, name):
    if name not in self.__slots__:
      raise AttributeError("Invalid object attribute %s.%s" %
                           (type(self).__name__, name))
    return None

  def __setitem__(self, key, value):
    if key not in self.__slots__:
      raise KeyError(key)
    setattr(self, key, value)

  def __setstate__(self, state):
    for name in state:
      if name in self.__slots__:
        setattr(self, name, state[name])

  def ToDict(self):
    """Convert to a dict holding only standard python types.

    The generic routine just dumps all of this object's attributes in
    a dict. It does not work if the class has children who are
    ConfigObjects themselves (e.g. the nics list in an Instance), in
    which case the object should subclass the function in order to
    make sure all objects returned are only standard python types.

    """
    result = {}
    for name in self.__slots__:
      value = getattr(self, name, None)
      if value is not None:
        result[name] = value
    return result

  __getstate__ = ToDict

  @classmethod
  def FromDict(cls, val):
    """Create an object from a dictionary.

    This generic routine takes a dict, instantiates a new instance of
    the given class, and sets attributes based on the dict content.

    As for `ToDict`, this does not work if the class has children
    who are ConfigObjects themselves (e.g. the nics list in an
    Instance), in which case the object should subclass the function
    and alter the objects.

    """
    if not isinstance(val, dict):
      raise errors.ConfigurationError("Invalid object passed to FromDict:"
                                      " expected dict, got %s" % type(val))
    val_str = dict([(str(k), v) for k, v in val.iteritems()])
    obj = cls(**val_str)
    return obj

  @staticmethod
  def _ContainerToDicts(container):
    """Convert the elements of a container to standard python types.

    This method converts a container with elements derived from
    ConfigData to standard python types. If the container is a dict,
    we don't touch the keys, only the values.

    """
    if isinstance(container, dict):
      ret = dict([(k, v.ToDict()) for k, v in container.iteritems()])
    elif isinstance(container, (list, tuple, set, frozenset)):
      ret = [elem.ToDict() for elem in container]
    else:
      raise TypeError("Invalid type %s passed to _ContainerToDicts" %
                      type(container))
    return ret

  @staticmethod
  def _ContainerFromDicts(source, c_type, e_type):
    """Convert a container from standard python types.

    This method converts a container with standard python types to
    ConfigData objects. If the container is a dict, we don't touch the
    keys, only the values.

    """
    if not isinstance(c_type, type):
      raise TypeError("Container type %s passed to _ContainerFromDicts is"
                      " not a type" % type(c_type))
    if c_type is dict:
      ret = dict([(k, e_type.FromDict(v)) for k, v in source.iteritems()])
    elif c_type in (list, tuple, set, frozenset):
      ret = c_type([e_type.FromDict(elem) for elem in source])
    else:
      raise TypeError("Invalid container type %s passed to"
                      " _ContainerFromDicts" % c_type)
    return ret

  def Copy(self):
    """Makes a deep copy of the current object and its children.

    """
    dict_form = self.ToDict()
    clone_obj = self.__class__.FromDict(dict_form)
    return clone_obj

  def __repr__(self):
    """Implement __repr__ for ConfigObjects."""
    return repr(self.ToDict())

  def UpgradeConfig(self):
    """Fill defaults for missing configuration values.

    This method will be called at object init time, and its implementation will
    be object dependent.

    """
    pass


class TaggableObject(ConfigObject):
  """An generic class supporting tags.

  """
  __slots__ = ConfigObject.__slots__ + ["tags"]

  @staticmethod
  def ValidateTag(tag):
    """Check if a tag is valid.

    If the tag is invalid, an errors.TagError will be raised. The
    function has no return value.

    """
    if not isinstance(tag, basestring):
      raise errors.TagError("Invalid tag type (not a string)")
    if len(tag) > constants.MAX_TAG_LEN:
      raise errors.TagError("Tag too long (>%d characters)" %
                            constants.MAX_TAG_LEN)
    if not tag:
      raise errors.TagError("Tags cannot be empty")
    if not re.match("^[\w.+*/:-]+$", tag):
      raise errors.TagError("Tag contains invalid characters")

  def GetTags(self):
    """Return the tags list.

    """
    tags = getattr(self, "tags", None)
    if tags is None:
      tags = self.tags = set()
    return tags

  def AddTag(self, tag):
    """Add a new tag.

    """
    self.ValidateTag(tag)
    tags = self.GetTags()
    if len(tags) >= constants.MAX_TAGS_PER_OBJ:
      raise errors.TagError("Too many tags")
    self.GetTags().add(tag)

  def RemoveTag(self, tag):
    """Remove a tag.

    """
    self.ValidateTag(tag)
    tags = self.GetTags()
    try:
      tags.remove(tag)
    except KeyError:
      raise errors.TagError("Tag not found")

  def ToDict(self):
    """Taggable-object-specific conversion to standard python types.

    This replaces the tags set with a list.

    """
    bo = super(TaggableObject, self).ToDict()

    tags = bo.get("tags", None)
    if isinstance(tags, set):
      bo["tags"] = list(tags)
    return bo

  @classmethod
  def FromDict(cls, val):
    """Custom function for instances.

    """
    obj = super(TaggableObject, cls).FromDict(val)
    if hasattr(obj, "tags") and isinstance(obj.tags, list):
      obj.tags = set(obj.tags)
    return obj


class ConfigData(ConfigObject):
  """Top-level config object."""
  __slots__ = ["version", "cluster", "nodes", "instances", "serial_no"]

  def ToDict(self):
    """Custom function for top-level config data.

    This just replaces the list of instances, nodes and the cluster
    with standard python types.

    """
    mydict = super(ConfigData, self).ToDict()
    mydict["cluster"] = mydict["cluster"].ToDict()
    for key in "nodes", "instances":
      mydict[key] = self._ContainerToDicts(mydict[key])

    return mydict

  @classmethod
  def FromDict(cls, val):
    """Custom function for top-level config data

    """
    obj = super(ConfigData, cls).FromDict(val)
    obj.cluster = Cluster.FromDict(obj.cluster)
    obj.nodes = cls._ContainerFromDicts(obj.nodes, dict, Node)
    obj.instances = cls._ContainerFromDicts(obj.instances, dict, Instance)
    return obj


class NIC(ConfigObject):
  """Config object representing a network card."""
  __slots__ = ["mac", "ip", "bridge", "nicparams"]

  @classmethod
  def CheckParameterSyntax(cls, nicparams):
    """Check the given parameters for validity.

    @type nicparams:  dict
    @param nicparams: dictionary with parameter names/value
    @raise errors.ConfigurationError: when a parameter is not valid

    """
    if nicparams[constants.NIC_MODE] not in constants.NIC_VALID_MODES:
      err = "Invalid nic mode: %s" % nicparams[constants.NIC_MODE]
      raise errors.ConfigurationError(err)

    if (nicparams[constants.NIC_MODE] is constants.NIC_MODE_BRIDGED and
        not nicparams[constants.NIC_LINK]):
      err = "Missing bridged nic link"
      raise errors.ConfigurationError(err)

  def UpgradeConfig(self):
    """Fill defaults for missing configuration values.

    """
    if self.nicparams is None:
      self.nicparams = {}
      if self.bridge is not None:
        self.nicparams[constants.NIC_MODE] = constants.NIC_MODE_BRIDGED
        self.nicparams[constants.NIC_LINK] = self.bridge
    # bridge is no longer used it 2.1. The slot is left there to support
    # upgrading, but will be removed in 2.2
    if self.bridge is not None:
      self.bridge = None


class Disk(ConfigObject):
  """Config object representing a block device."""
  __slots__ = ["dev_type", "logical_id", "physical_id",
               "children", "iv_name", "size", "mode"]

  def CreateOnSecondary(self):
    """Test if this device needs to be created on a secondary node."""
    return self.dev_type in (constants.LD_DRBD8, constants.LD_LV)

  def AssembleOnSecondary(self):
    """Test if this device needs to be assembled on a secondary node."""
    return self.dev_type in (constants.LD_DRBD8, constants.LD_LV)

  def OpenOnSecondary(self):
    """Test if this device needs to be opened on a secondary node."""
    return self.dev_type in (constants.LD_LV,)

  def StaticDevPath(self):
    """Return the device path if this device type has a static one.

    Some devices (LVM for example) live always at the same /dev/ path,
    irrespective of their status. For such devices, we return this
    path, for others we return None.

    """
    if self.dev_type == constants.LD_LV:
      return "/dev/%s/%s" % (self.logical_id[0], self.logical_id[1])
    return None

  def ChildrenNeeded(self):
    """Compute the needed number of children for activation.

    This method will return either -1 (all children) or a positive
    number denoting the minimum number of children needed for
    activation (only mirrored devices will usually return >=0).

    Currently, only DRBD8 supports diskless activation (therefore we
    return 0), for all other we keep the previous semantics and return
    -1.

    """
    if self.dev_type == constants.LD_DRBD8:
      return 0
    return -1

  def GetNodes(self, node):
    """This function returns the nodes this device lives on.

    Given the node on which the parent of the device lives on (or, in
    case of a top-level device, the primary node of the devices'
    instance), this function will return a list of nodes on which this
    devices needs to (or can) be assembled.

    """
    if self.dev_type in [constants.LD_LV, constants.LD_FILE]:
      result = [node]
    elif self.dev_type in constants.LDS_DRBD:
      result = [self.logical_id[0], self.logical_id[1]]
      if node not in result:
        raise errors.ConfigurationError("DRBD device passed unknown node")
    else:
      raise errors.ProgrammerError("Unhandled device type %s" % self.dev_type)
    return result

  def ComputeNodeTree(self, parent_node):
    """Compute the node/disk tree for this disk and its children.

    This method, given the node on which the parent disk lives, will
    return the list of all (node, disk) pairs which describe the disk
    tree in the most compact way. For example, a drbd/lvm stack
    will be returned as (primary_node, drbd) and (secondary_node, drbd)
    which represents all the top-level devices on the nodes.

    """
    my_nodes = self.GetNodes(parent_node)
    result = [(node, self) for node in my_nodes]
    if not self.children:
      # leaf device
      return result
    for node in my_nodes:
      for child in self.children:
        child_result = child.ComputeNodeTree(node)
        if len(child_result) == 1:
          # child (and all its descendants) is simple, doesn't split
          # over multiple hosts, so we don't need to describe it, our
          # own entry for this node describes it completely
          continue
        else:
          # check if child nodes differ from my nodes; note that
          # subdisk can differ from the child itself, and be instead
          # one of its descendants
          for subnode, subdisk in child_result:
            if subnode not in my_nodes:
              result.append((subnode, subdisk))
            # otherwise child is under our own node, so we ignore this
            # entry (but probably the other results in the list will
            # be different)
    return result

  def RecordGrow(self, amount):
    """Update the size of this disk after growth.

    This method recurses over the disks's children and updates their
    size correspondigly. The method needs to be kept in sync with the
    actual algorithms from bdev.

    """
    if self.dev_type == constants.LD_LV:
      self.size += amount
    elif self.dev_type == constants.LD_DRBD8:
      if self.children:
        self.children[0].RecordGrow(amount)
      self.size += amount
    else:
      raise errors.ProgrammerError("Disk.RecordGrow called for unsupported"
                                   " disk type %s" % self.dev_type)

  def UnsetSize(self):
    """Sets recursively the size to zero for the disk and its children.

    """
    if self.children:
      for child in self.children:
        child.UnsetSize()
    self.size = 0

  def SetPhysicalID(self, target_node, nodes_ip):
    """Convert the logical ID to the physical ID.

    This is used only for drbd, which needs ip/port configuration.

    The routine descends down and updates its children also, because
    this helps when the only the top device is passed to the remote
    node.

    Arguments:
      - target_node: the node we wish to configure for
      - nodes_ip: a mapping of node name to ip

    The target_node must exist in in nodes_ip, and must be one of the
    nodes in the logical ID for each of the DRBD devices encountered
    in the disk tree.

    """
    if self.children:
      for child in self.children:
        child.SetPhysicalID(target_node, nodes_ip)

    if self.logical_id is None and self.physical_id is not None:
      return
    if self.dev_type in constants.LDS_DRBD:
      pnode, snode, port, pminor, sminor, secret = self.logical_id
      if target_node not in (pnode, snode):
        raise errors.ConfigurationError("DRBD device not knowing node %s" %
                                        target_node)
      pnode_ip = nodes_ip.get(pnode, None)
      snode_ip = nodes_ip.get(snode, None)
      if pnode_ip is None or snode_ip is None:
        raise errors.ConfigurationError("Can't find primary or secondary node"
                                        " for %s" % str(self))
      p_data = (pnode_ip, port)
      s_data = (snode_ip, port)
      if pnode == target_node:
        self.physical_id = p_data + s_data + (pminor, secret)
      else: # it must be secondary, we tested above
        self.physical_id = s_data + p_data + (sminor, secret)
    else:
      self.physical_id = self.logical_id
    return

  def ToDict(self):
    """Disk-specific conversion to standard python types.

    This replaces the children lists of objects with lists of
    standard python types.

    """
    bo = super(Disk, self).ToDict()

    for attr in ("children",):
      alist = bo.get(attr, None)
      if alist:
        bo[attr] = self._ContainerToDicts(alist)
    return bo

  @classmethod
  def FromDict(cls, val):
    """Custom function for Disks

    """
    obj = super(Disk, cls).FromDict(val)
    if obj.children:
      obj.children = cls._ContainerFromDicts(obj.children, list, Disk)
    if obj.logical_id and isinstance(obj.logical_id, list):
      obj.logical_id = tuple(obj.logical_id)
    if obj.physical_id and isinstance(obj.physical_id, list):
      obj.physical_id = tuple(obj.physical_id)
    if obj.dev_type in constants.LDS_DRBD:
      # we need a tuple of length six here
      if len(obj.logical_id) < 6:
        obj.logical_id += (None,) * (6 - len(obj.logical_id))
    return obj

  def __str__(self):
    """Custom str() formatter for disks.

    """
    if self.dev_type == constants.LD_LV:
      val =  "<LogicalVolume(/dev/%s/%s" % self.logical_id
    elif self.dev_type in constants.LDS_DRBD:
      node_a, node_b, port, minor_a, minor_b = self.logical_id[:5]
      val = "<DRBD8("
      if self.physical_id is None:
        phy = "unconfigured"
      else:
        phy = ("configured as %s:%s %s:%s" %
               (self.physical_id[0], self.physical_id[1],
                self.physical_id[2], self.physical_id[3]))

      val += ("hosts=%s/%d-%s/%d, port=%s, %s, " %
              (node_a, minor_a, node_b, minor_b, port, phy))
      if self.children and self.children.count(None) == 0:
        val += "backend=%s, metadev=%s" % (self.children[0], self.children[1])
      else:
        val += "no local storage"
    else:
      val = ("<Disk(type=%s, logical_id=%s, physical_id=%s, children=%s" %
             (self.dev_type, self.logical_id, self.physical_id, self.children))
    if self.iv_name is None:
      val += ", not visible"
    else:
      val += ", visible as /dev/%s" % self.iv_name
    if isinstance(self.size, int):
      val += ", size=%dm)>" % self.size
    else:
      val += ", size='%s')>" % (self.size,)
    return val

  def Verify(self):
    """Checks that this disk is correctly configured.

    """
    all_errors = []
    if self.mode not in constants.DISK_ACCESS_SET:
      all_errors.append("Disk access mode '%s' is invalid" % (self.mode, ))
    return all_errors


class Instance(TaggableObject):
  """Config object representing an instance."""
  __slots__ = TaggableObject.__slots__ + [
    "name",
    "primary_node",
    "os",
    "hypervisor",
    "hvparams",
    "beparams",
    "admin_up",
    "nics",
    "disks",
    "disk_template",
    "network_port",
    "serial_no",
    ]

  def _ComputeSecondaryNodes(self):
    """Compute the list of secondary nodes.

    This is a simple wrapper over _ComputeAllNodes.

    """
    all_nodes = set(self._ComputeAllNodes())
    all_nodes.discard(self.primary_node)
    return tuple(all_nodes)

  secondary_nodes = property(_ComputeSecondaryNodes, None, None,
                             "List of secondary nodes")

  def _ComputeAllNodes(self):
    """Compute the list of all nodes.

    Since the data is already there (in the drbd disks), keeping it as
    a separate normal attribute is redundant and if not properly
    synchronised can cause problems. Thus it's better to compute it
    dynamically.

    """
    def _Helper(nodes, device):
      """Recursively computes nodes given a top device."""
      if device.dev_type in constants.LDS_DRBD:
        nodea, nodeb = device.logical_id[:2]
        nodes.add(nodea)
        nodes.add(nodeb)
      if device.children:
        for child in device.children:
          _Helper(nodes, child)

    all_nodes = set()
    all_nodes.add(self.primary_node)
    for device in self.disks:
      _Helper(all_nodes, device)
    return tuple(all_nodes)

  all_nodes = property(_ComputeAllNodes, None, None,
                       "List of all nodes of the instance")

  def MapLVsByNode(self, lvmap=None, devs=None, node=None):
    """Provide a mapping of nodes to LVs this instance owns.

    This function figures out what logical volumes should belong on
    which nodes, recursing through a device tree.

    @param lvmap: optional dictionary to receive the
        'node' : ['lv', ...] data.

    @return: None if lvmap arg is given, otherwise, a dictionary
        of the form { 'nodename' : ['volume1', 'volume2', ...], ... }

    """
    if node == None:
      node = self.primary_node

    if lvmap is None:
      lvmap = { node : [] }
      ret = lvmap
    else:
      if not node in lvmap:
        lvmap[node] = []
      ret = None

    if not devs:
      devs = self.disks

    for dev in devs:
      if dev.dev_type == constants.LD_LV:
        lvmap[node].append(dev.logical_id[1])

      elif dev.dev_type in constants.LDS_DRBD:
        if dev.children:
          self.MapLVsByNode(lvmap, dev.children, dev.logical_id[0])
          self.MapLVsByNode(lvmap, dev.children, dev.logical_id[1])

      elif dev.children:
        self.MapLVsByNode(lvmap, dev.children, node)

    return ret

  def FindDisk(self, idx):
    """Find a disk given having a specified index.

    This is just a wrapper that does validation of the index.

    @type idx: int
    @param idx: the disk index
    @rtype: L{Disk}
    @return: the corresponding disk
    @raise errors.OpPrereqError: when the given index is not valid

    """
    try:
      idx = int(idx)
      return self.disks[idx]
    except ValueError, err:
      raise errors.OpPrereqError("Invalid disk index: '%s'" % str(err))
    except IndexError:
      raise errors.OpPrereqError("Invalid disk index: %d (instace has disks"
                                 " 0 to %d" % (idx, len(self.disks)))

  def ToDict(self):
    """Instance-specific conversion to standard python types.

    This replaces the children lists of objects with lists of standard
    python types.

    """
    bo = super(Instance, self).ToDict()

    for attr in "nics", "disks":
      alist = bo.get(attr, None)
      if alist:
        nlist = self._ContainerToDicts(alist)
      else:
        nlist = []
      bo[attr] = nlist
    return bo

  @classmethod
  def FromDict(cls, val):
    """Custom function for instances.

    """
    obj = super(Instance, cls).FromDict(val)
    obj.nics = cls._ContainerFromDicts(obj.nics, list, NIC)
    obj.disks = cls._ContainerFromDicts(obj.disks, list, Disk)
    return obj


class OS(ConfigObject):
  """Config object representing an operating system."""
  __slots__ = [
    "name",
    "path",
    "api_versions",
    "create_script",
    "export_script",
    "import_script",
    "rename_script",
    ]


class Node(TaggableObject):
  """Config object representing a node."""
  __slots__ = TaggableObject.__slots__ + [
    "name",
    "primary_ip",
    "secondary_ip",
    "serial_no",
    "master_candidate",
    "offline",
    "drained",
    ]


class Cluster(TaggableObject):
  """Config object representing the cluster."""
  __slots__ = TaggableObject.__slots__ + [
    "serial_no",
    "rsahostkeypub",
    "highest_used_port",
    "tcpudp_port_pool",
    "mac_prefix",
    "volume_group_name",
    "default_bridge",
    "default_hypervisor",
    "master_node",
    "master_ip",
    "master_netdev",
    "cluster_name",
    "file_storage_dir",
    "enabled_hypervisors",
    "hvparams",
    "beparams",
    "nicparams",
    "candidate_pool_size",
    "modify_etc_hosts",
    ]

  def UpgradeConfig(self):
    """Fill defaults for missing configuration values.

    """
    if self.hvparams is None:
      self.hvparams = constants.HVC_DEFAULTS
    else:
      for hypervisor in self.hvparams:
<<<<<<< HEAD
        self.hvparams[hypervisor] = FillDict(
            constants.HVC_DEFAULTS[hypervisor], self.hvparams[hypervisor])

    self.beparams = UpgradeGroupedParams(self.beparams,
                                         constants.BEC_DEFAULTS)
    migrate_default_bridge = not self.nicparams
    self.nicparams = UpgradeGroupedParams(self.nicparams,
                                          constants.NICC_DEFAULTS)
    if migrate_default_bridge:
      self.nicparams[constants.PP_DEFAULT][constants.NIC_LINK] = \
        self.default_bridge
=======
        self.hvparams[hypervisor] = self.FillDict(
            constants.HVC_DEFAULTS[hypervisor], self.hvparams[hypervisor])

    if self.beparams is None:
      self.beparams = {constants.BEGR_DEFAULT: constants.BEC_DEFAULTS}
    else:
      for begroup in self.beparams:
        self.beparams[begroup] = self.FillDict(constants.BEC_DEFAULTS,
                                               self.beparams[begroup])
>>>>>>> bec0522b

    if self.modify_etc_hosts is None:
      self.modify_etc_hosts = True

<<<<<<< HEAD
    # default_bridge is no longer used it 2.1. The slot is left there to
    # support auto-upgrading, but will be removed in 2.2
    if self.default_bridge is not None:
      self.default_bridge = None

    # default_hypervisor is just the first enabled one in 2.1
    if self.default_hypervisor is not None:
      self.enabled_hypervisors = [self.default_hypervisor] + \
        [hvname for hvname in self.enabled_hypervisors
         if hvname != self.default_hypervisor]
      self.default_hypervisor = None


=======
>>>>>>> bec0522b
  def ToDict(self):
    """Custom function for cluster.

    """
    mydict = super(Cluster, self).ToDict()
    mydict["tcpudp_port_pool"] = list(self.tcpudp_port_pool)
    return mydict

  @classmethod
  def FromDict(cls, val):
    """Custom function for cluster.

    """
    obj = super(Cluster, cls).FromDict(val)
    if not isinstance(obj.tcpudp_port_pool, set):
      obj.tcpudp_port_pool = set(obj.tcpudp_port_pool)
    return obj

  def FillHV(self, instance):
    """Fill an instance's hvparams dict.

    @type instance: L{objects.Instance}
    @param instance: the instance parameter to fill
    @rtype: dict
    @return: a copy of the instance's hvparams with missing keys filled from
        the cluster defaults

    """
    return FillDict(self.hvparams.get(instance.hypervisor, {}),
                         instance.hvparams)

  def FillBE(self, instance):
    """Fill an instance's beparams dict.

    @type instance: L{objects.Instance}
    @param instance: the instance parameter to fill
    @rtype: dict
    @return: a copy of the instance's beparams with missing keys filled from
        the cluster defaults

    """
    return FillDict(self.beparams.get(constants.PP_DEFAULT, {}),
                          instance.beparams)


class BlockDevStatus(ConfigObject):
  """Config object representing the status of a block device."""
  __slots__ = [
    "dev_path",
    "major",
    "minor",
    "sync_percent",
    "estimated_time",
    "is_degraded",
    "ldisk_status",
    ]


class ConfdRequest(ConfigObject):
  """Object holding a confd request.

  @ivar protocol: confd protocol version
  @ivar type: confd query type
  @ivar query: query request
  @ivar rsalt: requested reply salt

  """
  __slots__ = [
    "protocol",
    "type",
    "query",
    "rsalt",
    ]


class ConfdReply(ConfigObject):
  """Object holding a confd reply.

  @ivar protocol: confd protocol version
  @ivar status: reply status code (ok, error)
  @ivar answer: confd query reply
  @ivar serial: configuration serial number

  """
  __slots__ = [
    "protocol",
    "status",
    "answer",
    "serial",
    ]


class SerializableConfigParser(ConfigParser.SafeConfigParser):
  """Simple wrapper over ConfigParse that allows serialization.

  This class is basically ConfigParser.SafeConfigParser with two
  additional methods that allow it to serialize/unserialize to/from a
  buffer.

  """
  def Dumps(self):
    """Dump this instance and return the string representation."""
    buf = StringIO()
    self.write(buf)
    return buf.getvalue()

  @staticmethod
  def Loads(data):
    """Load data from a string."""
    buf = StringIO(data)
    cfp = SerializableConfigParser()
    cfp.readfp(buf)
    return cfp<|MERGE_RESOLUTION|>--- conflicted
+++ resolved
@@ -809,7 +809,6 @@
       self.hvparams = constants.HVC_DEFAULTS
     else:
       for hypervisor in self.hvparams:
-<<<<<<< HEAD
         self.hvparams[hypervisor] = FillDict(
             constants.HVC_DEFAULTS[hypervisor], self.hvparams[hypervisor])
 
@@ -821,22 +820,10 @@
     if migrate_default_bridge:
       self.nicparams[constants.PP_DEFAULT][constants.NIC_LINK] = \
         self.default_bridge
-=======
-        self.hvparams[hypervisor] = self.FillDict(
-            constants.HVC_DEFAULTS[hypervisor], self.hvparams[hypervisor])
-
-    if self.beparams is None:
-      self.beparams = {constants.BEGR_DEFAULT: constants.BEC_DEFAULTS}
-    else:
-      for begroup in self.beparams:
-        self.beparams[begroup] = self.FillDict(constants.BEC_DEFAULTS,
-                                               self.beparams[begroup])
->>>>>>> bec0522b
 
     if self.modify_etc_hosts is None:
       self.modify_etc_hosts = True
 
-<<<<<<< HEAD
     # default_bridge is no longer used it 2.1. The slot is left there to
     # support auto-upgrading, but will be removed in 2.2
     if self.default_bridge is not None:
@@ -850,8 +837,6 @@
       self.default_hypervisor = None
 
 
-=======
->>>>>>> bec0522b
   def ToDict(self):
     """Custom function for cluster.
 
