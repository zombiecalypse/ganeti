#
#

# Copyright (C) 2006, 2007, 2008, 2009, 2010, 2011, 2012 Google Inc.
#
# This program is free software; you can redistribute it and/or modify
# it under the terms of the GNU General Public License as published by
# the Free Software Foundation; either version 2 of the License, or
# (at your option) any later version.
#
# This program is distributed in the hope that it will be useful, but
# WITHOUT ANY WARRANTY; without even the implied warranty of
# MERCHANTABILITY or FITNESS FOR A PARTICULAR PURPOSE.  See the GNU
# General Public License for more details.
#
# You should have received a copy of the GNU General Public License
# along with this program; if not, write to the Free Software
# Foundation, Inc., 51 Franklin Street, Fifth Floor, Boston, MA
# 02110-1301, USA.


"""Xen hypervisors

"""

import logging
from cStringIO import StringIO

from ganeti import constants
from ganeti import errors
from ganeti import utils
from ganeti.hypervisor import hv_base
from ganeti import netutils
from ganeti import objects
<<<<<<< HEAD
from ganeti import pathutils
from ganeti import vcluster
=======
from ganeti import ssconf
>>>>>>> 16c2024a


XEND_CONFIG_FILE = vcluster.AddNodePrefix("/etc/xen/xend-config.sxp")
XL_CONFIG_FILE = vcluster.AddNodePrefix("/etc/xen/xl.conf")
VIF_BRIDGE_SCRIPT = vcluster.AddNodePrefix("/etc/xen/scripts/vif-bridge")
_DOM0_NAME = "Domain-0"


class XenHypervisor(hv_base.BaseHypervisor):
  """Xen generic hypervisor interface

  This is the Xen base class used for both Xen PVM and HVM. It contains
  all the functionality that is identical for both.

  """
  CAN_MIGRATE = True
  REBOOT_RETRY_COUNT = 60
  REBOOT_RETRY_INTERVAL = 10

  ANCILLARY_FILES = [
    XEND_CONFIG_FILE,
    XL_CONFIG_FILE,
    VIF_BRIDGE_SCRIPT,
    ]
  ANCILLARY_FILES_OPT = [
    XL_CONFIG_FILE,
    ]

  @staticmethod
  def _ConfigFileName(instance_name):
    """Get the config file name for an instance.

    @param instance_name: instance name
    @type instance_name: str
    @return: fully qualified path to instance config file
    @rtype: str

    """
    return "/etc/xen/%s" % instance_name

  @classmethod
  def _WriteConfigFile(cls, instance, startup_memory, block_devices):
    """Write the Xen config file for the instance.

    """
    raise NotImplementedError

  @staticmethod
  def _WriteConfigFileStatic(instance_name, data):
    """Write the Xen config file for the instance.

    This version of the function just writes the config file from static data.

    """
    # just in case it exists
    utils.RemoveFile("/etc/xen/auto/%s" % instance_name)
    cfg_file = XenHypervisor._ConfigFileName(instance_name)
    try:
      utils.WriteFile(cfg_file, data=data)
    except EnvironmentError, err:
      raise errors.HypervisorError("Cannot write Xen instance configuration"
                                   " file %s: %s" % (cfg_file, err))

  @staticmethod
  def _ReadConfigFile(instance_name):
    """Returns the contents of the instance config file.

    """
    try:
      file_content = utils.ReadFile(
                       XenHypervisor._ConfigFileName(instance_name))
    except EnvironmentError, err:
      raise errors.HypervisorError("Failed to load Xen config file: %s" % err)
    return file_content

  @staticmethod
  def _RemoveConfigFile(instance_name):
    """Remove the xen configuration file.

    """
    utils.RemoveFile(XenHypervisor._ConfigFileName(instance_name))

  @classmethod
  def _CreateConfigCpus(cls, cpu_mask):
    """Create a CPU config string that's compatible with Xen's
    configuration file.

    """
    # Convert the string CPU mask to a list of list of int's
    cpu_list = utils.ParseMultiCpuMask(cpu_mask)

    if len(cpu_list) == 1:
      all_cpu_mapping = cpu_list[0]
      if all_cpu_mapping == constants.CPU_PINNING_OFF:
        # If CPU pinning has 1 entry that's "all", then remove the
        # parameter from the config file
        return None
      else:
        # If CPU pinning has one non-all entry, mapping all vCPUS (the entire
        # VM) to one physical CPU, using format 'cpu = "C"'
        return "cpu = \"%s\"" % ",".join(map(str, all_cpu_mapping))
    else:
      def _GetCPUMap(vcpu):
        if vcpu[0] == constants.CPU_PINNING_ALL_VAL:
          cpu_map = constants.CPU_PINNING_ALL_XEN
        else:
          cpu_map = ",".join(map(str, vcpu))
        return "\"%s\"" % cpu_map

      # build the result string in format 'cpus = [ "c", "c", "c" ]',
      # where each c is a physical CPU number, a range, a list, or any
      # combination
      return "cpus = [ %s ]" % ", ".join(map(_GetCPUMap, cpu_list))

  @staticmethod
  def _RunXmList(xmlist_errors):
    """Helper function for L{_GetXMList} to run "xm list".

    """
    result = utils.RunCmd([constants.XEN_CMD, "list"])
    if result.failed:
      logging.error("xm list failed (%s): %s", result.fail_reason,
                    result.output)
      xmlist_errors.append(result)
      raise utils.RetryAgain()

    # skip over the heading
    return result.stdout.splitlines()[1:]

  @classmethod
  def _GetXMList(cls, include_node):
    """Return the list of running instances.

    If the include_node argument is True, then we return information
    for dom0 also, otherwise we filter that from the return value.

    @return: list of (name, id, memory, vcpus, state, time spent)

    """
    xmlist_errors = []
    try:
      lines = utils.Retry(cls._RunXmList, 1, 5, args=(xmlist_errors, ))
    except utils.RetryTimeout:
      if xmlist_errors:
        xmlist_result = xmlist_errors.pop()

        errmsg = ("xm list failed, timeout exceeded (%s): %s" %
                  (xmlist_result.fail_reason, xmlist_result.output))
      else:
        errmsg = "xm list failed"

      raise errors.HypervisorError(errmsg)

    result = []
    for line in lines:
      # The format of lines is:
      # Name      ID Mem(MiB) VCPUs State  Time(s)
      # Domain-0   0  3418     4 r-----    266.2
      data = line.split()
      if len(data) != 6:
        raise errors.HypervisorError("Can't parse output of xm list,"
                                     " line: %s" % line)
      try:
        data[1] = int(data[1])
        data[2] = int(data[2])
        data[3] = int(data[3])
        data[5] = float(data[5])
      except (TypeError, ValueError), err:
        raise errors.HypervisorError("Can't parse output of xm list,"
                                     " line: %s, error: %s" % (line, err))

      # skip the Domain-0 (optional)
      if include_node or data[0] != _DOM0_NAME:
        result.append(data)

    return result

  def ListInstances(self):
    """Get the list of running instances.

    """
    xm_list = self._GetXMList(False)
    names = [info[0] for info in xm_list]
    return names

  def GetInstanceInfo(self, instance_name):
    """Get instance properties.

    @param instance_name: the instance name

    @return: tuple (name, id, memory, vcpus, stat, times)

    """
    xm_list = self._GetXMList(instance_name == _DOM0_NAME)
    result = None
    for data in xm_list:
      if data[0] == instance_name:
        result = data
        break
    return result

  def GetAllInstancesInfo(self):
    """Get properties of all instances.

    @return: list of tuples (name, id, memory, vcpus, stat, times)

    """
    xm_list = self._GetXMList(False)
    return xm_list

  def StartInstance(self, instance, block_devices, startup_paused):
    """Start an instance.

    """
    startup_memory = self._InstanceStartupMemory(instance)
    self._WriteConfigFile(instance, startup_memory, block_devices)
    cmd = [constants.XEN_CMD, "create"]
    if startup_paused:
      cmd.extend(["-p"])
    cmd.extend([self._ConfigFileName(instance.name)])
    result = utils.RunCmd(cmd)

    if result.failed:
      raise errors.HypervisorError("Failed to start instance %s: %s (%s)" %
                                   (instance.name, result.fail_reason,
                                    result.output))

  def StopInstance(self, instance, force=False, retry=False, name=None):
    """Stop an instance.

    """
    if name is None:
      name = instance.name
    self._RemoveConfigFile(name)
    if force:
      command = [constants.XEN_CMD, "destroy", name]
    else:
      command = [constants.XEN_CMD, "shutdown", name]
    result = utils.RunCmd(command)

    if result.failed:
      raise errors.HypervisorError("Failed to stop instance %s: %s, %s" %
                                   (name, result.fail_reason, result.output))

  def RebootInstance(self, instance):
    """Reboot an instance.

    """
    ini_info = self.GetInstanceInfo(instance.name)

    if ini_info is None:
      raise errors.HypervisorError("Failed to reboot instance %s,"
                                   " not running" % instance.name)

    result = utils.RunCmd([constants.XEN_CMD, "reboot", instance.name])
    if result.failed:
      raise errors.HypervisorError("Failed to reboot instance %s: %s, %s" %
                                   (instance.name, result.fail_reason,
                                    result.output))

    def _CheckInstance():
      new_info = self.GetInstanceInfo(instance.name)

      # check if the domain ID has changed or the run time has decreased
      if (new_info is not None and
          (new_info[1] != ini_info[1] or new_info[5] < ini_info[5])):
        return

      raise utils.RetryAgain()

    try:
      utils.Retry(_CheckInstance, self.REBOOT_RETRY_INTERVAL,
                  self.REBOOT_RETRY_INTERVAL * self.REBOOT_RETRY_COUNT)
    except utils.RetryTimeout:
      raise errors.HypervisorError("Failed to reboot instance %s: instance"
                                   " did not reboot in the expected interval" %
                                   (instance.name, ))

  def BalloonInstanceMemory(self, instance, mem):
    """Balloon an instance memory to a certain value.

    @type instance: L{objects.Instance}
    @param instance: instance to be accepted
    @type mem: int
    @param mem: actual memory size to use for instance runtime

    """
    cmd = [constants.XEN_CMD, "mem-set", instance.name, mem]
    result = utils.RunCmd(cmd)
    if result.failed:
      raise errors.HypervisorError("Failed to balloon instance %s: %s (%s)" %
                                   (instance.name, result.fail_reason,
                                    result.output))
    cmd = ["sed", "-ie", "s/^memory.*$/memory = %s/" % mem]
    cmd.append(XenHypervisor._ConfigFileName(instance.name))
    result = utils.RunCmd(cmd)
    if result.failed:
      raise errors.HypervisorError("Failed to update memory for %s: %s (%s)" %
                                   (instance.name, result.fail_reason,
                                    result.output))

  def GetNodeInfo(self):
    """Return information about the node.

    @return: a dict with the following keys (memory values in MiB):
          - memory_total: the total memory size on the node
          - memory_free: the available memory on the node for instances
          - memory_dom0: the memory used by the node itself, if available
          - nr_cpus: total number of CPUs
          - nr_nodes: in a NUMA system, the number of domains
          - nr_sockets: the number of physical CPU sockets in the node
          - hv_version: the hypervisor version in the form (major, minor)

    """
    result = utils.RunCmd([constants.XEN_CMD, "info"])
    if result.failed:
      logging.error("Can't run 'xm info' (%s): %s", result.fail_reason,
                    result.output)
      return None

    xmoutput = result.stdout.splitlines()
    result = {}
    cores_per_socket = threads_per_core = nr_cpus = None
    xen_major, xen_minor = None, None
    memory_total = None
    memory_free = None

    for line in xmoutput:
      splitfields = line.split(":", 1)

      if len(splitfields) > 1:
        key = splitfields[0].strip()
        val = splitfields[1].strip()

        # note: in xen 3, memory has changed to total_memory
        if key == "memory" or key == "total_memory":
          memory_total = int(val)
        elif key == "free_memory":
          memory_free = int(val)
        elif key == "nr_cpus":
          nr_cpus = result["cpu_total"] = int(val)
        elif key == "nr_nodes":
          result["cpu_nodes"] = int(val)
        elif key == "cores_per_socket":
          cores_per_socket = int(val)
        elif key == "threads_per_core":
          threads_per_core = int(val)
        elif key == "xen_major":
          xen_major = int(val)
        elif key == "xen_minor":
          xen_minor = int(val)

    if None not in [cores_per_socket, threads_per_core, nr_cpus]:
      result["cpu_sockets"] = nr_cpus / (cores_per_socket * threads_per_core)

    total_instmem = 0
    for (name, _, mem, vcpus, _, _) in self._GetXMList(True):
      if name == _DOM0_NAME:
        result["memory_dom0"] = mem
        result["dom0_cpus"] = vcpus

      # Include Dom0 in total memory usage
      total_instmem += mem

    if memory_free is not None:
      result["memory_free"] = memory_free

    if memory_total is not None:
      result["memory_total"] = memory_total

    # Calculate memory used by hypervisor
    if None not in [memory_total, memory_free, total_instmem]:
      result["memory_hv"] = memory_total - memory_free - total_instmem

    if not (xen_major is None or xen_minor is None):
      result[constants.HV_NODEINFO_KEY_VERSION] = (xen_major, xen_minor)

    return result

  @classmethod
  def GetInstanceConsole(cls, instance, hvparams, beparams):
    """Return a command for connecting to the console of an instance.

    """
    return objects.InstanceConsole(instance=instance.name,
                                   kind=constants.CONS_SSH,
                                   host=instance.primary_node,
                                   user=constants.SSH_CONSOLE_USER,
                                   command=[pathutils.XM_CONSOLE_WRAPPER,
                                            instance.name])

  def Verify(self):
    """Verify the hypervisor.

    For Xen, this verifies that the xend process is running.

    """
    result = utils.RunCmd([constants.XEN_CMD, "info"])
    if result.failed:
      return "'xm info' failed: %s, %s" % (result.fail_reason, result.output)

  @staticmethod
  def _GetConfigFileDiskData(block_devices, blockdev_prefix):
    """Get disk directive for xen config file.

    This method builds the xen config disk directive according to the
    given disk_template and block_devices.

    @param block_devices: list of tuples (cfdev, rldev):
        - cfdev: dict containing ganeti config disk part
        - rldev: ganeti.bdev.BlockDev object
    @param blockdev_prefix: a string containing blockdevice prefix,
                            e.g. "sd" for /dev/sda

    @return: string containing disk directive for xen instance config file

    """
    FILE_DRIVER_MAP = {
      constants.FD_LOOP: "file",
      constants.FD_BLKTAP: "tap:aio",
      }
    disk_data = []
    if len(block_devices) > 24:
      # 'z' - 'a' = 24
      raise errors.HypervisorError("Too many disks")
    namespace = [blockdev_prefix + chr(i + ord("a")) for i in range(24)]
    for sd_name, (cfdev, dev_path) in zip(namespace, block_devices):
      if cfdev.mode == constants.DISK_RDWR:
        mode = "w"
      else:
        mode = "r"
      if cfdev.dev_type == constants.LD_FILE:
        line = "'%s:%s,%s,%s'" % (FILE_DRIVER_MAP[cfdev.physical_id[0]],
                                  dev_path, sd_name, mode)
      else:
        line = "'phy:%s,%s,%s'" % (dev_path, sd_name, mode)
      disk_data.append(line)

    return disk_data

  def MigrationInfo(self, instance):
    """Get instance information to perform a migration.

    @type instance: L{objects.Instance}
    @param instance: instance to be migrated
    @rtype: string
    @return: content of the xen config file

    """
    return self._ReadConfigFile(instance.name)

  def AcceptInstance(self, instance, info, target):
    """Prepare to accept an instance.

    @type instance: L{objects.Instance}
    @param instance: instance to be accepted
    @type info: string
    @param info: content of the xen config file on the source node
    @type target: string
    @param target: target host (usually ip), on this node

    """
    pass

  def FinalizeMigrationDst(self, instance, info, success):
    """Finalize an instance migration.

    After a successful migration we write the xen config file.
    We do nothing on a failure, as we did not change anything at accept time.

    @type instance: L{objects.Instance}
    @param instance: instance whose migration is being finalized
    @type info: string
    @param info: content of the xen config file on the source node
    @type success: boolean
    @param success: whether the migration was a success or a failure

    """
    if success:
      self._WriteConfigFileStatic(instance.name, info)

  def MigrateInstance(self, instance, target, live):
    """Migrate an instance to a target node.

    The migration will not be attempted if the instance is not
    currently running.

    @type instance: L{objects.Instance}
    @param instance: the instance to be migrated
    @type target: string
    @param target: ip address of the target node
    @type live: boolean
    @param live: perform a live migration

    """
    if self.GetInstanceInfo(instance.name) is None:
      raise errors.HypervisorError("Instance not running, cannot migrate")

    port = instance.hvparams[constants.HV_MIGRATION_PORT]

    if (constants.XEN_CMD == constants.XEN_CMD_XM and
        not netutils.TcpPing(target, port, live_port_needed=True)):
      raise errors.HypervisorError("Remote host %s not listening on port"
                                   " %s, cannot migrate" % (target, port))

    # FIXME: migrate must be upgraded for transitioning to "xl" (xen 4.1).
    #        This should be reworked in Ganeti 2.7
    #  ssh must recognize the key of the target host for the migration
    args = [constants.XEN_CMD, "migrate"]
    if constants.XEN_CMD == constants.XEN_CMD_XM:
      args.extend(["-p", "%d" % port])
      if live:
        args.append("-l")
    elif constants.XEN_CMD == constants.XEN_CMD_XL:
      cluster_name = ssconf.SimpleStore().GetClusterName()
      args.extend(["-s", constants.XL_SSH_CMD % cluster_name])
      args.extend(["-C", self._ConfigFileName(instance.name)])
    else:
      raise errors.HypervisorError("Unsupported xen command: %s" %
                                   constants.XEN_CMD)

    args.extend([instance.name, target])
    result = utils.RunCmd(args)
    if result.failed:
      raise errors.HypervisorError("Failed to migrate instance %s: %s" %
                                   (instance.name, result.output))

  def FinalizeMigrationSource(self, instance, success, live):
    """Finalize the instance migration on the source node.

    @type instance: L{objects.Instance}
    @param instance: the instance that was migrated
    @type success: bool
    @param success: whether the migration succeeded or not
    @type live: bool
    @param live: whether the user requested a live migration or not

    """
    # pylint: disable=W0613
    if success:
      # remove old xen file after migration succeeded
      try:
        self._RemoveConfigFile(instance.name)
      except EnvironmentError:
        logging.exception("Failure while removing instance config file")

  def GetMigrationStatus(self, instance):
    """Get the migration status

    As MigrateInstance for Xen is still blocking, if this method is called it
    means that MigrateInstance has completed successfully. So we can safely
    assume that the migration was successful and notify this fact to the client.

    @type instance: L{objects.Instance}
    @param instance: the instance that is being migrated
    @rtype: L{objects.MigrationStatus}
    @return: the status of the current migration (one of
             L{constants.HV_MIGRATION_VALID_STATUSES}), plus any additional
             progress info that can be retrieved from the hypervisor

    """
    return objects.MigrationStatus(status=constants.HV_MIGRATION_COMPLETED)

  @classmethod
  def PowercycleNode(cls):
    """Xen-specific powercycle.

    This first does a Linux reboot (which triggers automatically a Xen
    reboot), and if that fails it tries to do a Xen reboot. The reason
    we don't try a Xen reboot first is that the xen reboot launches an
    external command which connects to the Xen hypervisor, and that
    won't work in case the root filesystem is broken and/or the xend
    daemon is not working.

    """
    try:
      cls.LinuxPowercycle()
    finally:
      utils.RunCmd([constants.XEN_CMD, "debug", "R"])


class XenPvmHypervisor(XenHypervisor):
  """Xen PVM hypervisor interface"""

  PARAMETERS = {
    constants.HV_USE_BOOTLOADER: hv_base.NO_CHECK,
    constants.HV_BOOTLOADER_PATH: hv_base.OPT_FILE_CHECK,
    constants.HV_BOOTLOADER_ARGS: hv_base.NO_CHECK,
    constants.HV_KERNEL_PATH: hv_base.REQ_FILE_CHECK,
    constants.HV_INITRD_PATH: hv_base.OPT_FILE_CHECK,
    constants.HV_ROOT_PATH: hv_base.NO_CHECK,
    constants.HV_KERNEL_ARGS: hv_base.NO_CHECK,
    constants.HV_MIGRATION_PORT: hv_base.REQ_NET_PORT_CHECK,
    constants.HV_MIGRATION_MODE: hv_base.MIGRATION_MODE_CHECK,
    # TODO: Add a check for the blockdev prefix (matching [a-z:] or similar).
    constants.HV_BLOCKDEV_PREFIX: hv_base.NO_CHECK,
    constants.HV_REBOOT_BEHAVIOR:
      hv_base.ParamInSet(True, constants.REBOOT_BEHAVIORS),
    constants.HV_CPU_MASK: hv_base.OPT_MULTI_CPU_MASK_CHECK,
    constants.HV_CPU_CAP: hv_base.NO_CHECK,
    constants.HV_CPU_WEIGHT:
      (False, lambda x: 0 < x < 65536, "invalid weight", None, None),
    }

  @classmethod
  def _WriteConfigFile(cls, instance, startup_memory, block_devices):
    """Write the Xen config file for the instance.

    """
    hvp = instance.hvparams
    config = StringIO()
    config.write("# this is autogenerated by Ganeti, please do not edit\n#\n")

    # if bootloader is True, use bootloader instead of kernel and ramdisk
    # parameters.
    if hvp[constants.HV_USE_BOOTLOADER]:
      # bootloader handling
      bootloader_path = hvp[constants.HV_BOOTLOADER_PATH]
      if bootloader_path:
        config.write("bootloader = '%s'\n" % bootloader_path)
      else:
        raise errors.HypervisorError("Bootloader enabled, but missing"
                                     " bootloader path")

      bootloader_args = hvp[constants.HV_BOOTLOADER_ARGS]
      if bootloader_args:
        config.write("bootargs = '%s'\n" % bootloader_args)
    else:
      # kernel handling
      kpath = hvp[constants.HV_KERNEL_PATH]
      config.write("kernel = '%s'\n" % kpath)

      # initrd handling
      initrd_path = hvp[constants.HV_INITRD_PATH]
      if initrd_path:
        config.write("ramdisk = '%s'\n" % initrd_path)

    # rest of the settings
    config.write("memory = %d\n" % startup_memory)
    config.write("maxmem = %d\n" % instance.beparams[constants.BE_MAXMEM])
    config.write("vcpus = %d\n" % instance.beparams[constants.BE_VCPUS])
    cpu_pinning = cls._CreateConfigCpus(hvp[constants.HV_CPU_MASK])
    if cpu_pinning:
      config.write("%s\n" % cpu_pinning)
    cpu_cap = hvp[constants.HV_CPU_CAP]
    if cpu_cap:
      config.write("cpu_cap=%d\n" % cpu_cap)
    cpu_weight = hvp[constants.HV_CPU_WEIGHT]
    if cpu_weight:
      config.write("cpu_weight=%d\n" % cpu_weight)

    config.write("name = '%s'\n" % instance.name)

    vif_data = []
    for nic in instance.nics:
      nic_str = "mac=%s" % (nic.mac)
      ip = getattr(nic, "ip", None)
      if ip is not None:
        nic_str += ", ip=%s" % ip
      if nic.nicparams[constants.NIC_MODE] == constants.NIC_MODE_BRIDGED:
        nic_str += ", bridge=%s" % nic.nicparams[constants.NIC_LINK]
      vif_data.append("'%s'" % nic_str)

    disk_data = cls._GetConfigFileDiskData(block_devices,
                                           hvp[constants.HV_BLOCKDEV_PREFIX])

    config.write("vif = [%s]\n" % ",".join(vif_data))
    config.write("disk = [%s]\n" % ",".join(disk_data))

    if hvp[constants.HV_ROOT_PATH]:
      config.write("root = '%s'\n" % hvp[constants.HV_ROOT_PATH])
    config.write("on_poweroff = 'destroy'\n")
    if hvp[constants.HV_REBOOT_BEHAVIOR] == constants.INSTANCE_REBOOT_ALLOWED:
      config.write("on_reboot = 'restart'\n")
    else:
      config.write("on_reboot = 'destroy'\n")
    config.write("on_crash = 'restart'\n")
    config.write("extra = '%s'\n" % hvp[constants.HV_KERNEL_ARGS])
    cls._WriteConfigFileStatic(instance.name, config.getvalue())

    return True


class XenHvmHypervisor(XenHypervisor):
  """Xen HVM hypervisor interface"""

  ANCILLARY_FILES = XenHypervisor.ANCILLARY_FILES + [
    pathutils.VNC_PASSWORD_FILE,
    ]
  ANCILLARY_FILES_OPT = XenHypervisor.ANCILLARY_FILES_OPT + [
    pathutils.VNC_PASSWORD_FILE,
    ]

  PARAMETERS = {
    constants.HV_ACPI: hv_base.NO_CHECK,
    constants.HV_BOOT_ORDER: (True, ) +
      (lambda x: x and len(x.strip("acdn")) == 0,
       "Invalid boot order specified, must be one or more of [acdn]",
       None, None),
    constants.HV_CDROM_IMAGE_PATH: hv_base.OPT_FILE_CHECK,
    constants.HV_DISK_TYPE:
      hv_base.ParamInSet(True, constants.HT_HVM_VALID_DISK_TYPES),
    constants.HV_NIC_TYPE:
      hv_base.ParamInSet(True, constants.HT_HVM_VALID_NIC_TYPES),
    constants.HV_PAE: hv_base.NO_CHECK,
    constants.HV_VNC_BIND_ADDRESS:
      (False, netutils.IP4Address.IsValid,
       "VNC bind address is not a valid IP address", None, None),
    constants.HV_KERNEL_PATH: hv_base.REQ_FILE_CHECK,
    constants.HV_DEVICE_MODEL: hv_base.REQ_FILE_CHECK,
    constants.HV_VNC_PASSWORD_FILE: hv_base.REQ_FILE_CHECK,
    constants.HV_MIGRATION_PORT: hv_base.REQ_NET_PORT_CHECK,
    constants.HV_MIGRATION_MODE: hv_base.MIGRATION_MODE_CHECK,
    constants.HV_USE_LOCALTIME: hv_base.NO_CHECK,
    # TODO: Add a check for the blockdev prefix (matching [a-z:] or similar).
    constants.HV_BLOCKDEV_PREFIX: hv_base.NO_CHECK,
    # Add PCI passthrough
    constants.HV_PASSTHROUGH: hv_base.NO_CHECK,
    constants.HV_REBOOT_BEHAVIOR:
      hv_base.ParamInSet(True, constants.REBOOT_BEHAVIORS),
    constants.HV_CPU_MASK: hv_base.OPT_MULTI_CPU_MASK_CHECK,
    constants.HV_CPU_CAP: hv_base.NO_CHECK,
    constants.HV_CPU_WEIGHT:
      (False, lambda x: 0 < x < 65535, "invalid weight", None, None),
    }

  @classmethod
  def _WriteConfigFile(cls, instance, startup_memory, block_devices):
    """Create a Xen 3.1 HVM config file.

    """
    hvp = instance.hvparams

    config = StringIO()
    config.write("# this is autogenerated by Ganeti, please do not edit\n#\n")

    # kernel handling
    kpath = hvp[constants.HV_KERNEL_PATH]
    config.write("kernel = '%s'\n" % kpath)

    config.write("builder = 'hvm'\n")
    config.write("memory = %d\n" % startup_memory)
    config.write("maxmem = %d\n" % instance.beparams[constants.BE_MAXMEM])
    config.write("vcpus = %d\n" % instance.beparams[constants.BE_VCPUS])
    cpu_pinning = cls._CreateConfigCpus(hvp[constants.HV_CPU_MASK])
    if cpu_pinning:
      config.write("%s\n" % cpu_pinning)
    cpu_cap = hvp[constants.HV_CPU_CAP]
    if cpu_cap:
      config.write("cpu_cap=%d\n" % cpu_cap)
    cpu_weight = hvp[constants.HV_CPU_WEIGHT]
    if cpu_weight:
      config.write("cpu_weight=%d\n" % cpu_weight)

    config.write("name = '%s'\n" % instance.name)
    if hvp[constants.HV_PAE]:
      config.write("pae = 1\n")
    else:
      config.write("pae = 0\n")
    if hvp[constants.HV_ACPI]:
      config.write("acpi = 1\n")
    else:
      config.write("acpi = 0\n")
    config.write("apic = 1\n")
    config.write("device_model = '%s'\n" % hvp[constants.HV_DEVICE_MODEL])
    config.write("boot = '%s'\n" % hvp[constants.HV_BOOT_ORDER])
    config.write("sdl = 0\n")
    config.write("usb = 1\n")
    config.write("usbdevice = 'tablet'\n")
    config.write("vnc = 1\n")
    if hvp[constants.HV_VNC_BIND_ADDRESS] is None:
      config.write("vnclisten = '%s'\n" % constants.VNC_DEFAULT_BIND_ADDRESS)
    else:
      config.write("vnclisten = '%s'\n" % hvp[constants.HV_VNC_BIND_ADDRESS])

    if instance.network_port > constants.VNC_BASE_PORT:
      display = instance.network_port - constants.VNC_BASE_PORT
      config.write("vncdisplay = %s\n" % display)
      config.write("vncunused = 0\n")
    else:
      config.write("# vncdisplay = 1\n")
      config.write("vncunused = 1\n")

    vnc_pwd_file = hvp[constants.HV_VNC_PASSWORD_FILE]
    try:
      password = utils.ReadFile(vnc_pwd_file)
    except EnvironmentError, err:
      raise errors.HypervisorError("Failed to open VNC password file %s: %s" %
                                   (vnc_pwd_file, err))

    config.write("vncpasswd = '%s'\n" % password.rstrip())

    config.write("serial = 'pty'\n")
    if hvp[constants.HV_USE_LOCALTIME]:
      config.write("localtime = 1\n")

    vif_data = []
    nic_type = hvp[constants.HV_NIC_TYPE]
    if nic_type is None:
      # ensure old instances don't change
      nic_type_str = ", type=ioemu"
    elif nic_type == constants.HT_NIC_PARAVIRTUAL:
      nic_type_str = ", type=paravirtualized"
    else:
      nic_type_str = ", model=%s, type=ioemu" % nic_type
    for nic in instance.nics:
      nic_str = "mac=%s%s" % (nic.mac, nic_type_str)
      ip = getattr(nic, "ip", None)
      if ip is not None:
        nic_str += ", ip=%s" % ip
      if nic.nicparams[constants.NIC_MODE] == constants.NIC_MODE_BRIDGED:
        nic_str += ", bridge=%s" % nic.nicparams[constants.NIC_LINK]
      vif_data.append("'%s'" % nic_str)

    config.write("vif = [%s]\n" % ",".join(vif_data))

    disk_data = cls._GetConfigFileDiskData(block_devices,
                                           hvp[constants.HV_BLOCKDEV_PREFIX])

    iso_path = hvp[constants.HV_CDROM_IMAGE_PATH]
    if iso_path:
      iso = "'file:%s,hdc:cdrom,r'" % iso_path
      disk_data.append(iso)

    config.write("disk = [%s]\n" % (",".join(disk_data)))
    # Add PCI passthrough
    pci_pass_arr = []
    pci_pass = hvp[constants.HV_PASSTHROUGH]
    if pci_pass:
      pci_pass_arr = pci_pass.split(";")
      config.write("pci = %s\n" % pci_pass_arr)
    config.write("on_poweroff = 'destroy'\n")
    if hvp[constants.HV_REBOOT_BEHAVIOR] == constants.INSTANCE_REBOOT_ALLOWED:
      config.write("on_reboot = 'restart'\n")
    else:
      config.write("on_reboot = 'destroy'\n")
    config.write("on_crash = 'restart'\n")
    cls._WriteConfigFileStatic(instance.name, config.getvalue())

    return True<|MERGE_RESOLUTION|>--- conflicted
+++ resolved
@@ -32,12 +32,9 @@
 from ganeti.hypervisor import hv_base
 from ganeti import netutils
 from ganeti import objects
-<<<<<<< HEAD
 from ganeti import pathutils
 from ganeti import vcluster
-=======
 from ganeti import ssconf
->>>>>>> 16c2024a
 
 
 XEND_CONFIG_FILE = vcluster.AddNodePrefix("/etc/xen/xend-config.sxp")
