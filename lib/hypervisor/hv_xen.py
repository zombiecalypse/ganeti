#
#

# Copyright (C) 2006, 2007, 2008, 2009, 2010, 2011, 2012 Google Inc.
#
# This program is free software; you can redistribute it and/or modify
# it under the terms of the GNU General Public License as published by
# the Free Software Foundation; either version 2 of the License, or
# (at your option) any later version.
#
# This program is distributed in the hope that it will be useful, but
# WITHOUT ANY WARRANTY; without even the implied warranty of
# MERCHANTABILITY or FITNESS FOR A PARTICULAR PURPOSE.  See the GNU
# General Public License for more details.
#
# You should have received a copy of the GNU General Public License
# along with this program; if not, write to the Free Software
# Foundation, Inc., 51 Franklin Street, Fifth Floor, Boston, MA
# 02110-1301, USA.


"""Xen hypervisors

"""

import logging
import errno
import string # pylint: disable=W0402
import shutil
from cStringIO import StringIO

from ganeti import constants
from ganeti import errors
from ganeti import utils
from ganeti.hypervisor import hv_base
from ganeti import netutils
from ganeti import objects
from ganeti import pathutils


XEND_CONFIG_FILE = utils.PathJoin(pathutils.XEN_CONFIG_DIR, "xend-config.sxp")
XL_CONFIG_FILE = utils.PathJoin(pathutils.XEN_CONFIG_DIR, "xen/xl.conf")
VIF_BRIDGE_SCRIPT = utils.PathJoin(pathutils.XEN_CONFIG_DIR,
                                   "scripts/vif-bridge")
_DOM0_NAME = "Domain-0"
_DISK_LETTERS = string.ascii_lowercase

_FILE_DRIVER_MAP = {
  constants.FD_LOOP: "file",
  constants.FD_BLKTAP: "tap:aio",
  }


def _CreateConfigCpus(cpu_mask):
  """Create a CPU config string for Xen's config file.

  """
  # Convert the string CPU mask to a list of list of int's
  cpu_list = utils.ParseMultiCpuMask(cpu_mask)

  if len(cpu_list) == 1:
    all_cpu_mapping = cpu_list[0]
    if all_cpu_mapping == constants.CPU_PINNING_OFF:
      # If CPU pinning has 1 entry that's "all", then remove the
      # parameter from the config file
      return None
    else:
      # If CPU pinning has one non-all entry, mapping all vCPUS (the entire
      # VM) to one physical CPU, using format 'cpu = "C"'
      return "cpu = \"%s\"" % ",".join(map(str, all_cpu_mapping))
  else:

    def _GetCPUMap(vcpu):
      if vcpu[0] == constants.CPU_PINNING_ALL_VAL:
        cpu_map = constants.CPU_PINNING_ALL_XEN
      else:
        cpu_map = ",".join(map(str, vcpu))
      return "\"%s\"" % cpu_map

    # build the result string in format 'cpus = [ "c", "c", "c" ]',
    # where each c is a physical CPU number, a range, a list, or any
    # combination
    return "cpus = [ %s ]" % ", ".join(map(_GetCPUMap, cpu_list))


def _RunInstanceList(fn, instance_list_errors):
  """Helper function for L{_GetInstanceList} to retrieve the list of instances
  from xen.

  @type fn: callable
  @param fn: Function to query xen for the list of instances
  @type instance_list_errors: list
  @param instance_list_errors: Error list
  @rtype: list

  """
  result = fn()
  if result.failed:
    logging.error("Retrieving the instance list from xen failed (%s): %s",
                  result.fail_reason, result.output)
    instance_list_errors.append(result)
    raise utils.RetryAgain()

  # skip over the heading
  return result.stdout.splitlines()


def _ParseInstanceList(lines, include_node):
  """Parses the output of listing instances by xen.

  @type lines: list
  @param lines: Result of retrieving the instance list from xen
  @type include_node: boolean
  @param include_node: If True, return information for Dom0
  @return: list of tuple containing (name, id, memory, vcpus, state, time
    spent)

  """
  result = []

  # Iterate through all lines while ignoring header
  for line in lines[1:]:
    # The format of lines is:
    # Name      ID Mem(MiB) VCPUs State  Time(s)
    # Domain-0   0  3418     4 r-----    266.2
    data = line.split()
    if len(data) != 6:
      raise errors.HypervisorError("Can't parse instance list,"
                                   " line: %s" % line)
    try:
      data[1] = int(data[1])
      data[2] = int(data[2])
      data[3] = int(data[3])
      data[5] = float(data[5])
    except (TypeError, ValueError), err:
      raise errors.HypervisorError("Can't parse instance list,"
                                   " line: %s, error: %s" % (line, err))

    # skip the Domain-0 (optional)
    if include_node or data[0] != _DOM0_NAME:
      result.append(data)

  return result


def _GetInstanceList(fn, include_node, _timeout=5):
  """Return the list of running instances.

  See L{_RunInstanceList} and L{_ParseInstanceList} for parameter details.

  """
  instance_list_errors = []
  try:
    lines = utils.Retry(_RunInstanceList, (0.3, 1.5, 1.0), _timeout,
                        args=(fn, instance_list_errors))
  except utils.RetryTimeout:
    if instance_list_errors:
      instance_list_result = instance_list_errors.pop()

      errmsg = ("listing instances failed, timeout exceeded (%s): %s" %
                (instance_list_result.fail_reason, instance_list_result.output))
    else:
      errmsg = "listing instances failed"

    raise errors.HypervisorError(errmsg)

  return _ParseInstanceList(lines, include_node)


def _ParseNodeInfo(info):
  """Return information about the node.

  @return: a dict with the following keys (memory values in MiB):
        - memory_total: the total memory size on the node
        - memory_free: the available memory on the node for instances
        - nr_cpus: total number of CPUs
        - nr_nodes: in a NUMA system, the number of domains
        - nr_sockets: the number of physical CPU sockets in the node
        - hv_version: the hypervisor version in the form (major, minor)

  """
  result = {}
  cores_per_socket = threads_per_core = nr_cpus = None
  xen_major, xen_minor = None, None
  memory_total = None
  memory_free = None

  for line in info.splitlines():
    fields = line.split(":", 1)

    if len(fields) < 2:
      continue

    (key, val) = map(lambda s: s.strip(), fields)

    # Note: in Xen 3, memory has changed to total_memory
    if key in ("memory", "total_memory"):
      memory_total = int(val)
    elif key == "free_memory":
      memory_free = int(val)
    elif key == "nr_cpus":
      nr_cpus = result["cpu_total"] = int(val)
    elif key == "nr_nodes":
      result["cpu_nodes"] = int(val)
    elif key == "cores_per_socket":
      cores_per_socket = int(val)
    elif key == "threads_per_core":
      threads_per_core = int(val)
    elif key == "xen_major":
      xen_major = int(val)
    elif key == "xen_minor":
      xen_minor = int(val)

  if None not in [cores_per_socket, threads_per_core, nr_cpus]:
    result["cpu_sockets"] = nr_cpus / (cores_per_socket * threads_per_core)

  if memory_free is not None:
    result["memory_free"] = memory_free

  if memory_total is not None:
    result["memory_total"] = memory_total

  if not (xen_major is None or xen_minor is None):
    result[constants.HV_NODEINFO_KEY_VERSION] = (xen_major, xen_minor)

  return result


def _MergeInstanceInfo(info, instance_list):
  """Updates node information from L{_ParseNodeInfo} with instance info.

  @type info: dict
  @param info: Result from L{_ParseNodeInfo}
  @type instance_list: list of tuples
  @param instance_list: list of instance information; one tuple per instance
  @rtype: dict

  """
  total_instmem = 0

  for (name, _, mem, vcpus, _, _) in instance_list:
    if name == _DOM0_NAME:
      info["memory_dom0"] = mem
      info["cpu_dom0"] = vcpus

    # Include Dom0 in total memory usage
    total_instmem += mem

  memory_free = info.get("memory_free")
  memory_total = info.get("memory_total")

  # Calculate memory used by hypervisor
  if None not in [memory_total, memory_free, total_instmem]:
    info["memory_hv"] = memory_total - memory_free - total_instmem

  return info


def _GetNodeInfo(info, instance_list):
  """Combines L{_MergeInstanceInfo} and L{_ParseNodeInfo}.

  @type instance_list: list of tuples
  @param instance_list: list of instance information; one tuple per instance

  """
  return _MergeInstanceInfo(_ParseNodeInfo(info), instance_list)


def _GetConfigFileDiskData(block_devices, blockdev_prefix,
                           _letters=_DISK_LETTERS):
  """Get disk directives for Xen config file.

  This method builds the xen config disk directive according to the
  given disk_template and block_devices.

  @param block_devices: list of tuples (cfdev, rldev):
      - cfdev: dict containing ganeti config disk part
      - rldev: ganeti.block.bdev.BlockDev object
  @param blockdev_prefix: a string containing blockdevice prefix,
                          e.g. "sd" for /dev/sda

  @return: string containing disk directive for xen instance config file

  """
  if len(block_devices) > len(_letters):
    raise errors.HypervisorError("Too many disks")

  disk_data = []

  for sd_suffix, (cfdev, dev_path) in zip(_letters, block_devices):
    sd_name = blockdev_prefix + sd_suffix

    if cfdev.mode == constants.DISK_RDWR:
      mode = "w"
    else:
      mode = "r"

    if cfdev.dev_type == constants.LD_FILE:
      driver = _FILE_DRIVER_MAP[cfdev.physical_id[0]]
    else:
      driver = "phy"

    disk_data.append("'%s:%s,%s,%s'" % (driver, dev_path, sd_name, mode))

  return disk_data


class XenHypervisor(hv_base.BaseHypervisor):
  """Xen generic hypervisor interface

  This is the Xen base class used for both Xen PVM and HVM. It contains
  all the functionality that is identical for both.

  """
  CAN_MIGRATE = True
  REBOOT_RETRY_COUNT = 60
  REBOOT_RETRY_INTERVAL = 10
  _ROOT_DIR = pathutils.RUN_DIR + "/xen-hypervisor"
  _NICS_DIR = _ROOT_DIR + "/nic" # contains NICs' info
  _DIRS = [_ROOT_DIR, _NICS_DIR]

  ANCILLARY_FILES = [
    XEND_CONFIG_FILE,
    XL_CONFIG_FILE,
    VIF_BRIDGE_SCRIPT,
    ]
  ANCILLARY_FILES_OPT = [
    XL_CONFIG_FILE,
    ]

  def __init__(self, _cfgdir=None, _run_cmd_fn=None, _cmd=None):
    hv_base.BaseHypervisor.__init__(self)

    if _cfgdir is None:
      self._cfgdir = pathutils.XEN_CONFIG_DIR
    else:
      self._cfgdir = _cfgdir

    if _run_cmd_fn is None:
      self._run_cmd_fn = utils.RunCmd
    else:
      self._run_cmd_fn = _run_cmd_fn

    self._cmd = _cmd

  def _GetCommand(self, hvparams):
    """Returns Xen command to use.

    @type hvparams: dict of strings
    @param hvparams: hypervisor parameters

    """
    if self._cmd is None:
      if hvparams is None or constants.HV_XEN_CMD not in hvparams:
        raise errors.HypervisorError("Cannot determine xen command.")
      else:
        cmd = hvparams[constants.HV_XEN_CMD]
    else:
      cmd = self._cmd

    if cmd not in constants.KNOWN_XEN_COMMANDS:
      raise errors.ProgrammerError("Unknown Xen command '%s'" % cmd)

    return cmd

  def _RunXen(self, args, hvparams):
    """Wrapper around L{utils.process.RunCmd} to run Xen command.

    @type hvparams: dict of strings
    @param hvparams: dictionary of hypervisor params
    @see: L{utils.process.RunCmd}

    """
    cmd = [self._GetCommand(hvparams)]
    cmd.extend(args)

    return self._run_cmd_fn(cmd)

  def _ConfigFileName(self, instance_name):
    """Get the config file name for an instance.

    @param instance_name: instance name
    @type instance_name: str
    @return: fully qualified path to instance config file
    @rtype: str

    """
    return utils.PathJoin(self._cfgdir, instance_name)

  @classmethod
  def _WriteNICInfoFile(cls, instance_name, idx, nic):
    """Write the Xen config file for the instance.

    This version of the function just writes the config file from static data.

    """
    dirs = [(dname, constants.RUN_DIRS_MODE)
            for dname in cls._DIRS + [cls._InstanceNICDir(instance_name)]]
    utils.EnsureDirs(dirs)

    cfg_file = cls._InstanceNICFile(instance_name, idx)
    data = StringIO()

    if nic.netinfo:
      netinfo = objects.Network.FromDict(nic.netinfo)
      data.write("NETWORK_NAME=%s\n" % netinfo.name)
      if netinfo.network:
        data.write("NETWORK_SUBNET=%s\n" % netinfo.network)
      if netinfo.gateway:
        data.write("NETWORK_GATEWAY=%s\n" % netinfo.gateway)
      if netinfo.network6:
        data.write("NETWORK_SUBNET6=%s\n" % netinfo.network6)
      if netinfo.gateway6:
        data.write("NETWORK_GATEWAY6=%s\n" % netinfo.gateway6)
      if netinfo.mac_prefix:
        data.write("NETWORK_MAC_PREFIX=%s\n" % netinfo.mac_prefix)
      if netinfo.tags:
        data.write("NETWORK_TAGS=%s\n" % "\ ".join(netinfo.tags))

    data.write("MAC=%s\n" % nic.mac)
    data.write("IP=%s\n" % nic.ip)
    data.write("MODE=%s\n" % nic.nicparams[constants.NIC_MODE])
    data.write("LINK=%s\n" % nic.nicparams[constants.NIC_LINK])

    try:
      utils.WriteFile(cfg_file, data=data.getvalue())
    except EnvironmentError, err:
      raise errors.HypervisorError("Cannot write Xen instance configuration"
                                   " file %s: %s" % (cfg_file, err))

  @classmethod
  def _InstanceNICDir(cls, instance_name):
    """Returns the directory holding the tap device files for a given instance.

    """
    return utils.PathJoin(cls._NICS_DIR, instance_name)

  @classmethod
  def _InstanceNICFile(cls, instance_name, seq):
    """Returns the name of the file containing the tap device for a given NIC

    """
    return utils.PathJoin(cls._InstanceNICDir(instance_name), str(seq))

  @classmethod
  def _GetConfig(cls, instance, startup_memory, block_devices):
    """Build Xen configuration for an instance.

    """
    raise NotImplementedError

  def _WriteConfigFile(self, instance_name, data):
    """Write the Xen config file for the instance.

    This version of the function just writes the config file from static data.

    """
    # just in case it exists
    utils.RemoveFile(utils.PathJoin(self._cfgdir, "auto", instance_name))

    cfg_file = self._ConfigFileName(instance_name)
    try:
      utils.WriteFile(cfg_file, data=data)
    except EnvironmentError, err:
      raise errors.HypervisorError("Cannot write Xen instance configuration"
                                   " file %s: %s" % (cfg_file, err))

  def _ReadConfigFile(self, instance_name):
    """Returns the contents of the instance config file.

    """
    filename = self._ConfigFileName(instance_name)

    try:
      file_content = utils.ReadFile(filename)
    except EnvironmentError, err:
      raise errors.HypervisorError("Failed to load Xen config file: %s" % err)

    return file_content

  def _RemoveConfigFile(self, instance_name):
    """Remove the xen configuration file.

    """
    utils.RemoveFile(self._ConfigFileName(instance_name))
    try:
      shutil.rmtree(self._InstanceNICDir(instance_name))
    except OSError, err:
      if err.errno != errno.ENOENT:
        raise

  def _StashConfigFile(self, instance_name):
    """Move the Xen config file to the log directory and return its new path.

    """
    old_filename = self._ConfigFileName(instance_name)
    base = ("%s-%s" %
            (instance_name, utils.TimestampForFilename()))
    new_filename = utils.PathJoin(pathutils.LOG_XEN_DIR, base)
    utils.RenameFile(old_filename, new_filename)
    return new_filename

  def _GetInstanceList(self, include_node, hvparams):
    """Wrapper around module level L{_GetInstanceList}.

    @type hvparams: dict of strings
    @param hvparams: hypervisor parameters to be used on this node

    """
    return _GetInstanceList(lambda: self._RunXen(["list"], hvparams),
                            include_node)

  def ListInstances(self, hvparams=None):
    """Get the list of running instances.

    """
    instance_list = self._GetInstanceList(False, hvparams)
    names = [info[0] for info in instance_list]
    return names

  def GetInstanceInfo(self, instance_name, hvparams=None):
    """Get instance properties.

    @type instance_name: string
    @param instance_name: the instance name
    @type hvparams: dict of strings
    @param hvparams: the instance's hypervisor params

    @return: tuple (name, id, memory, vcpus, stat, times)

    """
    instance_list = self._GetInstanceList(instance_name == _DOM0_NAME, hvparams)
    result = None
    for data in instance_list:
      if data[0] == instance_name:
        result = data
        break
    return result

  def GetAllInstancesInfo(self, hvparams=None):
    """Get properties of all instances.

    @type hvparams: dict of strings
    @param hvparams: hypervisor parameters
    @return: list of tuples (name, id, memory, vcpus, stat, times)

    """
    return self._GetInstanceList(False, hvparams)

  def _MakeConfigFile(self, instance, startup_memory, block_devices):
    """Gather configuration details and write to disk.

    See L{_GetConfig} for arguments.

    """
    buf = StringIO()
    buf.write("# Automatically generated by Ganeti. Do not edit!\n")
    buf.write("\n")
    buf.write(self._GetConfig(instance, startup_memory, block_devices))
    buf.write("\n")

    self._WriteConfigFile(instance.name, buf.getvalue())

  def StartInstance(self, instance, block_devices, startup_paused):
    """Start an instance.

    """
    startup_memory = self._InstanceStartupMemory(instance,
                                                 hvparams=instance.hvparams)

    self._MakeConfigFile(instance, startup_memory, block_devices)

    cmd = ["create"]
    if startup_paused:
      cmd.append("-p")
    cmd.append(self._ConfigFileName(instance.name))

    result = self._RunXen(cmd, instance.hvparams)
    if result.failed:
      # Move the Xen configuration file to the log directory to avoid
      # leaving a stale config file behind.
      stashed_config = self._StashConfigFile(instance.name)
      raise errors.HypervisorError("Failed to start instance %s: %s (%s). Moved"
                                   " config file to %s" %
                                   (instance.name, result.fail_reason,
                                    result.output, stashed_config))

  def StopInstance(self, instance, force=False, retry=False, name=None):
    """Stop an instance.

    """
    if name is None:
      name = instance.name

    return self._StopInstance(name, force, instance.hvparams)

  def _StopInstance(self, name, force, hvparams):
    """Stop an instance.

    @type name: string
    @param name: name of the instance to be shutdown
    @type force: boolean
    @param force: flag specifying whether shutdown should be forced
    @type hvparams: dict of string
    @param hvparams: hypervisor parameters of the instance

    """
    if force:
      action = "destroy"
    else:
      action = "shutdown"

    result = self._RunXen([action, name], hvparams)
    if result.failed:
      raise errors.HypervisorError("Failed to stop instance %s: %s, %s" %
                                   (name, result.fail_reason, result.output))

    # Remove configuration file if stopping/starting instance was successful
    self._RemoveConfigFile(name)

  def RebootInstance(self, instance):
    """Reboot an instance.

    """
    ini_info = self.GetInstanceInfo(instance.name, hvparams=instance.hvparams)

    if ini_info is None:
      raise errors.HypervisorError("Failed to reboot instance %s,"
                                   " not running" % instance.name)

    result = self._RunXen(["reboot", instance.name], instance.hvparams)
    if result.failed:
      raise errors.HypervisorError("Failed to reboot instance %s: %s, %s" %
                                   (instance.name, result.fail_reason,
                                    result.output))

    def _CheckInstance():
      new_info = self.GetInstanceInfo(instance.name, hvparams=instance.hvparams)

      # check if the domain ID has changed or the run time has decreased
      if (new_info is not None and
          (new_info[1] != ini_info[1] or new_info[5] < ini_info[5])):
        return

      raise utils.RetryAgain()

    try:
      utils.Retry(_CheckInstance, self.REBOOT_RETRY_INTERVAL,
                  self.REBOOT_RETRY_INTERVAL * self.REBOOT_RETRY_COUNT)
    except utils.RetryTimeout:
      raise errors.HypervisorError("Failed to reboot instance %s: instance"
                                   " did not reboot in the expected interval" %
                                   (instance.name, ))

  def BalloonInstanceMemory(self, instance, mem):
    """Balloon an instance memory to a certain value.

    @type instance: L{objects.Instance}
    @param instance: instance to be accepted
    @type mem: int
    @param mem: actual memory size to use for instance runtime

    """
    result = self._RunXen(["mem-set", instance.name, mem], instance.hvparams)
    if result.failed:
      raise errors.HypervisorError("Failed to balloon instance %s: %s (%s)" %
                                   (instance.name, result.fail_reason,
                                    result.output))

    # Update configuration file
    cmd = ["sed", "-ie", "s/^memory.*$/memory = %s/" % mem]
    cmd.append(self._ConfigFileName(instance.name))

    result = utils.RunCmd(cmd)
    if result.failed:
      raise errors.HypervisorError("Failed to update memory for %s: %s (%s)" %
                                   (instance.name, result.fail_reason,
                                    result.output))

  def GetNodeInfo(self, hvparams=None):
    """Return information about the node.

    @see: L{_GetNodeInfo} and L{_ParseNodeInfo}

    """
    result = self._RunXen(["info"], hvparams)
    if result.failed:
      logging.error("Can't retrieve xen hypervisor information (%s): %s",
                    result.fail_reason, result.output)
      return None

    instance_list = self._GetInstanceList(True, hvparams)
    return _GetNodeInfo(result.stdout, instance_list)

  def GetInstanceConsole(self, instance, primary_node, hvparams, beparams):
    """Return a command for connecting to the console of an instance.

    """
    xen_cmd = self._GetCommand(hvparams)
    return objects.InstanceConsole(instance=instance.name,
                                   kind=constants.CONS_SSH,
                                   host=primary_node.name,
                                   user=constants.SSH_CONSOLE_USER,
                                   command=[pathutils.XEN_CONSOLE_WRAPPER,
                                            xen_cmd, instance.name])

  def Verify(self, hvparams=None):
    """Verify the hypervisor.

    For Xen, this verifies that the xend process is running.

    @type hvparams: dict of strings
    @param hvparams: hypervisor parameters to be verified against

    @return: Problem description if something is wrong, C{None} otherwise

    """
    if hvparams is None:
      return "Could not verify the hypervisor, because no hvparams were" \
             " provided."

    if constants.HV_XEN_CMD in hvparams:
      xen_cmd = hvparams[constants.HV_XEN_CMD]
      try:
        self._CheckToolstack(xen_cmd)
      except errors.HypervisorError:
        return "The configured xen toolstack '%s' is not available on this" \
               " node." % xen_cmd

    result = self._RunXen(["info"], hvparams)
    if result.failed:
      return "Retrieving information from xen failed: %s, %s" % \
        (result.fail_reason, result.output)

    return None

  def MigrationInfo(self, instance):
    """Get instance information to perform a migration.

    @type instance: L{objects.Instance}
    @param instance: instance to be migrated
    @rtype: string
    @return: content of the xen config file

    """
    return self._ReadConfigFile(instance.name)

  def AcceptInstance(self, instance, info, target):
    """Prepare to accept an instance.

    @type instance: L{objects.Instance}
    @param instance: instance to be accepted
    @type info: string
    @param info: content of the xen config file on the source node
    @type target: string
    @param target: target host (usually ip), on this node

    """
    pass

  def FinalizeMigrationDst(self, instance, info, success):
    """Finalize an instance migration.

    After a successful migration we write the xen config file.
    We do nothing on a failure, as we did not change anything at accept time.

    @type instance: L{objects.Instance}
    @param instance: instance whose migration is being finalized
    @type info: string
    @param info: content of the xen config file on the source node
    @type success: boolean
    @param success: whether the migration was a success or a failure

    """
    if success:
      self._WriteConfigFile(instance.name, info)

  def MigrateInstance(self, cluster_name, instance, target, live):
    """Migrate an instance to a target node.

    The migration will not be attempted if the instance is not
    currently running.

    @type instance: L{objects.Instance}
    @param instance: the instance to be migrated
    @type target: string
    @param target: ip address of the target node
    @type live: boolean
    @param live: perform a live migration

    """
    port = instance.hvparams[constants.HV_MIGRATION_PORT]

    return self._MigrateInstance(cluster_name, instance.name, target, port,
                                 live, instance.hvparams)

  def _MigrateInstance(self, cluster_name, instance_name, target, port, live,
                       hvparams, _ping_fn=netutils.TcpPing):
    """Migrate an instance to a target node.

    @see: L{MigrateInstance} for details

    """
    if hvparams is None:
      raise errors.HypervisorError("No hvparams provided.")

    if self.GetInstanceInfo(instance_name, hvparams=hvparams) is None:
      raise errors.HypervisorError("Instance not running, cannot migrate")

    cmd = self._GetCommand(hvparams)

    if (cmd == constants.XEN_CMD_XM and
        not _ping_fn(target, port, live_port_needed=True)):
      raise errors.HypervisorError("Remote host %s not listening on port"
                                   " %s, cannot migrate" % (target, port))

    args = ["migrate"]

    if cmd == constants.XEN_CMD_XM:
      args.extend(["-p", "%d" % port])
      if live:
        args.append("-l")

    elif cmd == constants.XEN_CMD_XL:
      args.extend([
        "-s", constants.XL_SSH_CMD % cluster_name,
        "-C", self._ConfigFileName(instance_name),
        ])

    else:
      raise errors.HypervisorError("Unsupported Xen command: %s" % self._cmd)

    args.extend([instance_name, target])

    result = self._RunXen(args, hvparams)
    if result.failed:
      raise errors.HypervisorError("Failed to migrate instance %s: %s" %
                                   (instance_name, result.output))

  def FinalizeMigrationSource(self, instance, success, live):
    """Finalize the instance migration on the source node.

    @type instance: L{objects.Instance}
    @param instance: the instance that was migrated
    @type success: bool
    @param success: whether the migration succeeded or not
    @type live: bool
    @param live: whether the user requested a live migration or not

    """
    # pylint: disable=W0613
    if success:
      # remove old xen file after migration succeeded
      try:
        self._RemoveConfigFile(instance.name)
      except EnvironmentError:
        logging.exception("Failure while removing instance config file")

  def GetMigrationStatus(self, instance):
    """Get the migration status

    As MigrateInstance for Xen is still blocking, if this method is called it
    means that MigrateInstance has completed successfully. So we can safely
    assume that the migration was successful and notify this fact to the client.

    @type instance: L{objects.Instance}
    @param instance: the instance that is being migrated
    @rtype: L{objects.MigrationStatus}
    @return: the status of the current migration (one of
             L{constants.HV_MIGRATION_VALID_STATUSES}), plus any additional
             progress info that can be retrieved from the hypervisor

    """
    return objects.MigrationStatus(status=constants.HV_MIGRATION_COMPLETED)

  def PowercycleNode(self, hvparams=None):
    """Xen-specific powercycle.

    This first does a Linux reboot (which triggers automatically a Xen
    reboot), and if that fails it tries to do a Xen reboot. The reason
    we don't try a Xen reboot first is that the xen reboot launches an
    external command which connects to the Xen hypervisor, and that
    won't work in case the root filesystem is broken and/or the xend
    daemon is not working.

    @type hvparams: dict of strings
    @param hvparams: hypervisor params to be used on this node

    """
    try:
      self.LinuxPowercycle()
    finally:
      xen_cmd = self._GetCommand(hvparams)
      utils.RunCmd([xen_cmd, "debug", "R"])

  def _CheckToolstack(self, xen_cmd):
    """Check whether the given toolstack is available on the node.

    @type xen_cmd: string
    @param xen_cmd: xen command (e.g. 'xm' or 'xl')

    """
    binary_found = self._CheckToolstackBinary(xen_cmd)
    if not binary_found:
      raise errors.HypervisorError("No '%s' binary found on node." % xen_cmd)
    elif xen_cmd == constants.XEN_CMD_XL:
      if not self._CheckToolstackXlConfigured():
        raise errors.HypervisorError("Toolstack '%s' is not enabled on this"
                                     "node." % xen_cmd)

  def _CheckToolstackBinary(self, xen_cmd):
    """Checks whether the xen command's binary is found on the machine.

    """
    if xen_cmd not in constants.KNOWN_XEN_COMMANDS:
      raise errors.HypervisorError("Unknown xen command '%s'." % xen_cmd)
    result = self._run_cmd_fn(["which", xen_cmd])
    return not result.failed

  def _CheckToolstackXlConfigured(self):
    """Checks whether xl is enabled on an xl-capable node.

    @rtype: bool
    @returns: C{True} if 'xl' is enabled, C{False} otherwise

    """
    result = self._run_cmd_fn([constants.XEN_CMD_XL, "help"])
    if not result.failed:
      return True
    elif result.failed:
      if "toolstack" in result.stderr:
        return False
      # xl fails for some other reason than the toolstack
      else:
        raise errors.HypervisorError("Cannot run xen ('%s'). Error: %s."
                                     % (constants.XEN_CMD_XL, result.stderr))


class XenPvmHypervisor(XenHypervisor):
  """Xen PVM hypervisor interface"""

  PARAMETERS = {
    constants.HV_USE_BOOTLOADER: hv_base.NO_CHECK,
    constants.HV_BOOTLOADER_PATH: hv_base.OPT_FILE_CHECK,
    constants.HV_BOOTLOADER_ARGS: hv_base.NO_CHECK,
    constants.HV_KERNEL_PATH: hv_base.REQ_FILE_CHECK,
    constants.HV_INITRD_PATH: hv_base.OPT_FILE_CHECK,
    constants.HV_ROOT_PATH: hv_base.NO_CHECK,
    constants.HV_KERNEL_ARGS: hv_base.NO_CHECK,
    constants.HV_MIGRATION_PORT: hv_base.REQ_NET_PORT_CHECK,
    constants.HV_MIGRATION_MODE: hv_base.MIGRATION_MODE_CHECK,
    # TODO: Add a check for the blockdev prefix (matching [a-z:] or similar).
    constants.HV_BLOCKDEV_PREFIX: hv_base.NO_CHECK,
    constants.HV_REBOOT_BEHAVIOR:
      hv_base.ParamInSet(True, constants.REBOOT_BEHAVIORS),
    constants.HV_CPU_MASK: hv_base.OPT_MULTI_CPU_MASK_CHECK,
    constants.HV_CPU_CAP: hv_base.OPT_NONNEGATIVE_INT_CHECK,
    constants.HV_CPU_WEIGHT:
      (False, lambda x: 0 < x < 65536, "invalid weight", None, None),
    constants.HV_VIF_SCRIPT: hv_base.OPT_FILE_CHECK,
    constants.HV_XEN_CMD:
      hv_base.ParamInSet(True, constants.KNOWN_XEN_COMMANDS),
    }

  def _GetConfig(self, instance, startup_memory, block_devices):
    """Write the Xen config file for the instance.

    """
    hvp = instance.hvparams
    config = StringIO()
    config.write("# this is autogenerated by Ganeti, please do not edit\n#\n")

    # if bootloader is True, use bootloader instead of kernel and ramdisk
    # parameters.
    if hvp[constants.HV_USE_BOOTLOADER]:
      # bootloader handling
      bootloader_path = hvp[constants.HV_BOOTLOADER_PATH]
      if bootloader_path:
        config.write("bootloader = '%s'\n" % bootloader_path)
      else:
        raise errors.HypervisorError("Bootloader enabled, but missing"
                                     " bootloader path")

      bootloader_args = hvp[constants.HV_BOOTLOADER_ARGS]
      if bootloader_args:
        config.write("bootargs = '%s'\n" % bootloader_args)
    else:
      # kernel handling
      kpath = hvp[constants.HV_KERNEL_PATH]
      config.write("kernel = '%s'\n" % kpath)

      # initrd handling
      initrd_path = hvp[constants.HV_INITRD_PATH]
      if initrd_path:
        config.write("ramdisk = '%s'\n" % initrd_path)

    # rest of the settings
    config.write("memory = %d\n" % startup_memory)
    config.write("maxmem = %d\n" % instance.beparams[constants.BE_MAXMEM])
    config.write("vcpus = %d\n" % instance.beparams[constants.BE_VCPUS])
    cpu_pinning = _CreateConfigCpus(hvp[constants.HV_CPU_MASK])
    if cpu_pinning:
      config.write("%s\n" % cpu_pinning)
    cpu_cap = hvp[constants.HV_CPU_CAP]
    if cpu_cap:
      config.write("cpu_cap=%d\n" % cpu_cap)
    cpu_weight = hvp[constants.HV_CPU_WEIGHT]
    if cpu_weight:
      config.write("cpu_weight=%d\n" % cpu_weight)

    config.write("name = '%s'\n" % instance.name)

    vif_data = []
    for idx, nic in enumerate(instance.nics):
      nic_str = "mac=%s" % (nic.mac)
      ip = getattr(nic, "ip", None)
      if ip is not None:
        nic_str += ", ip=%s" % ip
      if nic.nicparams[constants.NIC_MODE] == constants.NIC_MODE_BRIDGED:
        nic_str += ", bridge=%s" % nic.nicparams[constants.NIC_LINK]
      if hvp[constants.HV_VIF_SCRIPT]:
        nic_str += ", script=%s" % hvp[constants.HV_VIF_SCRIPT]
      vif_data.append("'%s'" % nic_str)
      self._WriteNICInfoFile(instance.name, idx, nic)

    disk_data = \
      _GetConfigFileDiskData(block_devices, hvp[constants.HV_BLOCKDEV_PREFIX])

    config.write("vif = [%s]\n" % ",".join(vif_data))
    config.write("disk = [%s]\n" % ",".join(disk_data))

    if hvp[constants.HV_ROOT_PATH]:
      config.write("root = '%s'\n" % hvp[constants.HV_ROOT_PATH])
    config.write("on_poweroff = 'destroy'\n")
    if hvp[constants.HV_REBOOT_BEHAVIOR] == constants.INSTANCE_REBOOT_ALLOWED:
      config.write("on_reboot = 'restart'\n")
    else:
      config.write("on_reboot = 'destroy'\n")
    config.write("on_crash = 'restart'\n")
    config.write("extra = '%s'\n" % hvp[constants.HV_KERNEL_ARGS])

    return config.getvalue()


class XenHvmHypervisor(XenHypervisor):
  """Xen HVM hypervisor interface"""

  ANCILLARY_FILES = XenHypervisor.ANCILLARY_FILES + [
    pathutils.VNC_PASSWORD_FILE,
    ]
  ANCILLARY_FILES_OPT = XenHypervisor.ANCILLARY_FILES_OPT + [
    pathutils.VNC_PASSWORD_FILE,
    ]

  PARAMETERS = {
    constants.HV_ACPI: hv_base.NO_CHECK,
    constants.HV_BOOT_ORDER: (True, ) +
      (lambda x: x and len(x.strip("acdn")) == 0,
       "Invalid boot order specified, must be one or more of [acdn]",
       None, None),
    constants.HV_CDROM_IMAGE_PATH: hv_base.OPT_FILE_CHECK,
    constants.HV_DISK_TYPE:
      hv_base.ParamInSet(True, constants.HT_HVM_VALID_DISK_TYPES),
    constants.HV_NIC_TYPE:
      hv_base.ParamInSet(True, constants.HT_HVM_VALID_NIC_TYPES),
    constants.HV_PAE: hv_base.NO_CHECK,
    constants.HV_VNC_BIND_ADDRESS:
      (False, netutils.IP4Address.IsValid,
       "VNC bind address is not a valid IP address", None, None),
    constants.HV_KERNEL_PATH: hv_base.REQ_FILE_CHECK,
    constants.HV_DEVICE_MODEL: hv_base.REQ_FILE_CHECK,
    constants.HV_VNC_PASSWORD_FILE: hv_base.REQ_FILE_CHECK,
    constants.HV_MIGRATION_PORT: hv_base.REQ_NET_PORT_CHECK,
    constants.HV_MIGRATION_MODE: hv_base.MIGRATION_MODE_CHECK,
    constants.HV_USE_LOCALTIME: hv_base.NO_CHECK,
    # TODO: Add a check for the blockdev prefix (matching [a-z:] or similar).
    constants.HV_BLOCKDEV_PREFIX: hv_base.NO_CHECK,
    # Add PCI passthrough
    constants.HV_PASSTHROUGH: hv_base.NO_CHECK,
    constants.HV_REBOOT_BEHAVIOR:
      hv_base.ParamInSet(True, constants.REBOOT_BEHAVIORS),
    constants.HV_CPU_MASK: hv_base.OPT_MULTI_CPU_MASK_CHECK,
    constants.HV_CPU_CAP: hv_base.NO_CHECK,
    constants.HV_CPU_WEIGHT:
      (False, lambda x: 0 < x < 65535, "invalid weight", None, None),
    constants.HV_VIF_TYPE:
      hv_base.ParamInSet(False, constants.HT_HVM_VALID_VIF_TYPES),
<<<<<<< HEAD
    constants.HV_VIF_SCRIPT: hv_base.OPT_FILE_CHECK,
    constants.HV_XEN_CMD:
      hv_base.ParamInSet(True, constants.KNOWN_XEN_COMMANDS),
=======
    constants.HV_VIRIDIAN: hv_base.NO_CHECK,
>>>>>>> 0c072225
    }

  def _GetConfig(self, instance, startup_memory, block_devices):
    """Create a Xen 3.1 HVM config file.

    """
    hvp = instance.hvparams

    config = StringIO()

    # kernel handling
    kpath = hvp[constants.HV_KERNEL_PATH]
    config.write("kernel = '%s'\n" % kpath)

    config.write("builder = 'hvm'\n")
    config.write("memory = %d\n" % startup_memory)
    config.write("maxmem = %d\n" % instance.beparams[constants.BE_MAXMEM])
    config.write("vcpus = %d\n" % instance.beparams[constants.BE_VCPUS])
    cpu_pinning = _CreateConfigCpus(hvp[constants.HV_CPU_MASK])
    if cpu_pinning:
      config.write("%s\n" % cpu_pinning)
    cpu_cap = hvp[constants.HV_CPU_CAP]
    if cpu_cap:
      config.write("cpu_cap=%d\n" % cpu_cap)
    cpu_weight = hvp[constants.HV_CPU_WEIGHT]
    if cpu_weight:
      config.write("cpu_weight=%d\n" % cpu_weight)

    config.write("name = '%s'\n" % instance.name)
    if hvp[constants.HV_PAE]:
      config.write("pae = 1\n")
    else:
      config.write("pae = 0\n")
    if hvp[constants.HV_ACPI]:
      config.write("acpi = 1\n")
    else:
      config.write("acpi = 0\n")
    if hvp[constants.HV_VIRIDIAN]:
      config.write("viridian = 1\n")
    else:
      config.write("viridian = 0\n")

    config.write("apic = 1\n")
    config.write("device_model = '%s'\n" % hvp[constants.HV_DEVICE_MODEL])
    config.write("boot = '%s'\n" % hvp[constants.HV_BOOT_ORDER])
    config.write("sdl = 0\n")
    config.write("usb = 1\n")
    config.write("usbdevice = 'tablet'\n")
    config.write("vnc = 1\n")
    if hvp[constants.HV_VNC_BIND_ADDRESS] is None:
      config.write("vnclisten = '%s'\n" % constants.VNC_DEFAULT_BIND_ADDRESS)
    else:
      config.write("vnclisten = '%s'\n" % hvp[constants.HV_VNC_BIND_ADDRESS])

    if instance.network_port > constants.VNC_BASE_PORT:
      display = instance.network_port - constants.VNC_BASE_PORT
      config.write("vncdisplay = %s\n" % display)
      config.write("vncunused = 0\n")
    else:
      config.write("# vncdisplay = 1\n")
      config.write("vncunused = 1\n")

    vnc_pwd_file = hvp[constants.HV_VNC_PASSWORD_FILE]
    try:
      password = utils.ReadFile(vnc_pwd_file)
    except EnvironmentError, err:
      raise errors.HypervisorError("Failed to open VNC password file %s: %s" %
                                   (vnc_pwd_file, err))

    config.write("vncpasswd = '%s'\n" % password.rstrip())

    config.write("serial = 'pty'\n")
    if hvp[constants.HV_USE_LOCALTIME]:
      config.write("localtime = 1\n")

    vif_data = []
    # Note: what is called 'nic_type' here, is used as value for the xen nic
    # vif config parameter 'model'. For the xen nic vif parameter 'type', we use
    # the 'vif_type' to avoid a clash of notation.
    nic_type = hvp[constants.HV_NIC_TYPE]

    if nic_type is None:
      vif_type_str = ""
      if hvp[constants.HV_VIF_TYPE]:
        vif_type_str = ", type=%s" % hvp[constants.HV_VIF_TYPE]
      # ensure old instances don't change
      nic_type_str = vif_type_str
    elif nic_type == constants.HT_NIC_PARAVIRTUAL:
      nic_type_str = ", type=paravirtualized"
    else:
      # parameter 'model' is only valid with type 'ioemu'
      nic_type_str = ", model=%s, type=%s" % \
        (nic_type, constants.HT_HVM_VIF_IOEMU)
    for idx, nic in enumerate(instance.nics):
      nic_str = "mac=%s%s" % (nic.mac, nic_type_str)
      ip = getattr(nic, "ip", None)
      if ip is not None:
        nic_str += ", ip=%s" % ip
      if nic.nicparams[constants.NIC_MODE] == constants.NIC_MODE_BRIDGED:
        nic_str += ", bridge=%s" % nic.nicparams[constants.NIC_LINK]
      if hvp[constants.HV_VIF_SCRIPT]:
        nic_str += ", script=%s" % hvp[constants.HV_VIF_SCRIPT]
      vif_data.append("'%s'" % nic_str)
      self._WriteNICInfoFile(instance.name, idx, nic)

    config.write("vif = [%s]\n" % ",".join(vif_data))

    disk_data = \
      _GetConfigFileDiskData(block_devices, hvp[constants.HV_BLOCKDEV_PREFIX])

    iso_path = hvp[constants.HV_CDROM_IMAGE_PATH]
    if iso_path:
      iso = "'file:%s,hdc:cdrom,r'" % iso_path
      disk_data.append(iso)

    config.write("disk = [%s]\n" % (",".join(disk_data)))
    # Add PCI passthrough
    pci_pass_arr = []
    pci_pass = hvp[constants.HV_PASSTHROUGH]
    if pci_pass:
      pci_pass_arr = pci_pass.split(";")
      config.write("pci = %s\n" % pci_pass_arr)
    config.write("on_poweroff = 'destroy'\n")
    if hvp[constants.HV_REBOOT_BEHAVIOR] == constants.INSTANCE_REBOOT_ALLOWED:
      config.write("on_reboot = 'restart'\n")
    else:
      config.write("on_reboot = 'destroy'\n")
    config.write("on_crash = 'restart'\n")

    return config.getvalue()<|MERGE_RESOLUTION|>--- conflicted
+++ resolved
@@ -1085,13 +1085,10 @@
       (False, lambda x: 0 < x < 65535, "invalid weight", None, None),
     constants.HV_VIF_TYPE:
       hv_base.ParamInSet(False, constants.HT_HVM_VALID_VIF_TYPES),
-<<<<<<< HEAD
     constants.HV_VIF_SCRIPT: hv_base.OPT_FILE_CHECK,
+    constants.HV_VIRIDIAN: hv_base.NO_CHECK,
     constants.HV_XEN_CMD:
       hv_base.ParamInSet(True, constants.KNOWN_XEN_COMMANDS),
-=======
-    constants.HV_VIRIDIAN: hv_base.NO_CHECK,
->>>>>>> 0c072225
     }
 
   def _GetConfig(self, instance, startup_memory, block_devices):
