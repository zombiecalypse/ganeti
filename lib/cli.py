#
#

# Copyright (C) 2006, 2007, 2008, 2009, 2010, 2011 Google Inc.
#
# This program is free software; you can redistribute it and/or modify
# it under the terms of the GNU General Public License as published by
# the Free Software Foundation; either version 2 of the License, or
# (at your option) any later version.
#
# This program is distributed in the hope that it will be useful, but
# WITHOUT ANY WARRANTY; without even the implied warranty of
# MERCHANTABILITY or FITNESS FOR A PARTICULAR PURPOSE.  See the GNU
# General Public License for more details.
#
# You should have received a copy of the GNU General Public License
# along with this program; if not, write to the Free Software
# Foundation, Inc., 51 Franklin Street, Fifth Floor, Boston, MA
# 02110-1301, USA.


"""Module dealing with command line parsing"""


import sys
import textwrap
import os.path
import time
import logging
import errno
from cStringIO import StringIO

from ganeti import utils
from ganeti import errors
from ganeti import constants
from ganeti import opcodes
from ganeti import luxi
from ganeti import ssconf
from ganeti import rpc
from ganeti import ssh
from ganeti import compat
from ganeti import netutils
from ganeti import qlang

from optparse import (OptionParser, TitledHelpFormatter,
                      Option, OptionValueError)


__all__ = [
  # Command line options
  "ADD_UIDS_OPT",
  "ALLOCATABLE_OPT",
  "ALLOC_POLICY_OPT",
  "ALL_OPT",
  "ALLOW_FAILOVER_OPT",
  "AUTO_PROMOTE_OPT",
  "AUTO_REPLACE_OPT",
  "BACKEND_OPT",
  "BLK_OS_OPT",
  "CAPAB_MASTER_OPT",
  "CAPAB_VM_OPT",
  "CLEANUP_OPT",
  "CLUSTER_DOMAIN_SECRET_OPT",
  "CONFIRM_OPT",
  "CP_SIZE_OPT",
  "DEBUG_OPT",
  "DEBUG_SIMERR_OPT",
  "DISKIDX_OPT",
  "DISK_OPT",
  "DISK_TEMPLATE_OPT",
  "DRAINED_OPT",
  "DRY_RUN_OPT",
  "DRBD_HELPER_OPT",
  "DST_NODE_OPT",
  "EARLY_RELEASE_OPT",
  "ENABLED_HV_OPT",
  "ERROR_CODES_OPT",
  "FIELDS_OPT",
  "FILESTORE_DIR_OPT",
  "FILESTORE_DRIVER_OPT",
  "FORCE_FILTER_OPT",
  "FORCE_OPT",
  "FORCE_VARIANT_OPT",
  "GLOBAL_FILEDIR_OPT",
  "HID_OS_OPT",
  "GLOBAL_SHARED_FILEDIR_OPT",
  "HVLIST_OPT",
  "HVOPTS_OPT",
  "HYPERVISOR_OPT",
  "IALLOCATOR_OPT",
  "DEFAULT_IALLOCATOR_OPT",
  "IDENTIFY_DEFAULTS_OPT",
  "IGNORE_CONSIST_OPT",
  "IGNORE_FAILURES_OPT",
  "IGNORE_OFFLINE_OPT",
  "IGNORE_REMOVE_FAILURES_OPT",
  "IGNORE_SECONDARIES_OPT",
  "IGNORE_SIZE_OPT",
  "INTERVAL_OPT",
  "MAC_PREFIX_OPT",
  "MAINTAIN_NODE_HEALTH_OPT",
  "MASTER_NETDEV_OPT",
  "MC_OPT",
  "MIGRATION_MODE_OPT",
  "NET_OPT",
  "NEW_CLUSTER_CERT_OPT",
  "NEW_CLUSTER_DOMAIN_SECRET_OPT",
  "NEW_CONFD_HMAC_KEY_OPT",
  "NEW_RAPI_CERT_OPT",
  "NEW_SECONDARY_OPT",
  "NIC_PARAMS_OPT",
  "NODE_FORCE_JOIN_OPT",
  "NODE_LIST_OPT",
  "NODE_PLACEMENT_OPT",
  "NODEGROUP_OPT",
  "NODE_PARAMS_OPT",
  "NODE_POWERED_OPT",
  "NODRBD_STORAGE_OPT",
  "NOHDR_OPT",
  "NOIPCHECK_OPT",
  "NO_INSTALL_OPT",
  "NONAMECHECK_OPT",
  "NOLVM_STORAGE_OPT",
  "NOMODIFY_ETCHOSTS_OPT",
  "NOMODIFY_SSH_SETUP_OPT",
  "NONICS_OPT",
  "NONLIVE_OPT",
  "NONPLUS1_OPT",
  "NOSHUTDOWN_OPT",
  "NOSTART_OPT",
  "NOSSH_KEYCHECK_OPT",
  "NOVOTING_OPT",
  "NO_REMEMBER_OPT",
  "NWSYNC_OPT",
  "ON_PRIMARY_OPT",
  "ON_SECONDARY_OPT",
  "OFFLINE_OPT",
  "OSPARAMS_OPT",
  "OS_OPT",
  "OS_SIZE_OPT",
  "OOB_TIMEOUT_OPT",
  "POWER_DELAY_OPT",
  "PREALLOC_WIPE_DISKS_OPT",
  "PRIMARY_IP_VERSION_OPT",
  "PRIORITY_OPT",
  "RAPI_CERT_OPT",
  "READD_OPT",
  "REBOOT_TYPE_OPT",
  "REMOVE_INSTANCE_OPT",
  "REMOVE_UIDS_OPT",
  "RESERVED_LVS_OPT",
  "ROMAN_OPT",
  "SECONDARY_IP_OPT",
  "SELECT_OS_OPT",
  "SEP_OPT",
  "SHOWCMD_OPT",
  "SHUTDOWN_TIMEOUT_OPT",
  "SINGLE_NODE_OPT",
  "SRC_DIR_OPT",
  "SRC_NODE_OPT",
  "SUBMIT_OPT",
  "STATIC_OPT",
  "SYNC_OPT",
  "TAG_SRC_OPT",
  "TIMEOUT_OPT",
  "UIDPOOL_OPT",
  "USEUNITS_OPT",
  "USE_REPL_NET_OPT",
  "VERBOSE_OPT",
  "VG_NAME_OPT",
  "YES_DOIT_OPT",
  # Generic functions for CLI programs
  "ConfirmOperation",
  "GenericMain",
  "GenericInstanceCreate",
  "GenericList",
  "GenericListFields",
  "GetClient",
  "GetOnlineNodes",
  "JobExecutor",
  "JobSubmittedException",
  "ParseTimespec",
  "RunWhileClusterStopped",
  "SubmitOpCode",
  "SubmitOrSend",
  "UsesRPC",
  # Formatting functions
  "ToStderr", "ToStdout",
  "FormatError",
  "FormatQueryResult",
  "FormatParameterDict",
  "GenerateTable",
  "AskUser",
  "FormatTimestamp",
  "FormatLogMessage",
  # Tags functions
  "ListTags",
  "AddTags",
  "RemoveTags",
  # command line options support infrastructure
  "ARGS_MANY_INSTANCES",
  "ARGS_MANY_NODES",
  "ARGS_MANY_GROUPS",
  "ARGS_NONE",
  "ARGS_ONE_INSTANCE",
  "ARGS_ONE_NODE",
  "ARGS_ONE_GROUP",
  "ARGS_ONE_OS",
  "ArgChoice",
  "ArgCommand",
  "ArgFile",
  "ArgGroup",
  "ArgHost",
  "ArgInstance",
  "ArgJobId",
  "ArgNode",
  "ArgOs",
  "ArgSuggest",
  "ArgUnknown",
  "OPT_COMPL_INST_ADD_NODES",
  "OPT_COMPL_MANY_NODES",
  "OPT_COMPL_ONE_IALLOCATOR",
  "OPT_COMPL_ONE_INSTANCE",
  "OPT_COMPL_ONE_NODE",
  "OPT_COMPL_ONE_NODEGROUP",
  "OPT_COMPL_ONE_OS",
  "cli_option",
  "SplitNodeOption",
  "CalculateOSNames",
  "ParseFields",
  "COMMON_CREATE_OPTS",
  ]

NO_PREFIX = "no_"
UN_PREFIX = "-"

#: Priorities (sorted)
_PRIORITY_NAMES = [
  ("low", constants.OP_PRIO_LOW),
  ("normal", constants.OP_PRIO_NORMAL),
  ("high", constants.OP_PRIO_HIGH),
  ]

#: Priority dictionary for easier lookup
# TODO: Replace this and _PRIORITY_NAMES with a single sorted dictionary once
# we migrate to Python 2.6
_PRIONAME_TO_VALUE = dict(_PRIORITY_NAMES)

# Query result status for clients
(QR_NORMAL,
 QR_UNKNOWN,
 QR_INCOMPLETE) = range(3)


class _Argument:
  def __init__(self, min=0, max=None): # pylint: disable-msg=W0622
    self.min = min
    self.max = max

  def __repr__(self):
    return ("<%s min=%s max=%s>" %
            (self.__class__.__name__, self.min, self.max))


class ArgSuggest(_Argument):
  """Suggesting argument.

  Value can be any of the ones passed to the constructor.

  """
  # pylint: disable-msg=W0622
  def __init__(self, min=0, max=None, choices=None):
    _Argument.__init__(self, min=min, max=max)
    self.choices = choices

  def __repr__(self):
    return ("<%s min=%s max=%s choices=%r>" %
            (self.__class__.__name__, self.min, self.max, self.choices))


class ArgChoice(ArgSuggest):
  """Choice argument.

  Value can be any of the ones passed to the constructor. Like L{ArgSuggest},
  but value must be one of the choices.

  """


class ArgUnknown(_Argument):
  """Unknown argument to program (e.g. determined at runtime).

  """


class ArgInstance(_Argument):
  """Instances argument.

  """


class ArgNode(_Argument):
  """Node argument.

  """


class ArgGroup(_Argument):
  """Node group argument.

  """


class ArgJobId(_Argument):
  """Job ID argument.

  """


class ArgFile(_Argument):
  """File path argument.

  """


class ArgCommand(_Argument):
  """Command argument.

  """


class ArgHost(_Argument):
  """Host argument.

  """


class ArgOs(_Argument):
  """OS argument.

  """


ARGS_NONE = []
ARGS_MANY_INSTANCES = [ArgInstance()]
ARGS_MANY_NODES = [ArgNode()]
ARGS_MANY_GROUPS = [ArgGroup()]
ARGS_ONE_INSTANCE = [ArgInstance(min=1, max=1)]
ARGS_ONE_NODE = [ArgNode(min=1, max=1)]
# TODO
ARGS_ONE_GROUP = [ArgGroup(min=1, max=1)]
ARGS_ONE_OS = [ArgOs(min=1, max=1)]


def _ExtractTagsObject(opts, args):
  """Extract the tag type object.

  Note that this function will modify its args parameter.

  """
  if not hasattr(opts, "tag_type"):
    raise errors.ProgrammerError("tag_type not passed to _ExtractTagsObject")
  kind = opts.tag_type
  if kind == constants.TAG_CLUSTER:
    retval = kind, kind
  elif kind in (constants.TAG_NODEGROUP,
                constants.TAG_NODE,
                constants.TAG_INSTANCE):
    if not args:
      raise errors.OpPrereqError("no arguments passed to the command")
    name = args.pop(0)
    retval = kind, name
  else:
    raise errors.ProgrammerError("Unhandled tag type '%s'" % kind)
  return retval


def _ExtendTags(opts, args):
  """Extend the args if a source file has been given.

  This function will extend the tags with the contents of the file
  passed in the 'tags_source' attribute of the opts parameter. A file
  named '-' will be replaced by stdin.

  """
  fname = opts.tags_source
  if fname is None:
    return
  if fname == "-":
    new_fh = sys.stdin
  else:
    new_fh = open(fname, "r")
  new_data = []
  try:
    # we don't use the nice 'new_data = [line.strip() for line in fh]'
    # because of python bug 1633941
    while True:
      line = new_fh.readline()
      if not line:
        break
      new_data.append(line.strip())
  finally:
    new_fh.close()
  args.extend(new_data)


def ListTags(opts, args):
  """List the tags on a given object.

  This is a generic implementation that knows how to deal with all
  three cases of tag objects (cluster, node, instance). The opts
  argument is expected to contain a tag_type field denoting what
  object type we work on.

  """
  kind, name = _ExtractTagsObject(opts, args)
  cl = GetClient()
  result = cl.QueryTags(kind, name)
  result = list(result)
  result.sort()
  for tag in result:
    ToStdout(tag)


def AddTags(opts, args):
  """Add tags on a given object.

  This is a generic implementation that knows how to deal with all
  three cases of tag objects (cluster, node, instance). The opts
  argument is expected to contain a tag_type field denoting what
  object type we work on.

  """
  kind, name = _ExtractTagsObject(opts, args)
  _ExtendTags(opts, args)
  if not args:
    raise errors.OpPrereqError("No tags to be added")
  op = opcodes.OpTagsSet(kind=kind, name=name, tags=args)
  SubmitOpCode(op, opts=opts)


def RemoveTags(opts, args):
  """Remove tags from a given object.

  This is a generic implementation that knows how to deal with all
  three cases of tag objects (cluster, node, instance). The opts
  argument is expected to contain a tag_type field denoting what
  object type we work on.

  """
  kind, name = _ExtractTagsObject(opts, args)
  _ExtendTags(opts, args)
  if not args:
    raise errors.OpPrereqError("No tags to be removed")
  op = opcodes.OpTagsDel(kind=kind, name=name, tags=args)
  SubmitOpCode(op, opts=opts)


def check_unit(option, opt, value): # pylint: disable-msg=W0613
  """OptParsers custom converter for units.

  """
  try:
    return utils.ParseUnit(value)
  except errors.UnitParseError, err:
    raise OptionValueError("option %s: %s" % (opt, err))


def _SplitKeyVal(opt, data):
  """Convert a KeyVal string into a dict.

  This function will convert a key=val[,...] string into a dict. Empty
  values will be converted specially: keys which have the prefix 'no_'
  will have the value=False and the prefix stripped, the others will
  have value=True.

  @type opt: string
  @param opt: a string holding the option name for which we process the
      data, used in building error messages
  @type data: string
  @param data: a string of the format key=val,key=val,...
  @rtype: dict
  @return: {key=val, key=val}
  @raises errors.ParameterError: if there are duplicate keys

  """
  kv_dict = {}
  if data:
    for elem in utils.UnescapeAndSplit(data, sep=","):
      if "=" in elem:
        key, val = elem.split("=", 1)
      else:
        if elem.startswith(NO_PREFIX):
          key, val = elem[len(NO_PREFIX):], False
        elif elem.startswith(UN_PREFIX):
          key, val = elem[len(UN_PREFIX):], None
        else:
          key, val = elem, True
      if key in kv_dict:
        raise errors.ParameterError("Duplicate key '%s' in option %s" %
                                    (key, opt))
      kv_dict[key] = val
  return kv_dict


def check_ident_key_val(option, opt, value):  # pylint: disable-msg=W0613
  """Custom parser for ident:key=val,key=val options.

  This will store the parsed values as a tuple (ident, {key: val}). As such,
  multiple uses of this option via action=append is possible.

  """
  if ":" not in value:
    ident, rest = value, ''
  else:
    ident, rest = value.split(":", 1)

  if ident.startswith(NO_PREFIX):
    if rest:
      msg = "Cannot pass options when removing parameter groups: %s" % value
      raise errors.ParameterError(msg)
    retval = (ident[len(NO_PREFIX):], False)
  elif ident.startswith(UN_PREFIX):
    if rest:
      msg = "Cannot pass options when removing parameter groups: %s" % value
      raise errors.ParameterError(msg)
    retval = (ident[len(UN_PREFIX):], None)
  else:
    kv_dict = _SplitKeyVal(opt, rest)
    retval = (ident, kv_dict)
  return retval


def check_key_val(option, opt, value):  # pylint: disable-msg=W0613
  """Custom parser class for key=val,key=val options.

  This will store the parsed values as a dict {key: val}.

  """
  return _SplitKeyVal(opt, value)


def check_bool(option, opt, value): # pylint: disable-msg=W0613
  """Custom parser for yes/no options.

  This will store the parsed value as either True or False.

  """
  value = value.lower()
  if value == constants.VALUE_FALSE or value == "no":
    return False
  elif value == constants.VALUE_TRUE or value == "yes":
    return True
  else:
    raise errors.ParameterError("Invalid boolean value '%s'" % value)


# completion_suggestion is normally a list. Using numeric values not evaluating
# to False for dynamic completion.
(OPT_COMPL_MANY_NODES,
 OPT_COMPL_ONE_NODE,
 OPT_COMPL_ONE_INSTANCE,
 OPT_COMPL_ONE_OS,
 OPT_COMPL_ONE_IALLOCATOR,
 OPT_COMPL_INST_ADD_NODES,
 OPT_COMPL_ONE_NODEGROUP) = range(100, 107)

OPT_COMPL_ALL = frozenset([
  OPT_COMPL_MANY_NODES,
  OPT_COMPL_ONE_NODE,
  OPT_COMPL_ONE_INSTANCE,
  OPT_COMPL_ONE_OS,
  OPT_COMPL_ONE_IALLOCATOR,
  OPT_COMPL_INST_ADD_NODES,
  OPT_COMPL_ONE_NODEGROUP,
  ])


class CliOption(Option):
  """Custom option class for optparse.

  """
  ATTRS = Option.ATTRS + [
    "completion_suggest",
    ]
  TYPES = Option.TYPES + (
    "identkeyval",
    "keyval",
    "unit",
    "bool",
    )
  TYPE_CHECKER = Option.TYPE_CHECKER.copy()
  TYPE_CHECKER["identkeyval"] = check_ident_key_val
  TYPE_CHECKER["keyval"] = check_key_val
  TYPE_CHECKER["unit"] = check_unit
  TYPE_CHECKER["bool"] = check_bool


# optparse.py sets make_option, so we do it for our own option class, too
cli_option = CliOption


_YORNO = "yes|no"

DEBUG_OPT = cli_option("-d", "--debug", default=0, action="count",
                       help="Increase debugging level")

NOHDR_OPT = cli_option("--no-headers", default=False,
                       action="store_true", dest="no_headers",
                       help="Don't display column headers")

SEP_OPT = cli_option("--separator", default=None,
                     action="store", dest="separator",
                     help=("Separator between output fields"
                           " (defaults to one space)"))

USEUNITS_OPT = cli_option("--units", default=None,
                          dest="units", choices=('h', 'm', 'g', 't'),
                          help="Specify units for output (one of h/m/g/t)")

FIELDS_OPT = cli_option("-o", "--output", dest="output", action="store",
                        type="string", metavar="FIELDS",
                        help="Comma separated list of output fields")

FORCE_OPT = cli_option("-f", "--force", dest="force", action="store_true",
                       default=False, help="Force the operation")

CONFIRM_OPT = cli_option("--yes", dest="confirm", action="store_true",
                         default=False, help="Do not require confirmation")

IGNORE_OFFLINE_OPT = cli_option("--ignore-offline", dest="ignore_offline",
                                  action="store_true", default=False,
                                  help=("Ignore offline nodes and do as much"
                                        " as possible"))

TAG_SRC_OPT = cli_option("--from", dest="tags_source",
                         default=None, help="File with tag names")

SUBMIT_OPT = cli_option("--submit", dest="submit_only",
                        default=False, action="store_true",
                        help=("Submit the job and return the job ID, but"
                              " don't wait for the job to finish"))

SYNC_OPT = cli_option("--sync", dest="do_locking",
                      default=False, action="store_true",
                      help=("Grab locks while doing the queries"
                            " in order to ensure more consistent results"))

DRY_RUN_OPT = cli_option("--dry-run", default=False,
                         action="store_true",
                         help=("Do not execute the operation, just run the"
                               " check steps and verify it it could be"
                               " executed"))

VERBOSE_OPT = cli_option("-v", "--verbose", default=False,
                         action="store_true",
                         help="Increase the verbosity of the operation")

DEBUG_SIMERR_OPT = cli_option("--debug-simulate-errors", default=False,
                              action="store_true", dest="simulate_errors",
                              help="Debugging option that makes the operation"
                              " treat most runtime checks as failed")

NWSYNC_OPT = cli_option("--no-wait-for-sync", dest="wait_for_sync",
                        default=True, action="store_false",
                        help="Don't wait for sync (DANGEROUS!)")

DISK_TEMPLATE_OPT = cli_option("-t", "--disk-template", dest="disk_template",
                               help=("Custom disk setup (%s)" %
                                     utils.CommaJoin(constants.DISK_TEMPLATES)),
                               default=None, metavar="TEMPL",
                               choices=list(constants.DISK_TEMPLATES))

NONICS_OPT = cli_option("--no-nics", default=False, action="store_true",
                        help="Do not create any network cards for"
                        " the instance")

FILESTORE_DIR_OPT = cli_option("--file-storage-dir", dest="file_storage_dir",
                               help="Relative path under default cluster-wide"
                               " file storage dir to store file-based disks",
                               default=None, metavar="<DIR>")

FILESTORE_DRIVER_OPT = cli_option("--file-driver", dest="file_driver",
                                  help="Driver to use for image files",
                                  default="loop", metavar="<DRIVER>",
                                  choices=list(constants.FILE_DRIVER))

IALLOCATOR_OPT = cli_option("-I", "--iallocator", metavar="<NAME>",
                            help="Select nodes for the instance automatically"
                            " using the <NAME> iallocator plugin",
                            default=None, type="string",
                            completion_suggest=OPT_COMPL_ONE_IALLOCATOR)

DEFAULT_IALLOCATOR_OPT = cli_option("-I", "--default-iallocator",
                            metavar="<NAME>",
                            help="Set the default instance allocator plugin",
                            default=None, type="string",
                            completion_suggest=OPT_COMPL_ONE_IALLOCATOR)

OS_OPT = cli_option("-o", "--os-type", dest="os", help="What OS to run",
                    metavar="<os>",
                    completion_suggest=OPT_COMPL_ONE_OS)

OSPARAMS_OPT = cli_option("-O", "--os-parameters", dest="osparams",
                         type="keyval", default={},
                         help="OS parameters")

FORCE_VARIANT_OPT = cli_option("--force-variant", dest="force_variant",
                               action="store_true", default=False,
                               help="Force an unknown variant")

NO_INSTALL_OPT = cli_option("--no-install", dest="no_install",
                            action="store_true", default=False,
                            help="Do not install the OS (will"
                            " enable no-start)")

BACKEND_OPT = cli_option("-B", "--backend-parameters", dest="beparams",
                         type="keyval", default={},
                         help="Backend parameters")

HVOPTS_OPT =  cli_option("-H", "--hypervisor-parameters", type="keyval",
                         default={}, dest="hvparams",
                         help="Hypervisor parameters")

HYPERVISOR_OPT = cli_option("-H", "--hypervisor-parameters", dest="hypervisor",
                            help="Hypervisor and hypervisor options, in the"
                            " format hypervisor:option=value,option=value,...",
                            default=None, type="identkeyval")

HVLIST_OPT = cli_option("-H", "--hypervisor-parameters", dest="hvparams",
                        help="Hypervisor and hypervisor options, in the"
                        " format hypervisor:option=value,option=value,...",
                        default=[], action="append", type="identkeyval")

NOIPCHECK_OPT = cli_option("--no-ip-check", dest="ip_check", default=True,
                           action="store_false",
                           help="Don't check that the instance's IP"
                           " is alive")

NONAMECHECK_OPT = cli_option("--no-name-check", dest="name_check",
                             default=True, action="store_false",
                             help="Don't check that the instance's name"
                             " is resolvable")

NET_OPT = cli_option("--net",
                     help="NIC parameters", default=[],
                     dest="nics", action="append", type="identkeyval")

DISK_OPT = cli_option("--disk", help="Disk parameters", default=[],
                      dest="disks", action="append", type="identkeyval")

DISKIDX_OPT = cli_option("--disks", dest="disks", default=None,
                         help="Comma-separated list of disks"
                         " indices to act on (e.g. 0,2) (optional,"
                         " defaults to all disks)")

OS_SIZE_OPT = cli_option("-s", "--os-size", dest="sd_size",
                         help="Enforces a single-disk configuration using the"
                         " given disk size, in MiB unless a suffix is used",
                         default=None, type="unit", metavar="<size>")

IGNORE_CONSIST_OPT = cli_option("--ignore-consistency",
                                dest="ignore_consistency",
                                action="store_true", default=False,
                                help="Ignore the consistency of the disks on"
                                " the secondary")

ALLOW_FAILOVER_OPT = cli_option("--allow-failover",
                                dest="allow_failover",
                                action="store_true", default=False,
                                help="If migration is not possible fallback to"
                                     " failover")

NONLIVE_OPT = cli_option("--non-live", dest="live",
                         default=True, action="store_false",
                         help="Do a non-live migration (this usually means"
                         " freeze the instance, save the state, transfer and"
                         " only then resume running on the secondary node)")

MIGRATION_MODE_OPT = cli_option("--migration-mode", dest="migration_mode",
                                default=None,
                                choices=list(constants.HT_MIGRATION_MODES),
                                help="Override default migration mode (choose"
                                " either live or non-live")

NODE_PLACEMENT_OPT = cli_option("-n", "--node", dest="node",
                                help="Target node and optional secondary node",
                                metavar="<pnode>[:<snode>]",
                                completion_suggest=OPT_COMPL_INST_ADD_NODES)

NODE_LIST_OPT = cli_option("-n", "--node", dest="nodes", default=[],
                           action="append", metavar="<node>",
                           help="Use only this node (can be used multiple"
                           " times, if not given defaults to all nodes)",
                           completion_suggest=OPT_COMPL_ONE_NODE)

NODEGROUP_OPT = cli_option("-g", "--node-group",
                           dest="nodegroup",
                           help="Node group (name or uuid)",
                           metavar="<nodegroup>",
                           default=None, type="string",
                           completion_suggest=OPT_COMPL_ONE_NODEGROUP)

SINGLE_NODE_OPT = cli_option("-n", "--node", dest="node", help="Target node",
                             metavar="<node>",
                             completion_suggest=OPT_COMPL_ONE_NODE)

NOSTART_OPT = cli_option("--no-start", dest="start", default=True,
                         action="store_false",
                         help="Don't start the instance after creation")

SHOWCMD_OPT = cli_option("--show-cmd", dest="show_command",
                         action="store_true", default=False,
                         help="Show command instead of executing it")

CLEANUP_OPT = cli_option("--cleanup", dest="cleanup",
                         default=False, action="store_true",
                         help="Instead of performing the migration, try to"
                         " recover from a failed cleanup. This is safe"
                         " to run even if the instance is healthy, but it"
                         " will create extra replication traffic and "
                         " disrupt briefly the replication (like during the"
                         " migration")

STATIC_OPT = cli_option("-s", "--static", dest="static",
                        action="store_true", default=False,
                        help="Only show configuration data, not runtime data")

ALL_OPT = cli_option("--all", dest="show_all",
                     default=False, action="store_true",
                     help="Show info on all instances on the cluster."
                     " This can take a long time to run, use wisely")

SELECT_OS_OPT = cli_option("--select-os", dest="select_os",
                           action="store_true", default=False,
                           help="Interactive OS reinstall, lists available"
                           " OS templates for selection")

IGNORE_FAILURES_OPT = cli_option("--ignore-failures", dest="ignore_failures",
                                 action="store_true", default=False,
                                 help="Remove the instance from the cluster"
                                 " configuration even if there are failures"
                                 " during the removal process")

IGNORE_REMOVE_FAILURES_OPT = cli_option("--ignore-remove-failures",
                                        dest="ignore_remove_failures",
                                        action="store_true", default=False,
                                        help="Remove the instance from the"
                                        " cluster configuration even if there"
                                        " are failures during the removal"
                                        " process")

REMOVE_INSTANCE_OPT = cli_option("--remove-instance", dest="remove_instance",
                                 action="store_true", default=False,
                                 help="Remove the instance from the cluster")

DST_NODE_OPT = cli_option("-n", "--target-node", dest="dst_node",
                               help="Specifies the new node for the instance",
                               metavar="NODE", default=None,
                               completion_suggest=OPT_COMPL_ONE_NODE)

NEW_SECONDARY_OPT = cli_option("-n", "--new-secondary", dest="dst_node",
                               help="Specifies the new secondary node",
                               metavar="NODE", default=None,
                               completion_suggest=OPT_COMPL_ONE_NODE)

ON_PRIMARY_OPT = cli_option("-p", "--on-primary", dest="on_primary",
                            default=False, action="store_true",
                            help="Replace the disk(s) on the primary"
                                 " node (applies only to internally mirrored"
                                 " disk templates, e.g. %s)" %
                                 utils.CommaJoin(constants.DTS_INT_MIRROR))

ON_SECONDARY_OPT = cli_option("-s", "--on-secondary", dest="on_secondary",
                              default=False, action="store_true",
                              help="Replace the disk(s) on the secondary"
                                   " node (applies only to internally mirrored"
                                   " disk templates, e.g. %s)" %
                                   utils.CommaJoin(constants.DTS_INT_MIRROR))

AUTO_PROMOTE_OPT = cli_option("--auto-promote", dest="auto_promote",
                              default=False, action="store_true",
                              help="Lock all nodes and auto-promote as needed"
                              " to MC status")

AUTO_REPLACE_OPT = cli_option("-a", "--auto", dest="auto",
                              default=False, action="store_true",
                              help="Automatically replace faulty disks"
                                   " (applies only to internally mirrored"
                                   " disk templates, e.g. %s)" %
                                   utils.CommaJoin(constants.DTS_INT_MIRROR))

IGNORE_SIZE_OPT = cli_option("--ignore-size", dest="ignore_size",
                             default=False, action="store_true",
                             help="Ignore current recorded size"
                             " (useful for forcing activation when"
                             " the recorded size is wrong)")

SRC_NODE_OPT = cli_option("--src-node", dest="src_node", help="Source node",
                          metavar="<node>",
                          completion_suggest=OPT_COMPL_ONE_NODE)

SRC_DIR_OPT = cli_option("--src-dir", dest="src_dir", help="Source directory",
                         metavar="<dir>")

SECONDARY_IP_OPT = cli_option("-s", "--secondary-ip", dest="secondary_ip",
                              help="Specify the secondary ip for the node",
                              metavar="ADDRESS", default=None)

READD_OPT = cli_option("--readd", dest="readd",
                       default=False, action="store_true",
                       help="Readd old node after replacing it")

NOSSH_KEYCHECK_OPT = cli_option("--no-ssh-key-check", dest="ssh_key_check",
                                default=True, action="store_false",
                                help="Disable SSH key fingerprint checking")

NODE_FORCE_JOIN_OPT = cli_option("--force-join", dest="force_join",
                                 default=False, action="store_true",
                                 help="Force the joining of a node")

MC_OPT = cli_option("-C", "--master-candidate", dest="master_candidate",
                    type="bool", default=None, metavar=_YORNO,
                    help="Set the master_candidate flag on the node")

OFFLINE_OPT = cli_option("-O", "--offline", dest="offline", metavar=_YORNO,
                         type="bool", default=None,
                         help=("Set the offline flag on the node"
                               " (cluster does not communicate with offline"
                               " nodes)"))

DRAINED_OPT = cli_option("-D", "--drained", dest="drained", metavar=_YORNO,
                         type="bool", default=None,
                         help=("Set the drained flag on the node"
                               " (excluded from allocation operations)"))

CAPAB_MASTER_OPT = cli_option("--master-capable", dest="master_capable",
                    type="bool", default=None, metavar=_YORNO,
                    help="Set the master_capable flag on the node")

CAPAB_VM_OPT = cli_option("--vm-capable", dest="vm_capable",
                    type="bool", default=None, metavar=_YORNO,
                    help="Set the vm_capable flag on the node")

ALLOCATABLE_OPT = cli_option("--allocatable", dest="allocatable",
                             type="bool", default=None, metavar=_YORNO,
                             help="Set the allocatable flag on a volume")

NOLVM_STORAGE_OPT = cli_option("--no-lvm-storage", dest="lvm_storage",
                               help="Disable support for lvm based instances"
                               " (cluster-wide)",
                               action="store_false", default=True)

ENABLED_HV_OPT = cli_option("--enabled-hypervisors",
                            dest="enabled_hypervisors",
                            help="Comma-separated list of hypervisors",
                            type="string", default=None)

NIC_PARAMS_OPT = cli_option("-N", "--nic-parameters", dest="nicparams",
                            type="keyval", default={},
                            help="NIC parameters")

CP_SIZE_OPT = cli_option("-C", "--candidate-pool-size", default=None,
                         dest="candidate_pool_size", type="int",
                         help="Set the candidate pool size")

VG_NAME_OPT = cli_option("--vg-name", dest="vg_name",
                         help=("Enables LVM and specifies the volume group"
                               " name (cluster-wide) for disk allocation"
                               " [%s]" % constants.DEFAULT_VG),
                         metavar="VG", default=None)

YES_DOIT_OPT = cli_option("--yes-do-it", dest="yes_do_it",
                          help="Destroy cluster", action="store_true")

NOVOTING_OPT = cli_option("--no-voting", dest="no_voting",
                          help="Skip node agreement check (dangerous)",
                          action="store_true", default=False)

MAC_PREFIX_OPT = cli_option("-m", "--mac-prefix", dest="mac_prefix",
                            help="Specify the mac prefix for the instance IP"
                            " addresses, in the format XX:XX:XX",
                            metavar="PREFIX",
                            default=None)

MASTER_NETDEV_OPT = cli_option("--master-netdev", dest="master_netdev",
                               help="Specify the node interface (cluster-wide)"
                               " on which the master IP address will be added"
                               " (cluster init default: %s)" %
                               constants.DEFAULT_BRIDGE,
                               metavar="NETDEV",
                               default=None)

GLOBAL_FILEDIR_OPT = cli_option("--file-storage-dir", dest="file_storage_dir",
                                help="Specify the default directory (cluster-"
                                "wide) for storing the file-based disks [%s]" %
                                constants.DEFAULT_FILE_STORAGE_DIR,
                                metavar="DIR",
                                default=constants.DEFAULT_FILE_STORAGE_DIR)

GLOBAL_SHARED_FILEDIR_OPT = cli_option("--shared-file-storage-dir",
                            dest="shared_file_storage_dir",
                            help="Specify the default directory (cluster-"
                            "wide) for storing the shared file-based"
                            " disks [%s]" %
                            constants.DEFAULT_SHARED_FILE_STORAGE_DIR,
                            metavar="SHAREDDIR",
                            default=constants.DEFAULT_SHARED_FILE_STORAGE_DIR)

NOMODIFY_ETCHOSTS_OPT = cli_option("--no-etc-hosts", dest="modify_etc_hosts",
                                   help="Don't modify /etc/hosts",
                                   action="store_false", default=True)

NOMODIFY_SSH_SETUP_OPT = cli_option("--no-ssh-init", dest="modify_ssh_setup",
                                    help="Don't initialize SSH keys",
                                    action="store_false", default=True)

ERROR_CODES_OPT = cli_option("--error-codes", dest="error_codes",
                             help="Enable parseable error messages",
                             action="store_true", default=False)

NONPLUS1_OPT = cli_option("--no-nplus1-mem", dest="skip_nplusone_mem",
                          help="Skip N+1 memory redundancy tests",
                          action="store_true", default=False)

REBOOT_TYPE_OPT = cli_option("-t", "--type", dest="reboot_type",
                             help="Type of reboot: soft/hard/full",
                             default=constants.INSTANCE_REBOOT_HARD,
                             metavar="<REBOOT>",
                             choices=list(constants.REBOOT_TYPES))

IGNORE_SECONDARIES_OPT = cli_option("--ignore-secondaries",
                                    dest="ignore_secondaries",
                                    default=False, action="store_true",
                                    help="Ignore errors from secondaries")

NOSHUTDOWN_OPT = cli_option("--noshutdown", dest="shutdown",
                            action="store_false", default=True,
                            help="Don't shutdown the instance (unsafe)")

TIMEOUT_OPT = cli_option("--timeout", dest="timeout", type="int",
                         default=constants.DEFAULT_SHUTDOWN_TIMEOUT,
                         help="Maximum time to wait")

SHUTDOWN_TIMEOUT_OPT = cli_option("--shutdown-timeout",
                         dest="shutdown_timeout", type="int",
                         default=constants.DEFAULT_SHUTDOWN_TIMEOUT,
                         help="Maximum time to wait for instance shutdown")

INTERVAL_OPT = cli_option("--interval", dest="interval", type="int",
                          default=None,
                          help=("Number of seconds between repetions of the"
                                " command"))

EARLY_RELEASE_OPT = cli_option("--early-release",
                               dest="early_release", default=False,
                               action="store_true",
                               help="Release the locks on the secondary"
                               " node(s) early")

NEW_CLUSTER_CERT_OPT = cli_option("--new-cluster-certificate",
                                  dest="new_cluster_cert",
                                  default=False, action="store_true",
                                  help="Generate a new cluster certificate")

RAPI_CERT_OPT = cli_option("--rapi-certificate", dest="rapi_cert",
                           default=None,
                           help="File containing new RAPI certificate")

NEW_RAPI_CERT_OPT = cli_option("--new-rapi-certificate", dest="new_rapi_cert",
                               default=None, action="store_true",
                               help=("Generate a new self-signed RAPI"
                                     " certificate"))

NEW_CONFD_HMAC_KEY_OPT = cli_option("--new-confd-hmac-key",
                                    dest="new_confd_hmac_key",
                                    default=False, action="store_true",
                                    help=("Create a new HMAC key for %s" %
                                          constants.CONFD))

CLUSTER_DOMAIN_SECRET_OPT = cli_option("--cluster-domain-secret",
                                       dest="cluster_domain_secret",
                                       default=None,
                                       help=("Load new new cluster domain"
                                             " secret from file"))

NEW_CLUSTER_DOMAIN_SECRET_OPT = cli_option("--new-cluster-domain-secret",
                                           dest="new_cluster_domain_secret",
                                           default=False, action="store_true",
                                           help=("Create a new cluster domain"
                                                 " secret"))

USE_REPL_NET_OPT = cli_option("--use-replication-network",
                              dest="use_replication_network",
                              help="Whether to use the replication network"
                              " for talking to the nodes",
                              action="store_true", default=False)

MAINTAIN_NODE_HEALTH_OPT = \
    cli_option("--maintain-node-health", dest="maintain_node_health",
               metavar=_YORNO, default=None, type="bool",
               help="Configure the cluster to automatically maintain node"
               " health, by shutting down unknown instances, shutting down"
               " unknown DRBD devices, etc.")

IDENTIFY_DEFAULTS_OPT = \
    cli_option("--identify-defaults", dest="identify_defaults",
               default=False, action="store_true",
               help="Identify which saved instance parameters are equal to"
               " the current cluster defaults and set them as such, instead"
               " of marking them as overridden")

UIDPOOL_OPT = cli_option("--uid-pool", default=None,
                         action="store", dest="uid_pool",
                         help=("A list of user-ids or user-id"
                               " ranges separated by commas"))

ADD_UIDS_OPT = cli_option("--add-uids", default=None,
                          action="store", dest="add_uids",
                          help=("A list of user-ids or user-id"
                                " ranges separated by commas, to be"
                                " added to the user-id pool"))

REMOVE_UIDS_OPT = cli_option("--remove-uids", default=None,
                             action="store", dest="remove_uids",
                             help=("A list of user-ids or user-id"
                                   " ranges separated by commas, to be"
                                   " removed from the user-id pool"))

RESERVED_LVS_OPT = cli_option("--reserved-lvs", default=None,
                             action="store", dest="reserved_lvs",
                             help=("A comma-separated list of reserved"
                                   " logical volumes names, that will be"
                                   " ignored by cluster verify"))

ROMAN_OPT = cli_option("--roman",
                       dest="roman_integers", default=False,
                       action="store_true",
                       help="Use roman numbers for positive integers")

DRBD_HELPER_OPT = cli_option("--drbd-usermode-helper", dest="drbd_helper",
                             action="store", default=None,
                             help="Specifies usermode helper for DRBD")

NODRBD_STORAGE_OPT = cli_option("--no-drbd-storage", dest="drbd_storage",
                                action="store_false", default=True,
                                help="Disable support for DRBD")

PRIMARY_IP_VERSION_OPT = \
    cli_option("--primary-ip-version", default=constants.IP4_VERSION,
               action="store", dest="primary_ip_version",
               metavar="%d|%d" % (constants.IP4_VERSION,
                                  constants.IP6_VERSION),
               help="Cluster-wide IP version for primary IP")

PRIORITY_OPT = cli_option("--priority", default=None, dest="priority",
                          metavar="|".join(name for name, _ in _PRIORITY_NAMES),
                          choices=_PRIONAME_TO_VALUE.keys(),
                          help="Priority for opcode processing")

HID_OS_OPT = cli_option("--hidden", dest="hidden",
                        type="bool", default=None, metavar=_YORNO,
                        help="Sets the hidden flag on the OS")

BLK_OS_OPT = cli_option("--blacklisted", dest="blacklisted",
                        type="bool", default=None, metavar=_YORNO,
                        help="Sets the blacklisted flag on the OS")

PREALLOC_WIPE_DISKS_OPT = cli_option("--prealloc-wipe-disks", default=None,
                                     type="bool", metavar=_YORNO,
                                     dest="prealloc_wipe_disks",
                                     help=("Wipe disks prior to instance"
                                           " creation"))

NODE_PARAMS_OPT = cli_option("--node-parameters", dest="ndparams",
                             type="keyval", default=None,
                             help="Node parameters")

ALLOC_POLICY_OPT = cli_option("--alloc-policy", dest="alloc_policy",
                              action="store", metavar="POLICY", default=None,
                              help="Allocation policy for the node group")

NODE_POWERED_OPT = cli_option("--node-powered", default=None,
                              type="bool", metavar=_YORNO,
                              dest="node_powered",
                              help="Specify if the SoR for node is powered")

<<<<<<< HEAD
OOB_TIMEOUT_OPT = cli_option("--oob-timeout", dest="oob_timeout", type="int",
                         default=constants.OOB_TIMEOUT,
                         help="Maximum time to wait for out-of-band helper")

POWER_DELAY_OPT = cli_option("--power-delay", dest="power_delay", type="float",
                             default=constants.OOB_POWER_DELAY,
                             help="Time in seconds to wait between power-ons")

FORCE_FILTER_OPT = cli_option("-F", "--filter", dest="force_filter",
                              action="store_true", default=False,
                              help=("Whether command argument should be treated"
                                    " as filter"))
=======
NO_REMEMBER_OPT = cli_option("--no-remember",
                             dest="no_remember",
                             action="store_true", default=False,
                             help="Perform but do not record the change"
                             " in the configuration")
>>>>>>> 8ac5c5d7


#: Options provided by all commands
COMMON_OPTS = [DEBUG_OPT]

# common options for creating instances. add and import then add their own
# specific ones.
COMMON_CREATE_OPTS = [
  BACKEND_OPT,
  DISK_OPT,
  DISK_TEMPLATE_OPT,
  FILESTORE_DIR_OPT,
  FILESTORE_DRIVER_OPT,
  HYPERVISOR_OPT,
  IALLOCATOR_OPT,
  NET_OPT,
  NODE_PLACEMENT_OPT,
  NOIPCHECK_OPT,
  NONAMECHECK_OPT,
  NONICS_OPT,
  NWSYNC_OPT,
  OSPARAMS_OPT,
  OS_SIZE_OPT,
  SUBMIT_OPT,
  DRY_RUN_OPT,
  PRIORITY_OPT,
  ]


def _ParseArgs(argv, commands, aliases):
  """Parser for the command line arguments.

  This function parses the arguments and returns the function which
  must be executed together with its (modified) arguments.

  @param argv: the command line
  @param commands: dictionary with special contents, see the design
      doc for cmdline handling
  @param aliases: dictionary with command aliases {'alias': 'target, ...}

  """
  if len(argv) == 0:
    binary = "<command>"
  else:
    binary = argv[0].split("/")[-1]

  if len(argv) > 1 and argv[1] == "--version":
    ToStdout("%s (ganeti %s) %s", binary, constants.VCS_VERSION,
             constants.RELEASE_VERSION)
    # Quit right away. That way we don't have to care about this special
    # argument. optparse.py does it the same.
    sys.exit(0)

  if len(argv) < 2 or not (argv[1] in commands or
                           argv[1] in aliases):
    # let's do a nice thing
    sortedcmds = commands.keys()
    sortedcmds.sort()

    ToStdout("Usage: %s {command} [options...] [argument...]", binary)
    ToStdout("%s <command> --help to see details, or man %s", binary, binary)
    ToStdout("")

    # compute the max line length for cmd + usage
    mlen = max([len(" %s" % cmd) for cmd in commands])
    mlen = min(60, mlen) # should not get here...

    # and format a nice command list
    ToStdout("Commands:")
    for cmd in sortedcmds:
      cmdstr = " %s" % (cmd,)
      help_text = commands[cmd][4]
      help_lines = textwrap.wrap(help_text, 79 - 3 - mlen)
      ToStdout("%-*s - %s", mlen, cmdstr, help_lines.pop(0))
      for line in help_lines:
        ToStdout("%-*s   %s", mlen, "", line)

    ToStdout("")

    return None, None, None

  # get command, unalias it, and look it up in commands
  cmd = argv.pop(1)
  if cmd in aliases:
    if cmd in commands:
      raise errors.ProgrammerError("Alias '%s' overrides an existing"
                                   " command" % cmd)

    if aliases[cmd] not in commands:
      raise errors.ProgrammerError("Alias '%s' maps to non-existing"
                                   " command '%s'" % (cmd, aliases[cmd]))

    cmd = aliases[cmd]

  func, args_def, parser_opts, usage, description = commands[cmd]
  parser = OptionParser(option_list=parser_opts + COMMON_OPTS,
                        description=description,
                        formatter=TitledHelpFormatter(),
                        usage="%%prog %s %s" % (cmd, usage))
  parser.disable_interspersed_args()
  options, args = parser.parse_args()

  if not _CheckArguments(cmd, args_def, args):
    return None, None, None

  return func, options, args


def _CheckArguments(cmd, args_def, args):
  """Verifies the arguments using the argument definition.

  Algorithm:

    1. Abort with error if values specified by user but none expected.

    1. For each argument in definition

      1. Keep running count of minimum number of values (min_count)
      1. Keep running count of maximum number of values (max_count)
      1. If it has an unlimited number of values

        1. Abort with error if it's not the last argument in the definition

    1. If last argument has limited number of values

      1. Abort with error if number of values doesn't match or is too large

    1. Abort with error if user didn't pass enough values (min_count)

  """
  if args and not args_def:
    ToStderr("Error: Command %s expects no arguments", cmd)
    return False

  min_count = None
  max_count = None
  check_max = None

  last_idx = len(args_def) - 1

  for idx, arg in enumerate(args_def):
    if min_count is None:
      min_count = arg.min
    elif arg.min is not None:
      min_count += arg.min

    if max_count is None:
      max_count = arg.max
    elif arg.max is not None:
      max_count += arg.max

    if idx == last_idx:
      check_max = (arg.max is not None)

    elif arg.max is None:
      raise errors.ProgrammerError("Only the last argument can have max=None")

  if check_max:
    # Command with exact number of arguments
    if (min_count is not None and max_count is not None and
        min_count == max_count and len(args) != min_count):
      ToStderr("Error: Command %s expects %d argument(s)", cmd, min_count)
      return False

    # Command with limited number of arguments
    if max_count is not None and len(args) > max_count:
      ToStderr("Error: Command %s expects only %d argument(s)",
               cmd, max_count)
      return False

  # Command with some required arguments
  if min_count is not None and len(args) < min_count:
    ToStderr("Error: Command %s expects at least %d argument(s)",
             cmd, min_count)
    return False

  return True


def SplitNodeOption(value):
  """Splits the value of a --node option.

  """
  if value and ':' in value:
    return value.split(':', 1)
  else:
    return (value, None)


def CalculateOSNames(os_name, os_variants):
  """Calculates all the names an OS can be called, according to its variants.

  @type os_name: string
  @param os_name: base name of the os
  @type os_variants: list or None
  @param os_variants: list of supported variants
  @rtype: list
  @return: list of valid names

  """
  if os_variants:
    return ['%s+%s' % (os_name, v) for v in os_variants]
  else:
    return [os_name]


def ParseFields(selected, default):
  """Parses the values of "--field"-like options.

  @type selected: string or None
  @param selected: User-selected options
  @type default: list
  @param default: Default fields

  """
  if selected is None:
    return default

  if selected.startswith("+"):
    return default + selected[1:].split(",")

  return selected.split(",")


UsesRPC = rpc.RunWithRPC


def AskUser(text, choices=None):
  """Ask the user a question.

  @param text: the question to ask

  @param choices: list with elements tuples (input_char, return_value,
      description); if not given, it will default to: [('y', True,
      'Perform the operation'), ('n', False, 'Do no do the operation')];
      note that the '?' char is reserved for help

  @return: one of the return values from the choices list; if input is
      not possible (i.e. not running with a tty, we return the last
      entry from the list

  """
  if choices is None:
    choices = [('y', True, 'Perform the operation'),
               ('n', False, 'Do not perform the operation')]
  if not choices or not isinstance(choices, list):
    raise errors.ProgrammerError("Invalid choices argument to AskUser")
  for entry in choices:
    if not isinstance(entry, tuple) or len(entry) < 3 or entry[0] == '?':
      raise errors.ProgrammerError("Invalid choices element to AskUser")

  answer = choices[-1][1]
  new_text = []
  for line in text.splitlines():
    new_text.append(textwrap.fill(line, 70, replace_whitespace=False))
  text = "\n".join(new_text)
  try:
    f = file("/dev/tty", "a+")
  except IOError:
    return answer
  try:
    chars = [entry[0] for entry in choices]
    chars[-1] = "[%s]" % chars[-1]
    chars.append('?')
    maps = dict([(entry[0], entry[1]) for entry in choices])
    while True:
      f.write(text)
      f.write('\n')
      f.write("/".join(chars))
      f.write(": ")
      line = f.readline(2).strip().lower()
      if line in maps:
        answer = maps[line]
        break
      elif line == '?':
        for entry in choices:
          f.write(" %s - %s\n" % (entry[0], entry[2]))
        f.write("\n")
        continue
  finally:
    f.close()
  return answer


class JobSubmittedException(Exception):
  """Job was submitted, client should exit.

  This exception has one argument, the ID of the job that was
  submitted. The handler should print this ID.

  This is not an error, just a structured way to exit from clients.

  """


def SendJob(ops, cl=None):
  """Function to submit an opcode without waiting for the results.

  @type ops: list
  @param ops: list of opcodes
  @type cl: luxi.Client
  @param cl: the luxi client to use for communicating with the master;
             if None, a new client will be created

  """
  if cl is None:
    cl = GetClient()

  job_id = cl.SubmitJob(ops)

  return job_id


def GenericPollJob(job_id, cbs, report_cbs):
  """Generic job-polling function.

  @type job_id: number
  @param job_id: Job ID
  @type cbs: Instance of L{JobPollCbBase}
  @param cbs: Data callbacks
  @type report_cbs: Instance of L{JobPollReportCbBase}
  @param report_cbs: Reporting callbacks

  """
  prev_job_info = None
  prev_logmsg_serial = None

  status = None

  while True:
    result = cbs.WaitForJobChangeOnce(job_id, ["status"], prev_job_info,
                                      prev_logmsg_serial)
    if not result:
      # job not found, go away!
      raise errors.JobLost("Job with id %s lost" % job_id)

    if result == constants.JOB_NOTCHANGED:
      report_cbs.ReportNotChanged(job_id, status)

      # Wait again
      continue

    # Split result, a tuple of (field values, log entries)
    (job_info, log_entries) = result
    (status, ) = job_info

    if log_entries:
      for log_entry in log_entries:
        (serial, timestamp, log_type, message) = log_entry
        report_cbs.ReportLogMessage(job_id, serial, timestamp,
                                    log_type, message)
        prev_logmsg_serial = max(prev_logmsg_serial, serial)

    # TODO: Handle canceled and archived jobs
    elif status in (constants.JOB_STATUS_SUCCESS,
                    constants.JOB_STATUS_ERROR,
                    constants.JOB_STATUS_CANCELING,
                    constants.JOB_STATUS_CANCELED):
      break

    prev_job_info = job_info

  jobs = cbs.QueryJobs([job_id], ["status", "opstatus", "opresult"])
  if not jobs:
    raise errors.JobLost("Job with id %s lost" % job_id)

  status, opstatus, result = jobs[0]

  if status == constants.JOB_STATUS_SUCCESS:
    return result

  if status in (constants.JOB_STATUS_CANCELING, constants.JOB_STATUS_CANCELED):
    raise errors.OpExecError("Job was canceled")

  has_ok = False
  for idx, (status, msg) in enumerate(zip(opstatus, result)):
    if status == constants.OP_STATUS_SUCCESS:
      has_ok = True
    elif status == constants.OP_STATUS_ERROR:
      errors.MaybeRaise(msg)

      if has_ok:
        raise errors.OpExecError("partial failure (opcode %d): %s" %
                                 (idx, msg))

      raise errors.OpExecError(str(msg))

  # default failure mode
  raise errors.OpExecError(result)


class JobPollCbBase:
  """Base class for L{GenericPollJob} callbacks.

  """
  def __init__(self):
    """Initializes this class.

    """

  def WaitForJobChangeOnce(self, job_id, fields,
                           prev_job_info, prev_log_serial):
    """Waits for changes on a job.

    """
    raise NotImplementedError()

  def QueryJobs(self, job_ids, fields):
    """Returns the selected fields for the selected job IDs.

    @type job_ids: list of numbers
    @param job_ids: Job IDs
    @type fields: list of strings
    @param fields: Fields

    """
    raise NotImplementedError()


class JobPollReportCbBase:
  """Base class for L{GenericPollJob} reporting callbacks.

  """
  def __init__(self):
    """Initializes this class.

    """

  def ReportLogMessage(self, job_id, serial, timestamp, log_type, log_msg):
    """Handles a log message.

    """
    raise NotImplementedError()

  def ReportNotChanged(self, job_id, status):
    """Called for if a job hasn't changed in a while.

    @type job_id: number
    @param job_id: Job ID
    @type status: string or None
    @param status: Job status if available

    """
    raise NotImplementedError()


class _LuxiJobPollCb(JobPollCbBase):
  def __init__(self, cl):
    """Initializes this class.

    """
    JobPollCbBase.__init__(self)
    self.cl = cl

  def WaitForJobChangeOnce(self, job_id, fields,
                           prev_job_info, prev_log_serial):
    """Waits for changes on a job.

    """
    return self.cl.WaitForJobChangeOnce(job_id, fields,
                                        prev_job_info, prev_log_serial)

  def QueryJobs(self, job_ids, fields):
    """Returns the selected fields for the selected job IDs.

    """
    return self.cl.QueryJobs(job_ids, fields)


class FeedbackFnJobPollReportCb(JobPollReportCbBase):
  def __init__(self, feedback_fn):
    """Initializes this class.

    """
    JobPollReportCbBase.__init__(self)

    self.feedback_fn = feedback_fn

    assert callable(feedback_fn)

  def ReportLogMessage(self, job_id, serial, timestamp, log_type, log_msg):
    """Handles a log message.

    """
    self.feedback_fn((timestamp, log_type, log_msg))

  def ReportNotChanged(self, job_id, status):
    """Called if a job hasn't changed in a while.

    """
    # Ignore


class StdioJobPollReportCb(JobPollReportCbBase):
  def __init__(self):
    """Initializes this class.

    """
    JobPollReportCbBase.__init__(self)

    self.notified_queued = False
    self.notified_waitlock = False

  def ReportLogMessage(self, job_id, serial, timestamp, log_type, log_msg):
    """Handles a log message.

    """
    ToStdout("%s %s", time.ctime(utils.MergeTime(timestamp)),
             FormatLogMessage(log_type, log_msg))

  def ReportNotChanged(self, job_id, status):
    """Called if a job hasn't changed in a while.

    """
    if status is None:
      return

    if status == constants.JOB_STATUS_QUEUED and not self.notified_queued:
      ToStderr("Job %s is waiting in queue", job_id)
      self.notified_queued = True

    elif status == constants.JOB_STATUS_WAITLOCK and not self.notified_waitlock:
      ToStderr("Job %s is trying to acquire all necessary locks", job_id)
      self.notified_waitlock = True


def FormatLogMessage(log_type, log_msg):
  """Formats a job message according to its type.

  """
  if log_type != constants.ELOG_MESSAGE:
    log_msg = str(log_msg)

  return utils.SafeEncode(log_msg)


def PollJob(job_id, cl=None, feedback_fn=None, reporter=None):
  """Function to poll for the result of a job.

  @type job_id: job identified
  @param job_id: the job to poll for results
  @type cl: luxi.Client
  @param cl: the luxi client to use for communicating with the master;
             if None, a new client will be created

  """
  if cl is None:
    cl = GetClient()

  if reporter is None:
    if feedback_fn:
      reporter = FeedbackFnJobPollReportCb(feedback_fn)
    else:
      reporter = StdioJobPollReportCb()
  elif feedback_fn:
    raise errors.ProgrammerError("Can't specify reporter and feedback function")

  return GenericPollJob(job_id, _LuxiJobPollCb(cl), reporter)


def SubmitOpCode(op, cl=None, feedback_fn=None, opts=None, reporter=None):
  """Legacy function to submit an opcode.

  This is just a simple wrapper over the construction of the processor
  instance. It should be extended to better handle feedback and
  interaction functions.

  """
  if cl is None:
    cl = GetClient()

  SetGenericOpcodeOpts([op], opts)

  job_id = SendJob([op], cl=cl)

  op_results = PollJob(job_id, cl=cl, feedback_fn=feedback_fn,
                       reporter=reporter)

  return op_results[0]


def SubmitOrSend(op, opts, cl=None, feedback_fn=None):
  """Wrapper around SubmitOpCode or SendJob.

  This function will decide, based on the 'opts' parameter, whether to
  submit and wait for the result of the opcode (and return it), or
  whether to just send the job and print its identifier. It is used in
  order to simplify the implementation of the '--submit' option.

  It will also process the opcodes if we're sending the via SendJob
  (otherwise SubmitOpCode does it).

  """
  if opts and opts.submit_only:
    job = [op]
    SetGenericOpcodeOpts(job, opts)
    job_id = SendJob(job, cl=cl)
    raise JobSubmittedException(job_id)
  else:
    return SubmitOpCode(op, cl=cl, feedback_fn=feedback_fn, opts=opts)


def SetGenericOpcodeOpts(opcode_list, options):
  """Processor for generic options.

  This function updates the given opcodes based on generic command
  line options (like debug, dry-run, etc.).

  @param opcode_list: list of opcodes
  @param options: command line options or None
  @return: None (in-place modification)

  """
  if not options:
    return
  for op in opcode_list:
    op.debug_level = options.debug
    if hasattr(options, "dry_run"):
      op.dry_run = options.dry_run
    if getattr(options, "priority", None) is not None:
      op.priority = _PRIONAME_TO_VALUE[options.priority]


def GetClient():
  # TODO: Cache object?
  try:
    client = luxi.Client()
  except luxi.NoMasterError:
    ss = ssconf.SimpleStore()

    # Try to read ssconf file
    try:
      ss.GetMasterNode()
    except errors.ConfigurationError:
      raise errors.OpPrereqError("Cluster not initialized or this machine is"
                                 " not part of a cluster")

    master, myself = ssconf.GetMasterAndMyself(ss=ss)
    if master != myself:
      raise errors.OpPrereqError("This is not the master node, please connect"
                                 " to node '%s' and rerun the command" %
                                 master)
    raise
  return client


def FormatError(err):
  """Return a formatted error message for a given error.

  This function takes an exception instance and returns a tuple
  consisting of two values: first, the recommended exit code, and
  second, a string describing the error message (not
  newline-terminated).

  """
  retcode = 1
  obuf = StringIO()
  msg = str(err)
  if isinstance(err, errors.ConfigurationError):
    txt = "Corrupt configuration file: %s" % msg
    logging.error(txt)
    obuf.write(txt + "\n")
    obuf.write("Aborting.")
    retcode = 2
  elif isinstance(err, errors.HooksAbort):
    obuf.write("Failure: hooks execution failed:\n")
    for node, script, out in err.args[0]:
      if out:
        obuf.write("  node: %s, script: %s, output: %s\n" %
                   (node, script, out))
      else:
        obuf.write("  node: %s, script: %s (no output)\n" %
                   (node, script))
  elif isinstance(err, errors.HooksFailure):
    obuf.write("Failure: hooks general failure: %s" % msg)
  elif isinstance(err, errors.ResolverError):
    this_host = netutils.Hostname.GetSysName()
    if err.args[0] == this_host:
      msg = "Failure: can't resolve my own hostname ('%s')"
    else:
      msg = "Failure: can't resolve hostname '%s'"
    obuf.write(msg % err.args[0])
  elif isinstance(err, errors.OpPrereqError):
    if len(err.args) == 2:
      obuf.write("Failure: prerequisites not met for this"
               " operation:\nerror type: %s, error details:\n%s" %
                 (err.args[1], err.args[0]))
    else:
      obuf.write("Failure: prerequisites not met for this"
                 " operation:\n%s" % msg)
  elif isinstance(err, errors.OpExecError):
    obuf.write("Failure: command execution error:\n%s" % msg)
  elif isinstance(err, errors.TagError):
    obuf.write("Failure: invalid tag(s) given:\n%s" % msg)
  elif isinstance(err, errors.JobQueueDrainError):
    obuf.write("Failure: the job queue is marked for drain and doesn't"
               " accept new requests\n")
  elif isinstance(err, errors.JobQueueFull):
    obuf.write("Failure: the job queue is full and doesn't accept new"
               " job submissions until old jobs are archived\n")
  elif isinstance(err, errors.TypeEnforcementError):
    obuf.write("Parameter Error: %s" % msg)
  elif isinstance(err, errors.ParameterError):
    obuf.write("Failure: unknown/wrong parameter name '%s'" % msg)
  elif isinstance(err, luxi.NoMasterError):
    obuf.write("Cannot communicate with the master daemon.\nIs it running"
               " and listening for connections?")
  elif isinstance(err, luxi.TimeoutError):
    obuf.write("Timeout while talking to the master daemon. Jobs might have"
               " been submitted and will continue to run even if the call"
               " timed out. Useful commands in this situation are \"gnt-job"
               " list\", \"gnt-job cancel\" and \"gnt-job watch\". Error:\n")
    obuf.write(msg)
  elif isinstance(err, luxi.PermissionError):
    obuf.write("It seems you don't have permissions to connect to the"
               " master daemon.\nPlease retry as a different user.")
  elif isinstance(err, luxi.ProtocolError):
    obuf.write("Unhandled protocol error while talking to the master daemon:\n"
               "%s" % msg)
  elif isinstance(err, errors.JobLost):
    obuf.write("Error checking job status: %s" % msg)
  elif isinstance(err, errors.QueryFilterParseError):
    obuf.write("Error while parsing query filter: %s\n" % err.args[0])
    obuf.write("\n".join(err.GetDetails()))
  elif isinstance(err, errors.GenericError):
    obuf.write("Unhandled Ganeti error: %s" % msg)
  elif isinstance(err, JobSubmittedException):
    obuf.write("JobID: %s\n" % err.args[0])
    retcode = 0
  else:
    obuf.write("Unhandled exception: %s" % msg)
  return retcode, obuf.getvalue().rstrip('\n')


def GenericMain(commands, override=None, aliases=None):
  """Generic main function for all the gnt-* commands.

  Arguments:
    - commands: a dictionary with a special structure, see the design doc
                for command line handling.
    - override: if not None, we expect a dictionary with keys that will
                override command line options; this can be used to pass
                options from the scripts to generic functions
    - aliases: dictionary with command aliases {'alias': 'target, ...}

  """
  # save the program name and the entire command line for later logging
  if sys.argv:
    binary = os.path.basename(sys.argv[0]) or sys.argv[0]
    if len(sys.argv) >= 2:
      binary += " " + sys.argv[1]
      old_cmdline = " ".join(sys.argv[2:])
    else:
      old_cmdline = ""
  else:
    binary = "<unknown program>"
    old_cmdline = ""

  if aliases is None:
    aliases = {}

  try:
    func, options, args = _ParseArgs(sys.argv, commands, aliases)
  except errors.ParameterError, err:
    result, err_msg = FormatError(err)
    ToStderr(err_msg)
    return 1

  if func is None: # parse error
    return 1

  if override is not None:
    for key, val in override.iteritems():
      setattr(options, key, val)

  utils.SetupLogging(constants.LOG_COMMANDS, binary, debug=options.debug,
                     stderr_logging=True)

  if old_cmdline:
    logging.info("run with arguments '%s'", old_cmdline)
  else:
    logging.info("run with no arguments")

  try:
    result = func(options, args)
  except (errors.GenericError, luxi.ProtocolError,
          JobSubmittedException), err:
    result, err_msg = FormatError(err)
    logging.exception("Error during command processing")
    ToStderr(err_msg)
  except KeyboardInterrupt:
    result = constants.EXIT_FAILURE
    ToStderr("Aborted. Note that if the operation created any jobs, they"
             " might have been submitted and"
             " will continue to run in the background.")
  except IOError, err:
    if err.errno == errno.EPIPE:
      # our terminal went away, we'll exit
      sys.exit(constants.EXIT_FAILURE)
    else:
      raise

  return result


def ParseNicOption(optvalue):
  """Parses the value of the --net option(s).

  """
  try:
    nic_max = max(int(nidx[0]) + 1 for nidx in optvalue)
  except (TypeError, ValueError), err:
    raise errors.OpPrereqError("Invalid NIC index passed: %s" % str(err))

  nics = [{}] * nic_max
  for nidx, ndict in optvalue:
    nidx = int(nidx)

    if not isinstance(ndict, dict):
      raise errors.OpPrereqError("Invalid nic/%d value: expected dict,"
                                 " got %s" % (nidx, ndict))

    utils.ForceDictType(ndict, constants.INIC_PARAMS_TYPES)

    nics[nidx] = ndict

  return nics


def GenericInstanceCreate(mode, opts, args):
  """Add an instance to the cluster via either creation or import.

  @param mode: constants.INSTANCE_CREATE or constants.INSTANCE_IMPORT
  @param opts: the command line options selected by the user
  @type args: list
  @param args: should contain only one element, the new instance name
  @rtype: int
  @return: the desired exit code

  """
  instance = args[0]

  (pnode, snode) = SplitNodeOption(opts.node)

  hypervisor = None
  hvparams = {}
  if opts.hypervisor:
    hypervisor, hvparams = opts.hypervisor

  if opts.nics:
    nics = ParseNicOption(opts.nics)
  elif opts.no_nics:
    # no nics
    nics = []
  elif mode == constants.INSTANCE_CREATE:
    # default of one nic, all auto
    nics = [{}]
  else:
    # mode == import
    nics = []

  if opts.disk_template == constants.DT_DISKLESS:
    if opts.disks or opts.sd_size is not None:
      raise errors.OpPrereqError("Diskless instance but disk"
                                 " information passed")
    disks = []
  else:
    if (not opts.disks and not opts.sd_size
        and mode == constants.INSTANCE_CREATE):
      raise errors.OpPrereqError("No disk information specified")
    if opts.disks and opts.sd_size is not None:
      raise errors.OpPrereqError("Please use either the '--disk' or"
                                 " '-s' option")
    if opts.sd_size is not None:
      opts.disks = [(0, {constants.IDISK_SIZE: opts.sd_size})]

    if opts.disks:
      try:
        disk_max = max(int(didx[0]) + 1 for didx in opts.disks)
      except ValueError, err:
        raise errors.OpPrereqError("Invalid disk index passed: %s" % str(err))
      disks = [{}] * disk_max
    else:
      disks = []
    for didx, ddict in opts.disks:
      didx = int(didx)
      if not isinstance(ddict, dict):
        msg = "Invalid disk/%d value: expected dict, got %s" % (didx, ddict)
        raise errors.OpPrereqError(msg)
      elif constants.IDISK_SIZE in ddict:
        if constants.IDISK_ADOPT in ddict:
          raise errors.OpPrereqError("Only one of 'size' and 'adopt' allowed"
                                     " (disk %d)" % didx)
        try:
          ddict[constants.IDISK_SIZE] = \
            utils.ParseUnit(ddict[constants.IDISK_SIZE])
        except ValueError, err:
          raise errors.OpPrereqError("Invalid disk size for disk %d: %s" %
                                     (didx, err))
      elif constants.IDISK_ADOPT in ddict:
        if mode == constants.INSTANCE_IMPORT:
          raise errors.OpPrereqError("Disk adoption not allowed for instance"
                                     " import")
        ddict[constants.IDISK_SIZE] = 0
      else:
        raise errors.OpPrereqError("Missing size or adoption source for"
                                   " disk %d" % didx)
      disks[didx] = ddict

  utils.ForceDictType(opts.beparams, constants.BES_PARAMETER_TYPES)
  utils.ForceDictType(hvparams, constants.HVS_PARAMETER_TYPES)

  if mode == constants.INSTANCE_CREATE:
    start = opts.start
    os_type = opts.os
    force_variant = opts.force_variant
    src_node = None
    src_path = None
    no_install = opts.no_install
    identify_defaults = False
  elif mode == constants.INSTANCE_IMPORT:
    start = False
    os_type = None
    force_variant = False
    src_node = opts.src_node
    src_path = opts.src_dir
    no_install = None
    identify_defaults = opts.identify_defaults
  else:
    raise errors.ProgrammerError("Invalid creation mode %s" % mode)

  op = opcodes.OpInstanceCreate(instance_name=instance,
                                disks=disks,
                                disk_template=opts.disk_template,
                                nics=nics,
                                pnode=pnode, snode=snode,
                                ip_check=opts.ip_check,
                                name_check=opts.name_check,
                                wait_for_sync=opts.wait_for_sync,
                                file_storage_dir=opts.file_storage_dir,
                                file_driver=opts.file_driver,
                                iallocator=opts.iallocator,
                                hypervisor=hypervisor,
                                hvparams=hvparams,
                                beparams=opts.beparams,
                                osparams=opts.osparams,
                                mode=mode,
                                start=start,
                                os_type=os_type,
                                force_variant=force_variant,
                                src_node=src_node,
                                src_path=src_path,
                                no_install=no_install,
                                identify_defaults=identify_defaults)

  SubmitOrSend(op, opts)
  return 0


class _RunWhileClusterStoppedHelper:
  """Helper class for L{RunWhileClusterStopped} to simplify state management

  """
  def __init__(self, feedback_fn, cluster_name, master_node, online_nodes):
    """Initializes this class.

    @type feedback_fn: callable
    @param feedback_fn: Feedback function
    @type cluster_name: string
    @param cluster_name: Cluster name
    @type master_node: string
    @param master_node Master node name
    @type online_nodes: list
    @param online_nodes: List of names of online nodes

    """
    self.feedback_fn = feedback_fn
    self.cluster_name = cluster_name
    self.master_node = master_node
    self.online_nodes = online_nodes

    self.ssh = ssh.SshRunner(self.cluster_name)

    self.nonmaster_nodes = [name for name in online_nodes
                            if name != master_node]

    assert self.master_node not in self.nonmaster_nodes

  def _RunCmd(self, node_name, cmd):
    """Runs a command on the local or a remote machine.

    @type node_name: string
    @param node_name: Machine name
    @type cmd: list
    @param cmd: Command

    """
    if node_name is None or node_name == self.master_node:
      # No need to use SSH
      result = utils.RunCmd(cmd)
    else:
      result = self.ssh.Run(node_name, "root", utils.ShellQuoteArgs(cmd))

    if result.failed:
      errmsg = ["Failed to run command %s" % result.cmd]
      if node_name:
        errmsg.append("on node %s" % node_name)
      errmsg.append(": exitcode %s and error %s" %
                    (result.exit_code, result.output))
      raise errors.OpExecError(" ".join(errmsg))

  def Call(self, fn, *args):
    """Call function while all daemons are stopped.

    @type fn: callable
    @param fn: Function to be called

    """
    # Pause watcher by acquiring an exclusive lock on watcher state file
    self.feedback_fn("Blocking watcher")
    watcher_block = utils.FileLock.Open(constants.WATCHER_STATEFILE)
    try:
      # TODO: Currently, this just blocks. There's no timeout.
      # TODO: Should it be a shared lock?
      watcher_block.Exclusive(blocking=True)

      # Stop master daemons, so that no new jobs can come in and all running
      # ones are finished
      self.feedback_fn("Stopping master daemons")
      self._RunCmd(None, [constants.DAEMON_UTIL, "stop-master"])
      try:
        # Stop daemons on all nodes
        for node_name in self.online_nodes:
          self.feedback_fn("Stopping daemons on %s" % node_name)
          self._RunCmd(node_name, [constants.DAEMON_UTIL, "stop-all"])

        # All daemons are shut down now
        try:
          return fn(self, *args)
        except Exception, err:
          _, errmsg = FormatError(err)
          logging.exception("Caught exception")
          self.feedback_fn(errmsg)
          raise
      finally:
        # Start cluster again, master node last
        for node_name in self.nonmaster_nodes + [self.master_node]:
          self.feedback_fn("Starting daemons on %s" % node_name)
          self._RunCmd(node_name, [constants.DAEMON_UTIL, "start-all"])
    finally:
      # Resume watcher
      watcher_block.Close()


def RunWhileClusterStopped(feedback_fn, fn, *args):
  """Calls a function while all cluster daemons are stopped.

  @type feedback_fn: callable
  @param feedback_fn: Feedback function
  @type fn: callable
  @param fn: Function to be called when daemons are stopped

  """
  feedback_fn("Gathering cluster information")

  # This ensures we're running on the master daemon
  cl = GetClient()

  (cluster_name, master_node) = \
    cl.QueryConfigValues(["cluster_name", "master_node"])

  online_nodes = GetOnlineNodes([], cl=cl)

  # Don't keep a reference to the client. The master daemon will go away.
  del cl

  assert master_node in online_nodes

  return _RunWhileClusterStoppedHelper(feedback_fn, cluster_name, master_node,
                                       online_nodes).Call(fn, *args)


def GenerateTable(headers, fields, separator, data,
                  numfields=None, unitfields=None,
                  units=None):
  """Prints a table with headers and different fields.

  @type headers: dict
  @param headers: dictionary mapping field names to headers for
      the table
  @type fields: list
  @param fields: the field names corresponding to each row in
      the data field
  @param separator: the separator to be used; if this is None,
      the default 'smart' algorithm is used which computes optimal
      field width, otherwise just the separator is used between
      each field
  @type data: list
  @param data: a list of lists, each sublist being one row to be output
  @type numfields: list
  @param numfields: a list with the fields that hold numeric
      values and thus should be right-aligned
  @type unitfields: list
  @param unitfields: a list with the fields that hold numeric
      values that should be formatted with the units field
  @type units: string or None
  @param units: the units we should use for formatting, or None for
      automatic choice (human-readable for non-separator usage, otherwise
      megabytes); this is a one-letter string

  """
  if units is None:
    if separator:
      units = "m"
    else:
      units = "h"

  if numfields is None:
    numfields = []
  if unitfields is None:
    unitfields = []

  numfields = utils.FieldSet(*numfields)   # pylint: disable-msg=W0142
  unitfields = utils.FieldSet(*unitfields) # pylint: disable-msg=W0142

  format_fields = []
  for field in fields:
    if headers and field not in headers:
      # TODO: handle better unknown fields (either revert to old
      # style of raising exception, or deal more intelligently with
      # variable fields)
      headers[field] = field
    if separator is not None:
      format_fields.append("%s")
    elif numfields.Matches(field):
      format_fields.append("%*s")
    else:
      format_fields.append("%-*s")

  if separator is None:
    mlens = [0 for name in fields]
    format_str = ' '.join(format_fields)
  else:
    format_str = separator.replace("%", "%%").join(format_fields)

  for row in data:
    if row is None:
      continue
    for idx, val in enumerate(row):
      if unitfields.Matches(fields[idx]):
        try:
          val = int(val)
        except (TypeError, ValueError):
          pass
        else:
          val = row[idx] = utils.FormatUnit(val, units)
      val = row[idx] = str(val)
      if separator is None:
        mlens[idx] = max(mlens[idx], len(val))

  result = []
  if headers:
    args = []
    for idx, name in enumerate(fields):
      hdr = headers[name]
      if separator is None:
        mlens[idx] = max(mlens[idx], len(hdr))
        args.append(mlens[idx])
      args.append(hdr)
    result.append(format_str % tuple(args))

  if separator is None:
    assert len(mlens) == len(fields)

    if fields and not numfields.Matches(fields[-1]):
      mlens[-1] = 0

  for line in data:
    args = []
    if line is None:
      line = ['-' for _ in fields]
    for idx in range(len(fields)):
      if separator is None:
        args.append(mlens[idx])
      args.append(line[idx])
    result.append(format_str % tuple(args))

  return result


def _FormatBool(value):
  """Formats a boolean value as a string.

  """
  if value:
    return "Y"
  return "N"


#: Default formatting for query results; (callback, align right)
_DEFAULT_FORMAT_QUERY = {
  constants.QFT_TEXT: (str, False),
  constants.QFT_BOOL: (_FormatBool, False),
  constants.QFT_NUMBER: (str, True),
  constants.QFT_TIMESTAMP: (utils.FormatTime, False),
  constants.QFT_OTHER: (str, False),
  constants.QFT_UNKNOWN: (str, False),
  }


def _GetColumnFormatter(fdef, override, unit):
  """Returns formatting function for a field.

  @type fdef: L{objects.QueryFieldDefinition}
  @type override: dict
  @param override: Dictionary for overriding field formatting functions,
    indexed by field name, contents like L{_DEFAULT_FORMAT_QUERY}
  @type unit: string
  @param unit: Unit used for formatting fields of type L{constants.QFT_UNIT}
  @rtype: tuple; (callable, bool)
  @return: Returns the function to format a value (takes one parameter) and a
    boolean for aligning the value on the right-hand side

  """
  fmt = override.get(fdef.name, None)
  if fmt is not None:
    return fmt

  assert constants.QFT_UNIT not in _DEFAULT_FORMAT_QUERY

  if fdef.kind == constants.QFT_UNIT:
    # Can't keep this information in the static dictionary
    return (lambda value: utils.FormatUnit(value, unit), True)

  fmt = _DEFAULT_FORMAT_QUERY.get(fdef.kind, None)
  if fmt is not None:
    return fmt

  raise NotImplementedError("Can't format column type '%s'" % fdef.kind)


class _QueryColumnFormatter:
  """Callable class for formatting fields of a query.

  """
  def __init__(self, fn, status_fn, verbose):
    """Initializes this class.

    @type fn: callable
    @param fn: Formatting function
    @type status_fn: callable
    @param status_fn: Function to report fields' status
    @type verbose: boolean
    @param verbose: whether to use verbose field descriptions or not

    """
    self._fn = fn
    self._status_fn = status_fn
    self._verbose = verbose

  def __call__(self, data):
    """Returns a field's string representation.

    """
    (status, value) = data

    # Report status
    self._status_fn(status)

    if status == constants.RS_NORMAL:
      return self._fn(value)

    assert value is None, \
           "Found value %r for abnormal status %s" % (value, status)

    return FormatResultError(status, self._verbose)


def FormatResultError(status, verbose):
  """Formats result status other than L{constants.RS_NORMAL}.

  @param status: The result status
  @type verbose: boolean
  @param verbose: Whether to return the verbose text
  @return: Text of result status

  """
  assert status != constants.RS_NORMAL, \
         "FormatResultError called with status equal to constants.RS_NORMAL"
  try:
    (verbose_text, normal_text) = constants.RSS_DESCRIPTION[status]
  except KeyError:
    raise NotImplementedError("Unknown status %s" % status)
  else:
    if verbose:
      return verbose_text
    return normal_text


def FormatQueryResult(result, unit=None, format_override=None, separator=None,
                      header=False, verbose=False):
  """Formats data in L{objects.QueryResponse}.

  @type result: L{objects.QueryResponse}
  @param result: result of query operation
  @type unit: string
  @param unit: Unit used for formatting fields of type L{constants.QFT_UNIT},
    see L{utils.text.FormatUnit}
  @type format_override: dict
  @param format_override: Dictionary for overriding field formatting functions,
    indexed by field name, contents like L{_DEFAULT_FORMAT_QUERY}
  @type separator: string or None
  @param separator: String used to separate fields
  @type header: bool
  @param header: Whether to output header row
  @type verbose: boolean
  @param verbose: whether to use verbose field descriptions or not

  """
  if unit is None:
    if separator:
      unit = "m"
    else:
      unit = "h"

  if format_override is None:
    format_override = {}

  stats = dict.fromkeys(constants.RS_ALL, 0)

  def _RecordStatus(status):
    if status in stats:
      stats[status] += 1

  columns = []
  for fdef in result.fields:
    assert fdef.title and fdef.name
    (fn, align_right) = _GetColumnFormatter(fdef, format_override, unit)
    columns.append(TableColumn(fdef.title,
                               _QueryColumnFormatter(fn, _RecordStatus,
                                                     verbose),
                               align_right))

  table = FormatTable(result.data, columns, header, separator)

  # Collect statistics
  assert len(stats) == len(constants.RS_ALL)
  assert compat.all(count >= 0 for count in stats.values())

  # Determine overall status. If there was no data, unknown fields must be
  # detected via the field definitions.
  if (stats[constants.RS_UNKNOWN] or
      (not result.data and _GetUnknownFields(result.fields))):
    status = QR_UNKNOWN
  elif compat.any(count > 0 for key, count in stats.items()
                  if key != constants.RS_NORMAL):
    status = QR_INCOMPLETE
  else:
    status = QR_NORMAL

  return (status, table)


def _GetUnknownFields(fdefs):
  """Returns list of unknown fields included in C{fdefs}.

  @type fdefs: list of L{objects.QueryFieldDefinition}

  """
  return [fdef for fdef in fdefs
          if fdef.kind == constants.QFT_UNKNOWN]


def _WarnUnknownFields(fdefs):
  """Prints a warning to stderr if a query included unknown fields.

  @type fdefs: list of L{objects.QueryFieldDefinition}

  """
  unknown = _GetUnknownFields(fdefs)
  if unknown:
    ToStderr("Warning: Queried for unknown fields %s",
             utils.CommaJoin(fdef.name for fdef in unknown))
    return True

  return False


def GenericList(resource, fields, names, unit, separator, header, cl=None,
                format_override=None, verbose=False, force_filter=False):
  """Generic implementation for listing all items of a resource.

  @param resource: One of L{constants.QR_VIA_LUXI}
  @type fields: list of strings
  @param fields: List of fields to query for
  @type names: list of strings
  @param names: Names of items to query for
  @type unit: string or None
  @param unit: Unit used for formatting fields of type L{constants.QFT_UNIT} or
    None for automatic choice (human-readable for non-separator usage,
    otherwise megabytes); this is a one-letter string
  @type separator: string or None
  @param separator: String used to separate fields
  @type header: bool
  @param header: Whether to show header row
  @type force_filter: bool
  @param force_filter: Whether to always treat names as filter
  @type format_override: dict
  @param format_override: Dictionary for overriding field formatting functions,
    indexed by field name, contents like L{_DEFAULT_FORMAT_QUERY}
  @type verbose: boolean
  @param verbose: whether to use verbose field descriptions or not

  """
  if cl is None:
    cl = GetClient()

  if not names:
    names = None

  if (force_filter or
      (names and len(names) == 1 and qlang.MaybeFilter(names[0]))):
    try:
      (filter_text, ) = names
    except ValueError:
      raise errors.OpPrereqError("Exactly one argument must be given as a"
                                 " filter")

    logging.debug("Parsing '%s' as filter", filter_text)
    filter_ = qlang.ParseFilter(filter_text)
  else:
    filter_ = qlang.MakeSimpleFilter("name", names)

  response = cl.Query(resource, fields, filter_)

  found_unknown = _WarnUnknownFields(response.fields)

  (status, data) = FormatQueryResult(response, unit=unit, separator=separator,
                                     header=header,
                                     format_override=format_override,
                                     verbose=verbose)

  for line in data:
    ToStdout(line)

  assert ((found_unknown and status == QR_UNKNOWN) or
          (not found_unknown and status != QR_UNKNOWN))

  if status == QR_UNKNOWN:
    return constants.EXIT_UNKNOWN_FIELD

  # TODO: Should the list command fail if not all data could be collected?
  return constants.EXIT_SUCCESS


def GenericListFields(resource, fields, separator, header, cl=None):
  """Generic implementation for listing fields for a resource.

  @param resource: One of L{constants.QR_VIA_LUXI}
  @type fields: list of strings
  @param fields: List of fields to query for
  @type separator: string or None
  @param separator: String used to separate fields
  @type header: bool
  @param header: Whether to show header row

  """
  if cl is None:
    cl = GetClient()

  if not fields:
    fields = None

  response = cl.QueryFields(resource, fields)

  found_unknown = _WarnUnknownFields(response.fields)

  columns = [
    TableColumn("Name", str, False),
    TableColumn("Title", str, False),
    TableColumn("Description", str, False),
    ]

  rows = [[fdef.name, fdef.title, fdef.doc] for fdef in response.fields]

  for line in FormatTable(rows, columns, header, separator):
    ToStdout(line)

  if found_unknown:
    return constants.EXIT_UNKNOWN_FIELD

  return constants.EXIT_SUCCESS


class TableColumn:
  """Describes a column for L{FormatTable}.

  """
  def __init__(self, title, fn, align_right):
    """Initializes this class.

    @type title: string
    @param title: Column title
    @type fn: callable
    @param fn: Formatting function
    @type align_right: bool
    @param align_right: Whether to align values on the right-hand side

    """
    self.title = title
    self.format = fn
    self.align_right = align_right


def _GetColFormatString(width, align_right):
  """Returns the format string for a field.

  """
  if align_right:
    sign = ""
  else:
    sign = "-"

  return "%%%s%ss" % (sign, width)


def FormatTable(rows, columns, header, separator):
  """Formats data as a table.

  @type rows: list of lists
  @param rows: Row data, one list per row
  @type columns: list of L{TableColumn}
  @param columns: Column descriptions
  @type header: bool
  @param header: Whether to show header row
  @type separator: string or None
  @param separator: String used to separate columns

  """
  if header:
    data = [[col.title for col in columns]]
    colwidth = [len(col.title) for col in columns]
  else:
    data = []
    colwidth = [0 for _ in columns]

  # Format row data
  for row in rows:
    assert len(row) == len(columns)

    formatted = [col.format(value) for value, col in zip(row, columns)]

    if separator is None:
      # Update column widths
      for idx, (oldwidth, value) in enumerate(zip(colwidth, formatted)):
        # Modifying a list's items while iterating is fine
        colwidth[idx] = max(oldwidth, len(value))

    data.append(formatted)

  if separator is not None:
    # Return early if a separator is used
    return [separator.join(row) for row in data]

  if columns and not columns[-1].align_right:
    # Avoid unnecessary spaces at end of line
    colwidth[-1] = 0

  # Build format string
  fmt = " ".join([_GetColFormatString(width, col.align_right)
                  for col, width in zip(columns, colwidth)])

  return [fmt % tuple(row) for row in data]


def FormatTimestamp(ts):
  """Formats a given timestamp.

  @type ts: timestamp
  @param ts: a timeval-type timestamp, a tuple of seconds and microseconds

  @rtype: string
  @return: a string with the formatted timestamp

  """
  if not isinstance (ts, (tuple, list)) or len(ts) != 2:
    return '?'
  sec, usec = ts
  return time.strftime("%F %T", time.localtime(sec)) + ".%06d" % usec


def ParseTimespec(value):
  """Parse a time specification.

  The following suffixed will be recognized:

    - s: seconds
    - m: minutes
    - h: hours
    - d: day
    - w: weeks

  Without any suffix, the value will be taken to be in seconds.

  """
  value = str(value)
  if not value:
    raise errors.OpPrereqError("Empty time specification passed")
  suffix_map = {
    's': 1,
    'm': 60,
    'h': 3600,
    'd': 86400,
    'w': 604800,
    }
  if value[-1] not in suffix_map:
    try:
      value = int(value)
    except (TypeError, ValueError):
      raise errors.OpPrereqError("Invalid time specification '%s'" % value)
  else:
    multiplier = suffix_map[value[-1]]
    value = value[:-1]
    if not value: # no data left after stripping the suffix
      raise errors.OpPrereqError("Invalid time specification (only"
                                 " suffix passed)")
    try:
      value = int(value) * multiplier
    except (TypeError, ValueError):
      raise errors.OpPrereqError("Invalid time specification '%s'" % value)
  return value


def GetOnlineNodes(nodes, cl=None, nowarn=False, secondary_ips=False,
                   filter_master=False):
  """Returns the names of online nodes.

  This function will also log a warning on stderr with the names of
  the online nodes.

  @param nodes: if not empty, use only this subset of nodes (minus the
      offline ones)
  @param cl: if not None, luxi client to use
  @type nowarn: boolean
  @param nowarn: by default, this function will output a note with the
      offline nodes that are skipped; if this parameter is True the
      note is not displayed
  @type secondary_ips: boolean
  @param secondary_ips: if True, return the secondary IPs instead of the
      names, useful for doing network traffic over the replication interface
      (if any)
  @type filter_master: boolean
  @param filter_master: if True, do not return the master node in the list
      (useful in coordination with secondary_ips where we cannot check our
      node name against the list)

  """
  if cl is None:
    cl = GetClient()

  if secondary_ips:
    name_idx = 2
  else:
    name_idx = 0

  if filter_master:
    master_node = cl.QueryConfigValues(["master_node"])[0]
    filter_fn = lambda x: x != master_node
  else:
    filter_fn = lambda _: True

  result = cl.QueryNodes(names=nodes, fields=["name", "offline", "sip"],
                         use_locking=False)
  offline = [row[0] for row in result if row[1]]
  if offline and not nowarn:
    ToStderr("Note: skipping offline node(s): %s" % utils.CommaJoin(offline))
  return [row[name_idx] for row in result if not row[1] and filter_fn(row[0])]


def _ToStream(stream, txt, *args):
  """Write a message to a stream, bypassing the logging system

  @type stream: file object
  @param stream: the file to which we should write
  @type txt: str
  @param txt: the message

  """
  try:
    if args:
      args = tuple(args)
      stream.write(txt % args)
    else:
      stream.write(txt)
    stream.write('\n')
    stream.flush()
  except IOError, err:
    if err.errno == errno.EPIPE:
      # our terminal went away, we'll exit
      sys.exit(constants.EXIT_FAILURE)
    else:
      raise


def ToStdout(txt, *args):
  """Write a message to stdout only, bypassing the logging system

  This is just a wrapper over _ToStream.

  @type txt: str
  @param txt: the message

  """
  _ToStream(sys.stdout, txt, *args)


def ToStderr(txt, *args):
  """Write a message to stderr only, bypassing the logging system

  This is just a wrapper over _ToStream.

  @type txt: str
  @param txt: the message

  """
  _ToStream(sys.stderr, txt, *args)


class JobExecutor(object):
  """Class which manages the submission and execution of multiple jobs.

  Note that instances of this class should not be reused between
  GetResults() calls.

  """
  def __init__(self, cl=None, verbose=True, opts=None, feedback_fn=None):
    self.queue = []
    if cl is None:
      cl = GetClient()
    self.cl = cl
    self.verbose = verbose
    self.jobs = []
    self.opts = opts
    self.feedback_fn = feedback_fn

  def QueueJob(self, name, *ops):
    """Record a job for later submit.

    @type name: string
    @param name: a description of the job, will be used in WaitJobSet
    """
    SetGenericOpcodeOpts(ops, self.opts)
    self.queue.append((name, ops))

  def SubmitPending(self, each=False):
    """Submit all pending jobs.

    """
    if each:
      results = []
      for row in self.queue:
        # SubmitJob will remove the success status, but raise an exception if
        # the submission fails, so we'll notice that anyway.
        results.append([True, self.cl.SubmitJob(row[1])])
    else:
      results = self.cl.SubmitManyJobs([row[1] for row in self.queue])
    for (idx, ((status, data), (name, _))) in enumerate(zip(results,
                                                            self.queue)):
      self.jobs.append((idx, status, data, name))

  def _ChooseJob(self):
    """Choose a non-waiting/queued job to poll next.

    """
    assert self.jobs, "_ChooseJob called with empty job list"

    result = self.cl.QueryJobs([i[2] for i in self.jobs], ["status"])
    assert result

    for job_data, status in zip(self.jobs, result):
      if (isinstance(status, list) and status and
          status[0] in (constants.JOB_STATUS_QUEUED,
                        constants.JOB_STATUS_WAITLOCK,
                        constants.JOB_STATUS_CANCELING)):
        # job is still present and waiting
        continue
      # good candidate found (either running job or lost job)
      self.jobs.remove(job_data)
      return job_data

    # no job found
    return self.jobs.pop(0)

  def GetResults(self):
    """Wait for and return the results of all jobs.

    @rtype: list
    @return: list of tuples (success, job results), in the same order
        as the submitted jobs; if a job has failed, instead of the result
        there will be the error message

    """
    if not self.jobs:
      self.SubmitPending()
    results = []
    if self.verbose:
      ok_jobs = [row[2] for row in self.jobs if row[1]]
      if ok_jobs:
        ToStdout("Submitted jobs %s", utils.CommaJoin(ok_jobs))

    # first, remove any non-submitted jobs
    self.jobs, failures = compat.partition(self.jobs, lambda x: x[1])
    for idx, _, jid, name in failures:
      ToStderr("Failed to submit job for %s: %s", name, jid)
      results.append((idx, False, jid))

    while self.jobs:
      (idx, _, jid, name) = self._ChooseJob()
      ToStdout("Waiting for job %s for %s...", jid, name)
      try:
        job_result = PollJob(jid, cl=self.cl, feedback_fn=self.feedback_fn)
        success = True
      except errors.JobLost, err:
        _, job_result = FormatError(err)
        ToStderr("Job %s for %s has been archived, cannot check its result",
                 jid, name)
        success = False
      except (errors.GenericError, luxi.ProtocolError), err:
        _, job_result = FormatError(err)
        success = False
        # the error message will always be shown, verbose or not
        ToStderr("Job %s for %s has failed: %s", jid, name, job_result)

      results.append((idx, success, job_result))

    # sort based on the index, then drop it
    results.sort()
    results = [i[1:] for i in results]

    return results

  def WaitOrShow(self, wait):
    """Wait for job results or only print the job IDs.

    @type wait: boolean
    @param wait: whether to wait or not

    """
    if wait:
      return self.GetResults()
    else:
      if not self.jobs:
        self.SubmitPending()
      for _, status, result, name in self.jobs:
        if status:
          ToStdout("%s: %s", result, name)
        else:
          ToStderr("Failure for %s: %s", name, result)
      return [row[1:3] for row in self.jobs]


def FormatParameterDict(buf, param_dict, actual, level=1):
  """Formats a parameter dictionary.

  @type buf: L{StringIO}
  @param buf: the buffer into which to write
  @type param_dict: dict
  @param param_dict: the own parameters
  @type actual: dict
  @param actual: the current parameter set (including defaults)
  @param level: Level of indent

  """
  indent = "  " * level
  for key in sorted(actual):
    val = param_dict.get(key, "default (%s)" % actual[key])
    buf.write("%s- %s: %s\n" % (indent, key, val))


def ConfirmOperation(names, list_type, text, extra=""):
  """Ask the user to confirm an operation on a list of list_type.

  This function is used to request confirmation for doing an operation
  on a given list of list_type.

  @type names: list
  @param names: the list of names that we display when
      we ask for confirmation
  @type list_type: str
  @param list_type: Human readable name for elements in the list (e.g. nodes)
  @type text: str
  @param text: the operation that the user should confirm
  @rtype: boolean
  @return: True or False depending on user's confirmation.

  """
  count = len(names)
  msg = ("The %s will operate on %d %s.\n%s"
         "Do you want to continue?" % (text, count, list_type, extra))
  affected = (("\nAffected %s:\n" % list_type) +
              "\n".join(["  %s" % name for name in names]))

  choices = [("y", True, "Yes, execute the %s" % text),
             ("n", False, "No, abort the %s" % text)]

  if count > 20:
    choices.insert(1, ("v", "v", "View the list of affected %s" % list_type))
    question = msg
  else:
    question = msg + affected

  choice = AskUser(question, choices)
  if choice == "v":
    choices.pop(1)
    choice = AskUser(msg + affected, choices)
  return choice<|MERGE_RESOLUTION|>--- conflicted
+++ resolved
@@ -1185,7 +1185,6 @@
                               dest="node_powered",
                               help="Specify if the SoR for node is powered")
 
-<<<<<<< HEAD
 OOB_TIMEOUT_OPT = cli_option("--oob-timeout", dest="oob_timeout", type="int",
                          default=constants.OOB_TIMEOUT,
                          help="Maximum time to wait for out-of-band helper")
@@ -1198,13 +1197,12 @@
                               action="store_true", default=False,
                               help=("Whether command argument should be treated"
                                     " as filter"))
-=======
+
 NO_REMEMBER_OPT = cli_option("--no-remember",
                              dest="no_remember",
                              action="store_true", default=False,
                              help="Perform but do not record the change"
                              " in the configuration")
->>>>>>> 8ac5c5d7
 
 
 #: Options provided by all commands
