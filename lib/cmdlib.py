--- conflicted
+++ resolved
@@ -5900,19 +5900,14 @@
     new_name = self.op.new_name
     if self.op.name_check:
       hostname = netutils.GetHostname(name=new_name)
-<<<<<<< HEAD
-      self.LogInfo("Resolved given name '%s' to '%s'", new_name,
-                   hostname.name)
+      if hostname != new_name:
+        self.LogInfo("Resolved given name '%s' to '%s'", new_name,
+                     hostname.name)
       if not utils.MatchNameComponent(self.op.new_name, [hostname.name]):
         raise errors.OpPrereqError(("Resolved hostname '%s' does not look the"
                                     " same as given hostname '%s'") %
                                     (hostname.name, self.op.new_name),
                                     errors.ECODE_INVAL)
-=======
-      if hostname != new_name:
-        self.LogInfo("Resolved given name '%s' to '%s'", new_name,
-                     hostname.name)
->>>>>>> fba7f911
       new_name = self.op.new_name = hostname.name
       if (self.op.ip_check and
           netutils.TcpPing(hostname.ip, constants.DEFAULT_NODED_PORT)):
