--- conflicted
+++ resolved
@@ -310,29 +310,16 @@
     "[-I <iallocator>] [--to <group>]",
     "Evacuate all instances within a group"),
   "list-tags": (
-<<<<<<< HEAD
-    ListTags, ARGS_ONE_GROUP, [PRIORITY_OPT],
+    ListTags, ARGS_ONE_GROUP, [],
     "<group_name>", "List the tags of the given group"),
   "add-tags": (
     AddTags, [ArgGroup(min=1, max=1), ArgUnknown()],
-    [TAG_SRC_OPT, PRIORITY_OPT],
+    [TAG_SRC_OPT, PRIORITY_OPT, SUBMIT_OPT],
     "<group_name> tag...", "Add tags to the given group"),
   "remove-tags": (
     RemoveTags, [ArgGroup(min=1, max=1), ArgUnknown()],
-    [TAG_SRC_OPT, PRIORITY_OPT],
+    [TAG_SRC_OPT, PRIORITY_OPT, SUBMIT_OPT],
     "<group_name> tag...", "Remove tags from the given group"),
-=======
-    ListTags, ARGS_ONE_GROUP, [],
-    "<instance_name>", "List the tags of the given instance"),
-  "add-tags": (
-    AddTags, [ArgGroup(min=1, max=1), ArgUnknown()],
-    [TAG_SRC_OPT, PRIORITY_OPT, SUBMIT_OPT],
-    "<instance_name> tag...", "Add tags to the given instance"),
-  "remove-tags": (
-    RemoveTags, [ArgGroup(min=1, max=1), ArgUnknown()],
-    [TAG_SRC_OPT, PRIORITY_OPT, SUBMIT_OPT],
-    "<instance_name> tag...", "Remove tags from given instance"),
->>>>>>> 6bc3ed14
   }
 
 
