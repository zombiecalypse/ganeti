#
#

# Copyright (C) 2006, 2007 Google Inc.
#
# This program is free software; you can redistribute it and/or modify
# it under the terms of the GNU General Public License as published by
# the Free Software Foundation; either version 2 of the License, or
# (at your option) any later version.
#
# This program is distributed in the hope that it will be useful, but
# WITHOUT ANY WARRANTY; without even the implied warranty of
# MERCHANTABILITY or FITNESS FOR A PARTICULAR PURPOSE.  See the GNU
# General Public License for more details.
#
# You should have received a copy of the GNU General Public License
# along with this program; if not, write to the Free Software
# Foundation, Inc., 51 Franklin Street, Fifth Floor, Boston, MA
# 02110-1301, USA.


"""Module for the unix socket protocol

This module implements the local unix socket protocol. You only need
this module and the opcodes module in the client program in order to
communicate with the master.

The module is also used by the master daemon.

"""

import socket
import collections
import time
import errno
import logging

from ganeti import serializer
from ganeti import constants
from ganeti import errors
from ganeti import utils


KEY_METHOD = "method"
KEY_ARGS = "args"
KEY_SUCCESS = "success"
KEY_RESULT = "result"

REQ_SUBMIT_JOB = "SubmitJob"
REQ_SUBMIT_MANY_JOBS = "SubmitManyJobs"
REQ_WAIT_FOR_JOB_CHANGE = "WaitForJobChange"
REQ_CANCEL_JOB = "CancelJob"
REQ_ARCHIVE_JOB = "ArchiveJob"
REQ_AUTOARCHIVE_JOBS = "AutoArchiveJobs"
REQ_QUERY_JOBS = "QueryJobs"
REQ_QUERY_INSTANCES = "QueryInstances"
REQ_QUERY_NODES = "QueryNodes"
REQ_QUERY_EXPORTS = "QueryExports"
REQ_QUERY_CONFIG_VALUES = "QueryConfigValues"
REQ_QUERY_CLUSTER_INFO = "QueryClusterInfo"
REQ_QUERY_TAGS = "QueryTags"
REQ_QUEUE_SET_DRAIN_FLAG = "SetDrainFlag"
REQ_SET_WATCHER_PAUSE = "SetWatcherPause"

DEF_CTMO = 10
DEF_RWTO = 60

# WaitForJobChange timeout
WFJC_TIMEOUT = (DEF_RWTO - 1) / 2


class ProtocolError(errors.GenericError):
  """Denotes an error in the LUXI protocol"""


class ConnectionClosedError(ProtocolError):
  """Connection closed error"""


class TimeoutError(ProtocolError):
  """Operation timeout error"""


class RequestError(ProtocolError):
  """Error on request

  This signifies an error in the request format or request handling,
  but not (e.g.) an error in starting up an instance.

  Some common conditions that can trigger this exception:
    - job submission failed because the job data was wrong
    - query failed because required fields were missing

  """


class NoMasterError(ProtocolError):
  """The master cannot be reached

  This means that the master daemon is not running or the socket has
  been removed.

  """


class Transport:
  """Low-level transport class.

  This is used on the client side.

  This could be replace by any other class that provides the same
  semantics to the Client. This means:
    - can send messages and receive messages
    - safe for multithreading

  """

  def __init__(self, address, timeouts=None):
    """Constructor for the Client class.

    Arguments:
      - address: a valid address the the used transport class
      - timeout: a list of timeouts, to be used on connect and read/write

    There are two timeouts used since we might want to wait for a long
    time for a response, but the connect timeout should be lower.

    If not passed, we use a default of 10 and respectively 60 seconds.

    Note that on reading data, since the timeout applies to an
    invidual receive, it might be that the total duration is longer
    than timeout value passed (we make a hard limit at twice the read
    timeout).

    """
    self.address = address
    if timeouts is None:
      self._ctimeout, self._rwtimeout = DEF_CTMO, DEF_RWTO
    else:
      self._ctimeout, self._rwtimeout = timeouts

    self.socket = None
    self._buffer = ""
    self._msgs = collections.deque()

    try:
      self.socket = socket.socket(socket.AF_UNIX, socket.SOCK_STREAM)

      # Try to connect
      try:
        utils.Retry(self._Connect, 1.0, self._ctimeout,
                    args=(self.socket, address, self._ctimeout))
      except utils.RetryTimeout:
        raise TimeoutError("Connect timed out")

      self.socket.settimeout(self._rwtimeout)
    except (socket.error, NoMasterError):
      if self.socket is not None:
        self.socket.close()
      self.socket = None
      raise

  @staticmethod
  def _Connect(sock, address, timeout):
    sock.settimeout(timeout)
    try:
      sock.connect(address)
    except socket.timeout, err:
      raise TimeoutError("Connect timed out: %s" % str(err))
    except socket.error, err:
      if err.args[0] in (errno.ENOENT, errno.ECONNREFUSED):
        raise NoMasterError(address)
      if err.args[0] == errno.EAGAIN:
        # Server's socket backlog is full at the moment
        raise utils.RetryAgain()
      raise

  def _CheckSocket(self):
    """Make sure we are connected.

    """
    if self.socket is None:
      raise ProtocolError("Connection is closed")

  def Send(self, msg):
    """Send a message.

    This just sends a message and doesn't wait for the response.

    """
<<<<<<< HEAD
    if self.eom in msg:
      raise ProtocolError("Message terminator found in payload")

=======
    if constants.LUXI_EOM in msg:
      raise EncodingError("Message terminator found in payload")
>>>>>>> 25942a6c
    self._CheckSocket()
    try:
      # TODO: sendall is not guaranteed to send everything
      self.socket.sendall(msg + constants.LUXI_EOM)
    except socket.timeout, err:
      raise TimeoutError("Sending timeout: %s" % str(err))

  def Recv(self):
    """Try to receive a message from the socket.

    In case we already have messages queued, we just return from the
    queue. Otherwise, we try to read data with a _rwtimeout network
    timeout, and making sure we don't go over 2x_rwtimeout as a global
    limit.

    """
    self._CheckSocket()
    etime = time.time() + self._rwtimeout
    while not self._msgs:
      if time.time() > etime:
        raise TimeoutError("Extended receive timeout")
      while True:
        try:
          data = self.socket.recv(4096)
        except socket.error, err:
          if err.args and err.args[0] == errno.EAGAIN:
            continue
          raise
        except socket.timeout, err:
          raise TimeoutError("Receive timeout: %s" % str(err))
        break
      if not data:
        raise ConnectionClosedError("Connection closed while reading")
      new_msgs = (self._buffer + data).split(constants.LUXI_EOM)
      self._buffer = new_msgs.pop()
      self._msgs.extend(new_msgs)
    return self._msgs.popleft()

  def Call(self, msg):
    """Send a message and wait for the response.

    This is just a wrapper over Send and Recv.

    """
    self.Send(msg)
    return self.Recv()

  def Close(self):
    """Close the socket"""
    if self.socket is not None:
      self.socket.close()
      self.socket = None


def ParseRequest(msg):
  """Parses a LUXI request message.

  """
  try:
    request = serializer.LoadJson(msg)
  except ValueError, err:
    raise ProtocolError("Invalid LUXI request (parsing error): %s" % err)

  logging.debug("LUXI request: %s", request)

  if not isinstance(request, dict):
    logging.error("LUXI request not a dict: %r", msg)
    raise ProtocolError("Invalid LUXI request (not a dict)")

  method = request.get(KEY_METHOD, None) # pylint: disable-msg=E1103
  args = request.get(KEY_ARGS, None) # pylint: disable-msg=E1103

  if method is None or args is None:
    logging.error("LUXI request missing method or arguments: %r", msg)
    raise ProtocolError(("Invalid LUXI request (no method or arguments"
                         " in request): %r") % msg)

  return (method, args)


def ParseResponse(msg):
  """Parses a LUXI response message.

  """
  # Parse the result
  try:
    data = serializer.LoadJson(msg)
  except Exception, err:
    raise ProtocolError("Error while deserializing response: %s" % str(err))

  # Validate response
  if not (isinstance(data, dict) and
          KEY_SUCCESS in data and
          KEY_RESULT in data):
    raise ProtocolError("Invalid response from server: %r" % data)

  return (data[KEY_SUCCESS], data[KEY_RESULT])


def FormatResponse(success, result):
  """Formats a LUXI response message.

  """
  response = {
    KEY_SUCCESS: success,
    KEY_RESULT: result,
    }

  logging.debug("LUXI response: %s", response)

  return serializer.DumpJson(response)


def FormatRequest(method, args):
  """Formats a LUXI request message.

  """
  # Build request
  request = {
    KEY_METHOD: method,
    KEY_ARGS: args,
    }

  # Serialize the request
  return serializer.DumpJson(request, indent=False)


def CallLuxiMethod(transport_cb, method, args):
  """Send a LUXI request via a transport and return the response.

  """
  assert callable(transport_cb)

  request_msg = FormatRequest(method, args)

  # Send request and wait for response
  response_msg = transport_cb(request_msg)

  (success, result) = ParseResponse(response_msg)

  if success:
    return result

  errors.MaybeRaise(result)
  raise RequestError(result)


class Client(object):
  """High-level client implementation.

  This uses a backing Transport-like class on top of which it
  implements data serialization/deserialization.

  """
  def __init__(self, address=None, timeouts=None, transport=Transport):
    """Constructor for the Client class.

    Arguments:
      - address: a valid address the the used transport class
      - timeout: a list of timeouts, to be used on connect and read/write
      - transport: a Transport-like class


    If timeout is not passed, the default timeouts of the transport
    class are used.

    """
    if address is None:
      address = constants.MASTER_SOCKET
    self.address = address
    self.timeouts = timeouts
    self.transport_class = transport
    self.transport = None
    self._InitTransport()

  def _InitTransport(self):
    """(Re)initialize the transport if needed.

    """
    if self.transport is None:
      self.transport = self.transport_class(self.address,
                                            timeouts=self.timeouts)

  def _CloseTransport(self):
    """Close the transport, ignoring errors.

    """
    if self.transport is None:
      return
    try:
      old_transp = self.transport
      self.transport = None
      old_transp.Close()
    except Exception: # pylint: disable-msg=W0703
      pass

  def _SendMethodCall(self, data):
    # Send request and wait for response
    try:
      self._InitTransport()
      return self.transport.Call(data)
    except Exception:
      self._CloseTransport()
      raise

  def CallMethod(self, method, args):
    """Send a generic request and return the response.

    """
    return CallLuxiMethod(self._SendMethodCall, method, args)

  def SetQueueDrainFlag(self, drain_flag):
    return self.CallMethod(REQ_QUEUE_SET_DRAIN_FLAG, drain_flag)

  def SetWatcherPause(self, until):
    return self.CallMethod(REQ_SET_WATCHER_PAUSE, [until])

  def SubmitJob(self, ops):
    ops_state = map(lambda op: op.__getstate__(), ops)
    return self.CallMethod(REQ_SUBMIT_JOB, ops_state)

  def SubmitManyJobs(self, jobs):
    jobs_state = []
    for ops in jobs:
      jobs_state.append([op.__getstate__() for op in ops])
    return self.CallMethod(REQ_SUBMIT_MANY_JOBS, jobs_state)

  def CancelJob(self, job_id):
    return self.CallMethod(REQ_CANCEL_JOB, job_id)

  def ArchiveJob(self, job_id):
    return self.CallMethod(REQ_ARCHIVE_JOB, job_id)

  def AutoArchiveJobs(self, age):
    timeout = (DEF_RWTO - 1) / 2
    return self.CallMethod(REQ_AUTOARCHIVE_JOBS, (age, timeout))

  def WaitForJobChangeOnce(self, job_id, fields,
                           prev_job_info, prev_log_serial,
                           timeout=WFJC_TIMEOUT):
    """Waits for changes on a job.

    @param job_id: Job ID
    @type fields: list
    @param fields: List of field names to be observed
    @type prev_job_info: None or list
    @param prev_job_info: Previously received job information
    @type prev_log_serial: None or int/long
    @param prev_log_serial: Highest log serial number previously received
    @type timeout: int/float
    @param timeout: Timeout in seconds (values larger than L{WFJC_TIMEOUT} will
                    be capped to that value)

    """
    assert timeout >= 0, "Timeout can not be negative"
    return self.CallMethod(REQ_WAIT_FOR_JOB_CHANGE,
                           (job_id, fields, prev_job_info,
                            prev_log_serial,
                            min(WFJC_TIMEOUT, timeout)))

  def WaitForJobChange(self, job_id, fields, prev_job_info, prev_log_serial):
    while True:
      result = self.WaitForJobChangeOnce(job_id, fields,
                                         prev_job_info, prev_log_serial)
      if result != constants.JOB_NOTCHANGED:
        break
    return result

  def QueryJobs(self, job_ids, fields):
    return self.CallMethod(REQ_QUERY_JOBS, (job_ids, fields))

  def QueryInstances(self, names, fields, use_locking):
    return self.CallMethod(REQ_QUERY_INSTANCES, (names, fields, use_locking))

  def QueryNodes(self, names, fields, use_locking):
    return self.CallMethod(REQ_QUERY_NODES, (names, fields, use_locking))

  def QueryExports(self, nodes, use_locking):
    return self.CallMethod(REQ_QUERY_EXPORTS, (nodes, use_locking))

  def QueryClusterInfo(self):
    return self.CallMethod(REQ_QUERY_CLUSTER_INFO, ())

  def QueryConfigValues(self, fields):
    return self.CallMethod(REQ_QUERY_CONFIG_VALUES, fields)

  def QueryTags(self, kind, name):
    return self.CallMethod(REQ_QUERY_TAGS, (kind, name))<|MERGE_RESOLUTION|>--- conflicted
+++ resolved
@@ -188,14 +188,9 @@
     This just sends a message and doesn't wait for the response.
 
     """
-<<<<<<< HEAD
-    if self.eom in msg:
+    if constants.LUXI_EOM in msg:
       raise ProtocolError("Message terminator found in payload")
 
-=======
-    if constants.LUXI_EOM in msg:
-      raise EncodingError("Message terminator found in payload")
->>>>>>> 25942a6c
     self._CheckSocket()
     try:
       # TODO: sendall is not guaranteed to send everything
