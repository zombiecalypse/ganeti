--- conflicted
+++ resolved
@@ -719,19 +719,13 @@
       self._GoReconnect(True)
       self._WaitUntilSync()
 
-<<<<<<< HEAD
     self.feedback_fn("* preparing %s to accept the instance" %
                      self.cfg.GetNodeName(self.target_node_uuid))
-    result = self.rpc.call_accept_instance(self.target_node_uuid,
-                                           self.instance,
-=======
-    self.feedback_fn("* preparing %s to accept the instance" % target_node)
     # This fills physical_id slot that may be missing on newly created disks
     for disk in instance.disks:
       self.cfg.SetDiskID(disk, target_node)
-    result = self.rpc.call_accept_instance(target_node,
-                                           instance,
->>>>>>> 6ce56f8f
+    result = self.rpc.call_accept_instance(self.target_node_uuid,
+                                           self.instance,
                                            migration_info,
                                            self.nodes_ip[self.target_node_uuid])
 
