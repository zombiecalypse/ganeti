#
#

# Copyright (C) 2007, 2008 Google Inc.
#
# This program is free software; you can redistribute it and/or modify
# it under the terms of the GNU General Public License as published by
# the Free Software Foundation; either version 2 of the License, or
# (at your option) any later version.
#
# This program is distributed in the hope that it will be useful, but
# WITHOUT ANY WARRANTY; without even the implied warranty of
# MERCHANTABILITY or FITNESS FOR A PARTICULAR PURPOSE.  See the GNU
# General Public License for more details.
#
# You should have received a copy of the GNU General Public License
# along with this program; if not, write to the Free Software
# Foundation, Inc., 51 Franklin Street, Fifth Floor, Boston, MA
# 02110-1301, USA.

"""HTTP module.

"""

import logging
import mimetools
import OpenSSL
import select
import socket
import errno

from cStringIO import StringIO

from ganeti import constants
from ganeti import utils


HTTP_GANETI_VERSION = "Ganeti %s" % constants.RELEASE_VERSION

HTTP_OK = 200
HTTP_NO_CONTENT = 204
HTTP_NOT_MODIFIED = 304

HTTP_0_9 = "HTTP/0.9"
HTTP_1_0 = "HTTP/1.0"
HTTP_1_1 = "HTTP/1.1"

HTTP_GET = "GET"
HTTP_HEAD = "HEAD"
HTTP_POST = "POST"
HTTP_PUT = "PUT"
HTTP_DELETE = "DELETE"

HTTP_ETAG = "ETag"
HTTP_HOST = "Host"
HTTP_SERVER = "Server"
HTTP_DATE = "Date"
HTTP_USER_AGENT = "User-Agent"
HTTP_CONTENT_TYPE = "Content-Type"
HTTP_CONTENT_LENGTH = "Content-Length"
HTTP_CONNECTION = "Connection"
HTTP_KEEP_ALIVE = "Keep-Alive"
HTTP_WWW_AUTHENTICATE = "WWW-Authenticate"
HTTP_AUTHORIZATION = "Authorization"
HTTP_AUTHENTICATION_INFO = "Authentication-Info"
HTTP_ALLOW = "Allow"

HTTP_APP_OCTET_STREAM = "application/octet-stream"
HTTP_APP_JSON = "application/json"

_SSL_UNEXPECTED_EOF = "Unexpected EOF"

# Socket operations
(SOCKOP_SEND,
 SOCKOP_RECV,
 SOCKOP_SHUTDOWN,
 SOCKOP_HANDSHAKE) = range(4)

# send/receive quantum
SOCK_BUF_SIZE = 32768


class HttpError(Exception):
  """Internal exception for HTTP errors.

  This should only be used for internal error reporting.

  """


class HttpConnectionClosed(Exception):
  """Internal exception for a closed connection.

  This should only be used for internal error reporting. Only use
  it if there's no other way to report this condition.

  """


class HttpSessionHandshakeUnexpectedEOF(HttpError):
  """Internal exception for errors during SSL handshake.

  This should only be used for internal error reporting.

  """


class HttpSocketTimeout(Exception):
  """Internal exception for socket timeouts.

  This should only be used for internal error reporting.

  """


class HttpException(Exception):
  code = None
  message = None

  def __init__(self, message=None, headers=None):
    Exception.__init__(self)
    self.message = message
    self.headers = headers


class HttpBadRequest(HttpException):
  """400 Bad Request

  RFC2616, 10.4.1: The request could not be understood by the server
  due to malformed syntax. The client SHOULD NOT repeat the request
  without modifications.

  """
  code = 400


class HttpUnauthorized(HttpException):
  """401 Unauthorized

  RFC2616, section 10.4.2: The request requires user
  authentication. The response MUST include a WWW-Authenticate header
  field (section 14.47) containing a challenge applicable to the
  requested resource.

  """
  code = 401


class HttpForbidden(HttpException):
  """403 Forbidden

  RFC2616, 10.4.4: The server understood the request, but is refusing
  to fulfill it.  Authorization will not help and the request SHOULD
  NOT be repeated.

  """
  code = 403


class HttpNotFound(HttpException):
  """404 Not Found

  RFC2616, 10.4.5: The server has not found anything matching the
  Request-URI.  No indication is given of whether the condition is
  temporary or permanent.

  """
  code = 404


class HttpMethodNotAllowed(HttpException):
  """405 Method Not Allowed

  RFC2616, 10.4.6: The method specified in the Request-Line is not
  allowed for the resource identified by the Request-URI. The response
  MUST include an Allow header containing a list of valid methods for
  the requested resource.

  """
  code = 405


class HttpNotAcceptable(HttpException):
  """406 Not Acceptable

  RFC2616, 10.4.7: The resource identified by the request is only capable of
  generating response entities which have content characteristics not
  acceptable according to the accept headers sent in the request.

  """
  code = 406


class HttpRequestTimeout(HttpException):
  """408 Request Timeout

  RFC2616, 10.4.9: The client did not produce a request within the
  time that the server was prepared to wait. The client MAY repeat the
  request without modifications at any later time.

  """
  code = 408


class HttpConflict(HttpException):
  """409 Conflict

  RFC2616, 10.4.10: The request could not be completed due to a
  conflict with the current state of the resource. This code is only
  allowed in situations where it is expected that the user might be
  able to resolve the conflict and resubmit the request.

  """
  code = 409


class HttpGone(HttpException):
  """410 Gone

  RFC2616, 10.4.11: The requested resource is no longer available at
  the server and no forwarding address is known. This condition is
  expected to be considered permanent.

  """
  code = 410


class HttpLengthRequired(HttpException):
  """411 Length Required

  RFC2616, 10.4.12: The server refuses to accept the request without a
  defined Content-Length. The client MAY repeat the request if it adds
  a valid Content-Length header field containing the length of the
  message-body in the request message.

  """
  code = 411


class HttpPreconditionFailed(HttpException):
  """412 Precondition Failed

  RFC2616, 10.4.13: The precondition given in one or more of the
  request-header fields evaluated to false when it was tested on the
  server.

  """
  code = 412


class HttpUnsupportedMediaType(HttpException):
  """415 Unsupported Media Type

  RFC2616, 10.4.16: The server is refusing to service the request because the
  entity of the request is in a format not supported by the requested resource
  for the requested method.

  """
  code = 415


class HttpInternalServerError(HttpException):
  """500 Internal Server Error

  RFC2616, 10.5.1: The server encountered an unexpected condition
  which prevented it from fulfilling the request.

  """
  code = 500


class HttpNotImplemented(HttpException):
  """501 Not Implemented

  RFC2616, 10.5.2: The server does not support the functionality
  required to fulfill the request.

  """
  code = 501


class HttpBadGateway(HttpException):
  """502 Bad Gateway

  RFC2616, 10.5.3: The server, while acting as a gateway or proxy,
  received an invalid response from the upstream server it accessed in
  attempting to fulfill the request.

  """
  code = 502


class HttpServiceUnavailable(HttpException):
  """503 Service Unavailable

  RFC2616, 10.5.4: The server is currently unable to handle the
  request due to a temporary overloading or maintenance of the server.

  """
  code = 503


class HttpGatewayTimeout(HttpException):
  """504 Gateway Timeout

  RFC2616, 10.5.5: The server, while acting as a gateway or proxy, did
  not receive a timely response from the upstream server specified by
  the URI (e.g.  HTTP, FTP, LDAP) or some other auxiliary server
  (e.g. DNS) it needed to access in attempting to complete the
  request.

  """
  code = 504


class HttpVersionNotSupported(HttpException):
  """505 HTTP Version Not Supported

  RFC2616, 10.5.6: The server does not support, or refuses to support,
  the HTTP protocol version that was used in the request message.

  """
  code = 505


<<<<<<< HEAD
def WaitForSocketCondition(sock, event, timeout):
  """Waits for a condition to occur on the socket.

  @type sock: socket
  @param sock: Wait for events on this socket
  @type event: int
  @param event: ORed condition (see select module)
  @type timeout: float or None
  @param timeout: Timeout in seconds
  @rtype: int or None
  @return: None for timeout, otherwise occured conditions

  """
  check = (event | select.POLLPRI |
           select.POLLNVAL | select.POLLHUP | select.POLLERR)

  if timeout is not None:
    # Poller object expects milliseconds
    timeout *= 1000

  poller = select.poll()
  poller.register(sock, event)
  try:
    while True:
      # TODO: If the main thread receives a signal and we have no timeout, we
      # could wait forever. This should check a global "quit" flag or
      # something every so often.
      io_events = poller.poll(timeout)
      if not io_events:
        # Timeout
        return None
      for (_, evcond) in io_events:
        if evcond & check:
          return evcond
  finally:
    poller.unregister(sock)
=======
class HttpJsonConverter: # pylint: disable-msg=W0232
  CONTENT_TYPE = "application/json"

  @staticmethod
  def Encode(data):
    return serializer.DumpJson(data)

  @staticmethod
  def Decode(data):
    return serializer.LoadJson(data)
>>>>>>> a619a1dd


def SocketOperation(sock, op, arg1, timeout):
  """Wrapper around socket functions.

  This function abstracts error handling for socket operations, especially
  for the complicated interaction with OpenSSL.

  @type sock: socket
  @param sock: Socket for the operation
  @type op: int
  @param op: Operation to execute (SOCKOP_* constants)
  @type arg1: any
  @param arg1: Parameter for function (if needed)
  @type timeout: None or float
  @param timeout: Timeout in seconds or None
  @return: Return value of socket function

  """
  # TODO: event_poll/event_check/override
  if op in (SOCKOP_SEND, SOCKOP_HANDSHAKE):
    event_poll = select.POLLOUT

  elif op == SOCKOP_RECV:
    event_poll = select.POLLIN

  elif op == SOCKOP_SHUTDOWN:
    event_poll = None

    # The timeout is only used when OpenSSL requests polling for a condition.
    # It is not advisable to have no timeout for shutdown.
    assert timeout

  else:
    raise AssertionError("Invalid socket operation")

  # Handshake is only supported by SSL sockets
  if (op == SOCKOP_HANDSHAKE and
      not isinstance(sock, OpenSSL.SSL.ConnectionType)):
    return

  # No override by default
  event_override = 0

  while True:
    # Poll only for certain operations and when asked for by an override
    if event_override or op in (SOCKOP_SEND, SOCKOP_RECV, SOCKOP_HANDSHAKE):
      if event_override:
        wait_for_event = event_override
      else:
        wait_for_event = event_poll

      event = utils.WaitForFdCondition(sock, wait_for_event, timeout)
      if event is None:
        raise HttpSocketTimeout()

      if event & (select.POLLNVAL | select.POLLHUP | select.POLLERR):
        # Let the socket functions handle these
        break

      if not event & wait_for_event:
        continue

    # Reset override
    event_override = 0

    try:
      try:
        if op == SOCKOP_SEND:
          return sock.send(arg1)

        elif op == SOCKOP_RECV:
          return sock.recv(arg1)

        elif op == SOCKOP_SHUTDOWN:
          if isinstance(sock, OpenSSL.SSL.ConnectionType):
            # PyOpenSSL's shutdown() doesn't take arguments
            return sock.shutdown()
          else:
            return sock.shutdown(arg1)

        elif op == SOCKOP_HANDSHAKE:
          return sock.do_handshake()

      except OpenSSL.SSL.WantWriteError:
        # OpenSSL wants to write, poll for POLLOUT
        event_override = select.POLLOUT
        continue

      except OpenSSL.SSL.WantReadError:
        # OpenSSL wants to read, poll for POLLIN
        event_override = select.POLLIN | select.POLLPRI
        continue

      except OpenSSL.SSL.WantX509LookupError:
        continue

      except OpenSSL.SSL.ZeroReturnError, err:
        # SSL Connection has been closed. In SSL 3.0 and TLS 1.0, this only
        # occurs if a closure alert has occurred in the protocol, i.e. the
        # connection has been closed cleanly. Note that this does not
        # necessarily mean that the transport layer (e.g. a socket) has been
        # closed.
        if op == SOCKOP_SEND:
          # Can happen during a renegotiation
          raise HttpConnectionClosed(err.args)
        elif op == SOCKOP_RECV:
          return ""

        # SSL_shutdown shouldn't return SSL_ERROR_ZERO_RETURN
        raise socket.error(err.args)

      except OpenSSL.SSL.SysCallError, err:
        if op == SOCKOP_SEND:
          # arg1 is the data when writing
          if err.args and err.args[0] == -1 and arg1 == "":
            # errors when writing empty strings are expected
            # and can be ignored
            return 0

        if err.args == (-1, _SSL_UNEXPECTED_EOF):
          if op == SOCKOP_RECV:
            return ""
          elif op == SOCKOP_HANDSHAKE:
            # Can happen if peer disconnects directly after the connection is
            # opened.
            raise HttpSessionHandshakeUnexpectedEOF(err.args)

        raise socket.error(err.args)

      except OpenSSL.SSL.Error, err:
        raise socket.error(err.args)

    except socket.error, err:
      if err.args and err.args[0] == errno.EAGAIN:
        # Ignore EAGAIN
        continue

      raise


def ShutdownConnection(sock, close_timeout, write_timeout, msgreader, force):
  """Closes the connection.

  @type sock: socket
  @param sock: Socket to be shut down
  @type close_timeout: float
  @param close_timeout: How long to wait for the peer to close
      the connection
  @type write_timeout: float
  @param write_timeout: Write timeout for shutdown
  @type msgreader: http.HttpMessageReader
  @param msgreader: Request message reader, used to determine whether
      peer should close connection
  @type force: bool
  @param force: Whether to forcibly close the connection without
      waiting for peer

  """
  #print msgreader.peer_will_close, force
  if msgreader and msgreader.peer_will_close and not force:
    # Wait for peer to close
    try:
      # Check whether it's actually closed
      if not SocketOperation(sock, SOCKOP_RECV, 1, close_timeout):
        return
    except (socket.error, HttpError, HttpSocketTimeout):
      # Ignore errors at this stage
      pass

  # Close the connection from our side
  try:
    # We don't care about the return value, see NOTES in SSL_shutdown(3).
    SocketOperation(sock, SOCKOP_SHUTDOWN, socket.SHUT_RDWR,
                    write_timeout)
  except HttpSocketTimeout:
    raise HttpError("Timeout while shutting down connection")
  except socket.error, err:
    # Ignore ENOTCONN
    if not (err.args and err.args[0] == errno.ENOTCONN):
      raise HttpError("Error while shutting down connection: %s" % err)


def Handshake(sock, write_timeout):
  """Shakes peer's hands.

  @type sock: socket
  @param sock: Socket to be shut down
  @type write_timeout: float
  @param write_timeout: Write timeout for handshake

  """
  try:
    return SocketOperation(sock, SOCKOP_HANDSHAKE, None, write_timeout)
  except HttpSocketTimeout:
    raise HttpError("Timeout during SSL handshake")
  except socket.error, err:
    raise HttpError("Error in SSL handshake: %s" % err)


def InitSsl():
  """Initializes the SSL infrastructure.

  This function is idempotent.

  """
  if not OpenSSL.rand.status():
    raise EnvironmentError("OpenSSL could not collect enough entropy"
                           " for the PRNG")

  # TODO: Maybe add some additional seeding for OpenSSL's PRNG


class HttpSslParams(object):
  """Data class for SSL key and certificate.

  """
  def __init__(self, ssl_key_path, ssl_cert_path):
    """Initializes this class.

    @type ssl_key_path: string
    @param ssl_key_path: Path to file containing SSL key in PEM format
    @type ssl_cert_path: string
    @param ssl_cert_path: Path to file containing SSL certificate
        in PEM format

    """
    self.ssl_key_pem = utils.ReadFile(ssl_key_path)
    self.ssl_cert_pem = utils.ReadFile(ssl_cert_path)

  def GetKey(self):
    return OpenSSL.crypto.load_privatekey(OpenSSL.crypto.FILETYPE_PEM,
                                          self.ssl_key_pem)

  def GetCertificate(self):
    return OpenSSL.crypto.load_certificate(OpenSSL.crypto.FILETYPE_PEM,
                                           self.ssl_cert_pem)


class HttpBase(object):
  """Base class for HTTP server and client.

  """
  def __init__(self):
    self.using_ssl = None
    self._ssl_params = None
    self._ssl_key = None
    self._ssl_cert = None

  def _CreateSocket(self, ssl_params, ssl_verify_peer):
    """Creates a TCP socket and initializes SSL if needed.

    @type ssl_params: HttpSslParams
    @param ssl_params: SSL key and certificate
    @type ssl_verify_peer: bool
    @param ssl_verify_peer: Whether to require client certificate
        and compare it with our certificate

    """
    self._ssl_params = ssl_params

    sock = socket.socket(socket.AF_INET, socket.SOCK_STREAM)

    # Should we enable SSL?
    self.using_ssl = ssl_params is not None

    if not self.using_ssl:
      return sock

    self._ssl_key = ssl_params.GetKey()
    self._ssl_cert = ssl_params.GetCertificate()

    ctx = OpenSSL.SSL.Context(OpenSSL.SSL.SSLv23_METHOD)
    ctx.set_options(OpenSSL.SSL.OP_NO_SSLv2)

    ctx.use_privatekey(self._ssl_key)
    ctx.use_certificate(self._ssl_cert)
    ctx.check_privatekey()

    if ssl_verify_peer:
      ctx.set_verify(OpenSSL.SSL.VERIFY_PEER |
                     OpenSSL.SSL.VERIFY_FAIL_IF_NO_PEER_CERT,
                     self._SSLVerifyCallback)

    return OpenSSL.SSL.Connection(ctx, sock)

  def _SSLVerifyCallback(self, conn, cert, errnum, errdepth, ok):
    """Verify the certificate provided by the peer

    We only compare fingerprints. The client must use the same certificate as
    we do on our side.

    """
    # some parameters are unused, but this is the API
    # pylint: disable-msg=W0613
    assert self._ssl_params, "SSL not initialized"

    return (self._ssl_cert.digest("sha1") == cert.digest("sha1") and
            self._ssl_cert.digest("md5") == cert.digest("md5"))


class HttpMessage(object):
  """Data structure for HTTP message.

  """
  def __init__(self):
    self.start_line = None
    self.headers = None
    self.body = None


class HttpClientToServerStartLine(object):
  """Data structure for HTTP request start line.

  """
  def __init__(self, method, path, version):
    self.method = method
    self.path = path
    self.version = version

  def __str__(self):
    return "%s %s %s" % (self.method, self.path, self.version)


class HttpServerToClientStartLine(object):
  """Data structure for HTTP response start line.

  """
  def __init__(self, version, code, reason):
    self.version = version
    self.code = code
    self.reason = reason

  def __str__(self):
    return "%s %s %s" % (self.version, self.code, self.reason)


class HttpMessageWriter(object):
  """Writes an HTTP message to a socket.

  """
  def __init__(self, sock, msg, write_timeout):
    """Initializes this class and writes an HTTP message to a socket.

    @type sock: socket
    @param sock: Socket to be written to
    @type msg: http.HttpMessage
    @param msg: HTTP message to be written
    @type write_timeout: float
    @param write_timeout: Write timeout for socket

    """
    self._msg = msg

    self._PrepareMessage()

    buf = self._FormatMessage()

    pos = 0
    end = len(buf)
    while pos < end:
      # Send only SOCK_BUF_SIZE bytes at a time
      data = buf[pos:(pos + SOCK_BUF_SIZE)]

      sent = SocketOperation(sock, SOCKOP_SEND, data, write_timeout)

      # Remove sent bytes
      pos += sent

    assert pos == end, "Message wasn't sent completely"

  def _PrepareMessage(self):
    """Prepares the HTTP message by setting mandatory headers.

    """
    # RFC2616, section 4.3: "The presence of a message-body in a request is
    # signaled by the inclusion of a Content-Length or Transfer-Encoding header
    # field in the request's message-headers."
    if self._msg.body:
      self._msg.headers[HTTP_CONTENT_LENGTH] = len(self._msg.body)

  def _FormatMessage(self):
    """Serializes the HTTP message into a string.

    """
    buf = StringIO()

    # Add start line
    buf.write(str(self._msg.start_line))
    buf.write("\r\n")

    # Add headers
    if self._msg.start_line.version != HTTP_0_9:
      for name, value in self._msg.headers.iteritems():
        buf.write("%s: %s\r\n" % (name, value))

    buf.write("\r\n")

    # Add message body if needed
    if self.HasMessageBody():
      buf.write(self._msg.body)

    elif self._msg.body:
      logging.warning("Ignoring message body")

    return buf.getvalue()

  def HasMessageBody(self):
    """Checks whether the HTTP message contains a body.

    Can be overridden by subclasses.

    """
    return bool(self._msg.body)


class HttpMessageReader(object):
  """Reads HTTP message from socket.

  """
  # Length limits
  START_LINE_LENGTH_MAX = None
  HEADER_LENGTH_MAX = None

  # Parser state machine
  PS_START_LINE = "start-line"
  PS_HEADERS = "headers"
  PS_BODY = "entity-body"
  PS_COMPLETE = "complete"

  def __init__(self, sock, msg, read_timeout):
    """Reads an HTTP message from a socket.

    @type sock: socket
    @param sock: Socket to be read from
    @type msg: http.HttpMessage
    @param msg: Object for the read message
    @type read_timeout: float
    @param read_timeout: Read timeout for socket

    """
    self.sock = sock
    self.msg = msg

    self.start_line_buffer = None
    self.header_buffer = StringIO()
    self.body_buffer = StringIO()
    self.parser_status = self.PS_START_LINE
    self.content_length = None
    self.peer_will_close = None

    buf = ""
    eof = False
    while self.parser_status != self.PS_COMPLETE:
      # TODO: Don't read more than necessary (Content-Length), otherwise
      # data might be lost and/or an error could occur
      data = SocketOperation(sock, SOCKOP_RECV, SOCK_BUF_SIZE, read_timeout)

      if data:
        buf += data
      else:
        eof = True

      # Do some parsing and error checking while more data arrives
      buf = self._ContinueParsing(buf, eof)

      # Must be done only after the buffer has been evaluated
      # TODO: Content-Length < len(data read) and connection closed
      if (eof and
          self.parser_status in (self.PS_START_LINE,
                                 self.PS_HEADERS)):
        raise HttpError("Connection closed prematurely")

    # Parse rest
    buf = self._ContinueParsing(buf, True)

    assert self.parser_status == self.PS_COMPLETE
    assert not buf, "Parser didn't read full response"

    # Body is complete
    msg.body = self.body_buffer.getvalue()

  def _ContinueParsing(self, buf, eof):
    """Main function for HTTP message state machine.

    @type buf: string
    @param buf: Receive buffer
    @type eof: bool
    @param eof: Whether we've reached EOF on the socket
    @rtype: string
    @return: Updated receive buffer

    """
    # TODO: Use offset instead of slicing when possible
    if self.parser_status == self.PS_START_LINE:
      # Expect start line
      while True:
        idx = buf.find("\r\n")

        # RFC2616, section 4.1: "In the interest of robustness, servers SHOULD
        # ignore any empty line(s) received where a Request-Line is expected.
        # In other words, if the server is reading the protocol stream at the
        # beginning of a message and receives a CRLF first, it should ignore
        # the CRLF."
        if idx == 0:
          # TODO: Limit number of CRLFs/empty lines for safety?
          buf = buf[2:]
          continue

        if idx > 0:
          self.start_line_buffer = buf[:idx]

          self._CheckStartLineLength(len(self.start_line_buffer))

          # Remove status line, including CRLF
          buf = buf[idx + 2:]

          self.msg.start_line = self.ParseStartLine(self.start_line_buffer)

          self.parser_status = self.PS_HEADERS
        else:
          # Check whether incoming data is getting too large, otherwise we just
          # fill our read buffer.
          self._CheckStartLineLength(len(buf))

        break

    # TODO: Handle messages without headers
    if self.parser_status == self.PS_HEADERS:
      # Wait for header end
      idx = buf.find("\r\n\r\n")
      if idx >= 0:
        self.header_buffer.write(buf[:idx + 2])

        self._CheckHeaderLength(self.header_buffer.tell())

        # Remove headers, including CRLF
        buf = buf[idx + 4:]

        self._ParseHeaders()

        self.parser_status = self.PS_BODY
      else:
        # Check whether incoming data is getting too large, otherwise we just
        # fill our read buffer.
        self._CheckHeaderLength(len(buf))

    if self.parser_status == self.PS_BODY:
      # TODO: Implement max size for body_buffer
      self.body_buffer.write(buf)
      buf = ""

      # Check whether we've read everything
      #
      # RFC2616, section 4.4: "When a message-body is included with a message,
      # the transfer-length of that body is determined by one of the following
      # [...] 5. By the server closing the connection. (Closing the connection
      # cannot be used to indicate the end of a request body, since that would
      # leave no possibility for the server to send back a response.)"
      #
      # TODO: Error when buffer length > Content-Length header
      if (eof or
          self.content_length is None or
          (self.content_length is not None and
           self.body_buffer.tell() >= self.content_length)):
        self.parser_status = self.PS_COMPLETE

    return buf

  def _CheckStartLineLength(self, length):
    """Limits the start line buffer size.

    @type length: int
    @param length: Buffer size

    """
    if (self.START_LINE_LENGTH_MAX is not None and
        length > self.START_LINE_LENGTH_MAX):
      raise HttpError("Start line longer than %d chars" %
                       self.START_LINE_LENGTH_MAX)

  def _CheckHeaderLength(self, length):
    """Limits the header buffer size.

    @type length: int
    @param length: Buffer size

    """
    if (self.HEADER_LENGTH_MAX is not None and
        length > self.HEADER_LENGTH_MAX):
      raise HttpError("Headers longer than %d chars" % self.HEADER_LENGTH_MAX)

  def ParseStartLine(self, start_line):
    """Parses the start line of a message.

    Must be overridden by subclass.

    @type start_line: string
    @param start_line: Start line string

    """
    raise NotImplementedError()

  def _WillPeerCloseConnection(self):
    """Evaluate whether peer will close the connection.

    @rtype: bool
    @return: Whether peer will close the connection

    """
    # RFC2616, section 14.10: "HTTP/1.1 defines the "close" connection option
    # for the sender to signal that the connection will be closed after
    # completion of the response. For example,
    #
    #        Connection: close
    #
    # in either the request or the response header fields indicates that the
    # connection SHOULD NOT be considered `persistent' (section 8.1) after the
    # current request/response is complete."

    hdr_connection = self.msg.headers.get(HTTP_CONNECTION, None)
    if hdr_connection:
      hdr_connection = hdr_connection.lower()

    # An HTTP/1.1 server is assumed to stay open unless explicitly closed.
    if self.msg.start_line.version == HTTP_1_1:
      return (hdr_connection and "close" in hdr_connection)

    # Some HTTP/1.0 implementations have support for persistent connections,
    # using rules different than HTTP/1.1.

    # For older HTTP, Keep-Alive indicates persistent connection.
    if self.msg.headers.get(HTTP_KEEP_ALIVE):
      return False

    # At least Akamai returns a "Connection: Keep-Alive" header, which was
    # supposed to be sent by the client.
    if hdr_connection and "keep-alive" in hdr_connection:
      return False

    return True

  def _ParseHeaders(self):
    """Parses the headers.

    This function also adjusts internal variables based on header values.

    RFC2616, section 4.3: The presence of a message-body in a request is
    signaled by the inclusion of a Content-Length or Transfer-Encoding header
    field in the request's message-headers.

    """
    # Parse headers
    self.header_buffer.seek(0, 0)
    self.msg.headers = mimetools.Message(self.header_buffer, 0)

    self.peer_will_close = self._WillPeerCloseConnection()

    # Do we have a Content-Length header?
    hdr_content_length = self.msg.headers.get(HTTP_CONTENT_LENGTH, None)
    if hdr_content_length:
      try:
        self.content_length = int(hdr_content_length)
      except (TypeError, ValueError):
        self.content_length = None
      if self.content_length is not None and self.content_length < 0:
        self.content_length = None

    # if the connection remains open and a content-length was not provided,
    # then assume that the connection WILL close.
    if self.content_length is None:
      self.peer_will_close = True<|MERGE_RESOLUTION|>--- conflicted
+++ resolved
@@ -323,57 +323,6 @@
   code = 505
 
 
-<<<<<<< HEAD
-def WaitForSocketCondition(sock, event, timeout):
-  """Waits for a condition to occur on the socket.
-
-  @type sock: socket
-  @param sock: Wait for events on this socket
-  @type event: int
-  @param event: ORed condition (see select module)
-  @type timeout: float or None
-  @param timeout: Timeout in seconds
-  @rtype: int or None
-  @return: None for timeout, otherwise occured conditions
-
-  """
-  check = (event | select.POLLPRI |
-           select.POLLNVAL | select.POLLHUP | select.POLLERR)
-
-  if timeout is not None:
-    # Poller object expects milliseconds
-    timeout *= 1000
-
-  poller = select.poll()
-  poller.register(sock, event)
-  try:
-    while True:
-      # TODO: If the main thread receives a signal and we have no timeout, we
-      # could wait forever. This should check a global "quit" flag or
-      # something every so often.
-      io_events = poller.poll(timeout)
-      if not io_events:
-        # Timeout
-        return None
-      for (_, evcond) in io_events:
-        if evcond & check:
-          return evcond
-  finally:
-    poller.unregister(sock)
-=======
-class HttpJsonConverter: # pylint: disable-msg=W0232
-  CONTENT_TYPE = "application/json"
-
-  @staticmethod
-  def Encode(data):
-    return serializer.DumpJson(data)
-
-  @staticmethod
-  def Decode(data):
-    return serializer.LoadJson(data)
->>>>>>> a619a1dd
-
-
 def SocketOperation(sock, op, arg1, timeout):
   """Wrapper around socket functions.
 
