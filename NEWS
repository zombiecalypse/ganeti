--- conflicted
+++ resolved
@@ -2,7 +2,6 @@
 ====
 
 
-<<<<<<< HEAD
 Version 2.10.0 alpha1
 ---------------------
 
@@ -71,12 +70,8 @@
   version 1.0.1. It is still used for testing only.
 
 
-Version 2.9.0 rc4
------------------
-=======
 Version 2.9.0
 -------------
->>>>>>> eb9861d3
 
 *(Released Tue, 5 Nov 2013)*
 
