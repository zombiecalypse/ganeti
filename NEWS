News
====


<<<<<<< HEAD
Version 2.11.2
--------------

*(Released Fri, 13 Jun 2014)*

- Improvements to KVM wrt to the kvmd and instance shutdown behavior.
  WARNING: In contrast to our standard policy, this bug fix update
  introduces new parameters to the configuration. This means in
  particular that after an upgrade from 2.11.0 or 2.11.1, 'cfgupgrade'
  needs to be run, either manually or explicitly by running
  'gnt-cluster upgrade --to 2.11.2' (which requires that they
  had configured the cluster with --enable-versionfull).
  This also means, that it is not easily possible to downgrade from
  2.11.2 to 2.11.1 or 2.11.0. The only way is to go back to 2.10 and
  back.

Inherited from the 2.10 branch:

- Check for SSL encoding inconsistencies
- Check drbd helper only in VM capable nodes
- Improvements in statistics utils

Inherited from the 2.9 branch:

- check-man-warnings: use C.UTF-8 and set LC_ALL


Version 2.11.1
--------------

*(Released Wed, 14 May 2014)*

- Add design-node-security.rst to docinput
- kvm: use a dedicated QMP socket for kvmd

Inherited from the 2.10 branch:

- Set correct Ganeti version on setup commands
- Add a utility to combine shell commands
- Add design doc for performance tests
- Fix failed DRBD disk creation cleanup
- Hooking up verification for shared file storage
- Fix --shared-file-storage-dir option of gnt-cluster modify
- Clarify default setting of 'metavg'
- Fix invocation of GetCommandOutput in QA
- Clean up RunWithLocks
- Add an exception-trapping thread class
- Wait for delay to provide interruption information
- Add an expected block option to RunWithLocks
- Track if a QA test was blocked by locks
- Add a RunWithLocks QA utility function
- Add restricted migration
- Add an example for node evacuation
- Add a test for parsing version strings
- Tests for parallel job execution
- Fail in replace-disks if attaching disks fails
- Fix passing of ispecs in cluster init during QA
- Move QAThreadGroup to qa_job_utils.py
- Extract GetJobStatuses and use an unified version
- Run disk template specific tests only if possible

Inherited from the 2.9 branch:

- If Automake version > 1.11, force serial tests
- KVM: set IFF_ONE_QUEUE on created tap interfaces
- Add configure option to pass GHC flags


Version 2.11.0
--------------

*(Released Fri, 25 Apr 2014)*

Incompatible/important changes
~~~~~~~~~~~~~~~~~~~~~~~~~~~~~~

- ``gnt-node list`` no longer shows disk space information for shared file
  disk templates because it is not a node attribute. (For example, if you have
  both the file and shared file disk templates enabled, ``gnt-node list`` now
  only shows information about the file disk template.)
- The shared file disk template is now in the new 'sharedfile' storage type.
  As a result, ``gnt-node list-storage -t file`` now only shows information
  about the file disk template and you may use ``gnt-node list-storage -t
  sharedfile`` to query storage information for the shared file disk template.
- Over luxi, syntactially incorrect queries are now rejected as a whole;
  before, a 'SumbmitManyJobs' request was partially executed, if the outer
  structure of the request was syntactically correct. As the luxi protocol
  is internal (external applications are expected to use RAPI), the impact
  of this incompatible change should be limited.
- Queries for nodes, instances, groups, backups and networks are now
  exclusively done via the luxi daemon. Legacy python code was removed,
  as well as the --enable-split-queries configuration option.
- Orphan volumes errors are demoted to warnings and no longer affect the exit
  code of ``gnt-cluster verify``.
- RPC security got enhanced by using different client SSL certificates
  for each node. In this context 'gnt-cluster renew-crypto' got a new
  option '--renew-node-certificates', which renews the client
  certificates of all nodes. After a cluster upgrade from pre-2.11, run
  this to create client certificates and activate this feature.

New features
~~~~~~~~~~~~

- Instance moves, backups and imports can now use compression to transfer the
  instance data.
- Node groups can be configured to use an SSH port different than the
  default 22.
- Added experimental support for Gluster distributed file storage as the
  ``gluster`` disk template under the new ``sharedfile`` storage type through
  automatic management of per-node FUSE mount points. You can configure the
  mount point location at ``gnt-cluster init`` time by using the new
  ``--gluster-storage-dir`` switch.
- Job scheduling is now handled by luxid, and the maximal number of jobs running
  in parallel is a run-time parameter of the cluster.
- A new tool for planning dynamic power management, called ``hsqueeze``, has
  been added. It suggests nodes to power up or down and corresponding instance
  moves.

New dependencies
~~~~~~~~~~~~~~~~

The following new dependencies have been added:

For Haskell:

- ``zlib`` library (http://hackage.haskell.org/package/base64-bytestring)

- ``base64-bytestring`` library (http://hackage.haskell.org/package/zlib),
  at least version 1.0.0.0

Since 2.11.0 rc1
~~~~~~~~~~~~~~~~

- Fix Xen instance state

Inherited from the 2.10 branch:

- Fix conflict between virtio + spice or soundhw
- Fix bitarray ops wrt PCI slots
- Allow releases scheduled 5 days in advance
- Make watcher submit queries low priority
- Fix specification of TIDiskParams
- Add unittests for instance modify parameter renaming
- Add renaming of instance custom params
- Add RAPI symmetry tests for groups
- Extend RAPI symmetry tests with RAPI-only aliases
- Add test for group custom parameter renaming
- Add renaming of group custom ndparams, ipolicy, diskparams
- Add the RAPI symmetry test for nodes
- Add aliases for nodes
- Allow choice of HTTP method for modification
- Add cluster RAPI symmetry test
- Fix failing cluster query test
- Add aliases for cluster parameters
- Add support for value aliases to RAPI
- Provide tests for GET/PUT symmetry
- Sort imports
- Also consider filter fields for deciding if using live data
- Document the python-fdsend dependency
- Verify configuration version number before parsing
- KVM: use running HVPs to calc blockdev options
- KVM: reserve a PCI slot for the SCSI controller
- Check for LVM-based verification results only when enabled
- Fix "existing" typos
- Fix output of gnt-instance info after migration
- Warn in UPGRADE about not tar'ing exported insts
- Fix non-running test and remove custom_nicparams rename
- Account for NODE_RES lock in opportunistic locking
- Fix request flooding of noded during disk sync

Inherited from the 2.9 branch:

- Make watcher submit queries low priority
- Fix failing gnt-node list-drbd command
- Update installation guide wrt to DRBD version
- Fix list-drbd QA test
- Add messages about skipped QA disk template tests
- Allow QA asserts to produce more messages
- Set exclusion tags correctly in requested instance
- Export extractExTags and updateExclTags
- Document spindles in the hbal man page
- Sample logrotate conf breaks permissions with split users
- Fix 'gnt-cluster' and 'gnt-node list-storage' outputs

Inherited from the 2.8 branch:

- Add reason parameter to RAPI client functions
- Include qa/patch in Makefile
- Handle empty patches better
- Move message formatting functions to separate file
- Add optional ordering of QA patch files
- Allow multiple QA patches
- Refactor current patching code


Version 2.11.0 rc1
------------------

*(Released Thu, 20 Mar 2014)*

This was the first RC release of the 2.11 series. Since 2.11.0 beta1:

- Convert int to float when checking config. consistency
- Rename compression option in gnt-backup export

Inherited from the 2.9 branch:

- Fix error introduced during merge
- gnt-cluster copyfile: accept relative paths

Inherited from the 2.8 branch:

- Improve RAPI detection of the watcher
- Add patching QA configuration files on buildbots
- Enable a timeout for instance shutdown
- Allow KVM commands to have a timeout
- Allow xen commands to have a timeout
- Fix wrong docstring


Version 2.11.0 beta1
--------------------

*(Released Wed, 5 Mar 2014)*

This was the first beta release of the 2.11 series. All important changes
are listed in the latest 2.11 entry.
=======
Version 2.10.6
--------------

*(Released Mon, 30 Jun 2014)*

- Make Ganeti tolerant towards differnt openssl library
  version on different nodes (issue 853).
- Allow hspace to make useful predictions in multi-group
  clusters with one group overfull (isse 861).
- Various gnt-network related fixes.
- Fix disk hotplug with userspace access.
- Various documentation errors fixed.
>>>>>>> c36c45d9


Version 2.10.5
--------------

*(Released Mon, 2 Jun 2014)*

- Two new options have been added to gnt-group evacuate.
  The 'sequential' option forces all the evacuation steps to
  be carried out sequentially, thus avoiding congestion on a
  slow link between node groups. The 'force-failover' option
  disallows migrations and forces failovers to be used instead.
  In this way evacuation to a group with vastly differnet
  hypervisor is possible.
- In tiered allocation, when looking for ways on how to shrink
  an instance, the canoncial path is tried first, i.e., in each
  step reduce on the resource most placements are blocked on. Only
  if no smaller fitting instance can be found shrinking a single
  resource till fit is tried.
- For finding the placement of an instance, the duplicate computations
  in the computation of the various cluster scores are computed only
  once. This significantly improves the performance of hspace for DRBD
  on large clusters; for other clusters, a slight performance decrease
  might occur. Moreover, due to the changed order, floating point
  number inaccuracies accumulate differently, thus resulting in different
  cluster scores. It has been verified that the effect of these different
  roundings is less than 1e-12.
- network queries fixed with respect to instances
- relax too strict prerequisite in LUClusterSetParams for DRBD helpers
- VArious improvements to QA and build-time tests


Version 2.10.4
--------------

*(Released Thu, 15 May 2014)*

- Support restricted migration in hbal
- Fix for the --shared-file-storage-dir of gnt-cluster modify (issue 811)
- Fail in replace-disks if attaching disks fails (issue 814)
- Set IFF_ONE_QUEUE on created tap interfaces for KVM
- Small fixes and enhancements in the build system
- Various documentation fixes (e.g. issue 810)


Version 2.10.3
--------------

*(Released Wed, 16 Apr 2014)*

- Fix filtering of pending jobs with -o id (issue 778)
- Make RAPI API calls more symmetric (issue 770)
- Make parsing of old cluster configuration more robust (issue 783)
- Fix wrong output of gnt-instance info after migrations
- Fix reserved PCI slots for KVM hotplugging
- Use runtime hypervisor parameters to calculate bockdevice options for KVM
- Fix high node daemon load during disk sync if the sync is paused manually
  (issue 792)
- Improve opportunistic locking during instance creation (issue 791)

Inherited from the 2.9 branch:

- Make watcher submit queries low priority (issue 772)
- Add reason parameter to RAPI client functions (issue 776)
- Fix failing gnt-node list-drbd command (issue 777)
- Properly display fake job locks in gnt-debug.
- small fixes in documentation


Version 2.10.2
--------------

*(Released Mon, 24 Mar 2014)*

- Fix conflict between virtio + spice or soundhw (issue 757)
- accept relative paths in gnt-cluster copyfile (issue 754)
- Introduce shutdown timeout for 'xm shutdown' command
- Improve RAPI detection of the watcher (issue 752)


Version 2.10.1
--------------

*(Released Wed, 5 Mar 2014)*

- Fix incorrect invocation of hooks on offline nodes (issue 742)
- Fix incorrect exit code of gnt-cluster verify in certain circumstances
  (issue 744)

Inherited from the 2.9 branch:

- Fix overflow problem in hbal that caused it to break when waiting for
  jobs for more than 10 minutes (issue 717)
- Make hbal properly handle non-LVM storage
- Properly export and import NIC parameters, and do so in a backwards
  compatible way (issue 716)
- Fix net-common script in case of routed mode (issue 728)
- Improve documentation (issues 724, 730)


Version 2.10.0
--------------

*(Released Thu, 20 Feb 2014)*

Incompatible/important changes
~~~~~~~~~~~~~~~~~~~~~~~~~~~~~~

- Adding disks with 'gnt-instance modify' now waits for the disks to sync per
  default. Specify --no-wait-for-sync to override this behavior.
- The Ganeti python code now adheres to a private-module layout. In particular,
  the module 'ganeti' is no longer in the python search path.
- On instance allocation, the iallocator now considers non-LVM storage
  properly. In particular, actual file storage space information is used
  when allocating space for a file/sharedfile instance.
- When disabling disk templates cluster-wide, the cluster now first
  checks whether there are instances still using those templates.
- 'gnt-node list-storage' now also reports storage information about
  file-based storage types.
- In case of non drbd instances, export \*_SECONDARY environment variables
  as empty strings (and not "None") during 'instance-migrate' related hooks.

New features
~~~~~~~~~~~~

- KVM hypervisors can now access RBD storage directly without having to
  go through a block device.
- A new command 'gnt-cluster upgrade' was added that automates the upgrade
  procedure between two Ganeti versions that are both 2.10 or higher.
- The move-instance command can now change disk templates when moving
  instances, and does not require any node placement options to be
  specified if the destination cluster has a default iallocator.
- Users can now change the soundhw and cpuid settings for XEN hypervisors.
- Hail and hbal now have the (optional) capability of accessing average CPU
  load information through the monitoring deamon, and to use it to dynamically
  adapt the allocation of instances.
- Hotplug support. Introduce new option '--hotplug' to ``gnt-instance modify``
  so that disk and NIC modifications take effect without the need of actual
  reboot. There are a couple of constrains currently for this feature:

   - only KVM hypervisor (versions >= 1.0) supports it,
   - one can not (yet) hotplug a disk using userspace access mode for RBD
   - in case of a downgrade instances should suffer a reboot in order to
     be migratable (due to core change of runtime files)
   - ``python-fdsend`` is required for NIC hotplugging.

Misc changes
~~~~~~~~~~~~

- A new test framework for logical units was introduced and the test
  coverage for logical units was improved significantly.
- Opcodes are entirely generated from Haskell using the tool 'hs2py' and
  the module 'src/Ganeti/OpCodes.hs'.
- Constants are also generated from Haskell using the tool
  'hs2py-constants' and the module 'src/Ganeti/Constants.hs', with the
  exception of socket related constants, which require changing the
  cluster configuration file, and HVS related constants, because they
  are part of a port of instance queries to Haskell.  As a result, these
  changes will be part of the next release of Ganeti.

New dependencies
~~~~~~~~~~~~~~~~

The following new dependencies have been added/updated.

Python

- The version requirements for ``python-mock`` have increased to at least
  version 1.0.1. It is still used for testing only.
- ``python-fdsend`` (https://gitorious.org/python-fdsend) is optional
  but required for KVM NIC hotplugging to work.

Since 2.10.0 rc3
~~~~~~~~~~~~~~~~

- Fix integer overflow problem in hbal


Version 2.10.0 rc3
------------------

*(Released Wed, 12 Feb 2014)*

This was the third RC release of the 2.10 series. Since 2.10.0 rc2:

- Improved hotplug robustness
- Start Ganeti daemons after ensure-dirs during upgrade
- Documentation improvements

Inherited from the 2.9 branch:

- Fix the RAPI instances-multi-alloc call
- assign unique filenames to file-based disks
- gracefully handle degraded non-diskless instances with 0 disks (issue 697)
- noded now runs with its specified group, which is the default group,
  defaulting to root (issue 707)
- make using UUIDs to identify nodes in gnt-node consistently possible
  (issue 703)


Version 2.10.0 rc2
------------------

*(Released Fri, 31 Jan 2014)*

This was the second RC release of the 2.10 series. Since 2.10.0 rc1:

- Documentation improvements
- Run drbdsetup syncer only on network attach
- Include target node in hooks nodes for migration
- Fix configure dirs
- Support post-upgrade hooks during cluster upgrades

Inherited from the 2.9 branch:

- Ensure that all the hypervisors exist in the config file (Issue 640)
- Correctly recognise the role as master node (Issue 687)
- configure: allow detection of Sphinx 1.2+ (Issue 502)
- gnt-instance now honors the KVM path correctly (Issue 691)

Inherited from the 2.8 branch:

- Change the list separator for the usb_devices parameter from comma to space.
  Commas could not work because they are already the hypervisor option
  separator (Issue 649)
- Add support for blktap2 file-driver (Issue 638)
- Add network tag definitions to the haskell codebase (Issue 641)
- Fix RAPI network tag handling
- Add the network tags to the tags searched by gnt-cluster search-tags
- Fix caching bug preventing jobs from being cancelled
- Start-master/stop-master was always failing if ConfD was disabled. (Issue 685)


Version 2.10.0 rc1
------------------

*(Released Tue, 17 Dec 2013)*

This was the first RC release of the 2.10 series. Since 2.10.0 beta1:

- All known issues in 2.10.0 beta1 have been resolved (see changes from
  the 2.8 branch).
- Improve handling of KVM runtime files from earlier Ganeti versions
- Documentation fixes

Inherited from the 2.9 branch:

- use custom KVM path if set for version checking
- SingleNotifyPipeCondition: don't share pollers

Inherited from the 2.8 branch:

- Fixed Luxi daemon socket permissions after master-failover
- Improve IP version detection code directly checking for colons rather than
  passing the family from the cluster object
- Fix NODE/NODE_RES locking in LUInstanceCreate by not acquiring NODE_RES locks
  opportunistically anymore (Issue 622)
- Allow link local IPv6 gateways (Issue 624)
- Fix error printing (Issue 616)
- Fix a bug in InstanceSetParams concerning names: in case no name is passed in
  disk modifications, keep the old one. If name=none then set disk name to
  None.
- Update build_chroot script to work with the latest hackage packages
- Add a packet number limit to "fping" in master-ip-setup (Issue 630)
- Fix evacuation out of drained node (Issue 615)
- Add default file_driver if missing (Issue 571)
- Fix job error message after unclean master shutdown (Issue 618)
- Lock group(s) when creating instances (Issue 621)
- SetDiskID() before accepting an instance (Issue 633)
- Allow the ext template disks to receive arbitrary parameters, both at creation
  time and while being modified
- Xen handle domain shutdown (future proofing cherry-pick)
- Refactor reading live data in htools (future proofing cherry-pick)


Version 2.10.0 beta1
--------------------

*(Released Wed, 27 Nov 2013)*

This was the first beta release of the 2.10 series. All important changes
are listed in the latest 2.10 entry.

Known issues
~~~~~~~~~~~~

The following issues are known to be present in the beta and will be fixed
before rc1.

- Issue 477: Wrong permissions for confd LUXI socket
- Issue 621: Instance related opcodes do not aquire network/group locks
- Issue 622: Assertion Error: Node locks differ from node resource locks
- Issue 623: IPv6 Masterd <-> Luxid communication error


Version 2.9.6
-------------

*(Released Mon, 7 Apr 2014)*

- Improve RAPI detection of the watcher (Issue 752)
- gnt-cluster copyfile: accept relative paths (Issue 754)
- Make watcher submit queries low priority (Issue 772)
- Add reason parameter to RAPI client functions (Issue 776)
- Fix failing gnt-node list-drbd command (Issue 777)
- Properly display fake job locks in gnt-debug.
- Enable timeout for instance shutdown
- small fixes in documentation


Version 2.9.5
-------------

*(Released Tue, 25 Feb 2014)*

- Fix overflow problem in hbal that caused it to break when waiting for
  jobs for more than 10 minutes (issue 717)
- Make hbal properly handle non-LVM storage
- Properly export and import NIC parameters, and do so in a backwards
  compatible way (issue 716)
- Fix net-common script in case of routed mode (issue 728)
- Improve documentation (issues 724, 730)


Version 2.9.4
-------------

*(Released Mon, 10 Feb 2014)*

- Fix the RAPI instances-multi-alloc call
- assign unique filenames to file-based disks
- gracefully handle degraded non-diskless instances with 0 disks (issue 697)
- noded now runs with its specified group, which is the default group,
  defaulting to root (issue 707)
- make using UUIDs to identify nodes in gnt-node consistently possible
  (issue 703)


Version 2.9.3
-------------

*(Released Mon, 27 Jan 2014)*

- Ensure that all the hypervisors exist in the config file (Issue 640)
- Correctly recognise the role as master node (Issue 687)
- configure: allow detection of Sphinx 1.2+ (Issue 502)
- gnt-instance now honors the KVM path correctly (Issue 691)

Inherited from the 2.8 branch:

- Change the list separator for the usb_devices parameter from comma to space.
  Commas could not work because they are already the hypervisor option
  separator (Issue 649)
- Add support for blktap2 file-driver (Issue 638)
- Add network tag definitions to the haskell codebase (Issue 641)
- Fix RAPI network tag handling
- Add the network tags to the tags searched by gnt-cluster search-tags
- Fix caching bug preventing jobs from being cancelled
- Start-master/stop-master was always failing if ConfD was disabled. (Issue 685)


Version 2.9.2
-------------

*(Released Fri, 13 Dec 2013)*

- use custom KVM path if set for version checking
- SingleNotifyPipeCondition: don't share pollers

Inherited from the 2.8 branch:

- Fixed Luxi daemon socket permissions after master-failover
- Improve IP version detection code directly checking for colons rather than
  passing the family from the cluster object
- Fix NODE/NODE_RES locking in LUInstanceCreate by not acquiring NODE_RES locks
  opportunistically anymore (Issue 622)
- Allow link local IPv6 gateways (Issue 624)
- Fix error printing (Issue 616)
- Fix a bug in InstanceSetParams concerning names: in case no name is passed in
  disk modifications, keep the old one. If name=none then set disk name to
  None.
- Update build_chroot script to work with the latest hackage packages
- Add a packet number limit to "fping" in master-ip-setup (Issue 630)
- Fix evacuation out of drained node (Issue 615)
- Add default file_driver if missing (Issue 571)
- Fix job error message after unclean master shutdown (Issue 618)
- Lock group(s) when creating instances (Issue 621)
- SetDiskID() before accepting an instance (Issue 633)
- Allow the ext template disks to receive arbitrary parameters, both at creation
  time and while being modified
- Xen handle domain shutdown (future proofing cherry-pick)
- Refactor reading live data in htools (future proofing cherry-pick)


Version 2.9.1
-------------

*(Released Wed, 13 Nov 2013)*

- fix bug, that kept nodes offline when readding
- when verifying DRBD versions, ignore unavailable nodes
- fix bug that made the console unavailable on kvm in split-user
  setup (issue 608)
- DRBD: ensure peers are UpToDate for dual-primary (inherited 2.8.2)


Version 2.9.0
-------------

*(Released Tue, 5 Nov 2013)*

Incompatible/important changes
~~~~~~~~~~~~~~~~~~~~~~~~~~~~~~

- hroller now also plans for capacity to move non-redundant instances off
  any node to be rebooted; the old behavior of completely ignoring any
  non-redundant instances can be restored by adding the --ignore-non-redundant
  option.
- The cluster option '--no-lvm-storage' was removed in favor of the new option
  '--enabled-disk-templates'.
- On instance creation, disk templates no longer need to be specified
  with '-t'. The default disk template will be taken from the list of
  enabled disk templates.
- The monitoring daemon is now running as root, in order to be able to collect
  information only available to root (such as the state of Xen instances).
- The ConfD client is now IPv6 compatible.
- File and shared file storage is no longer dis/enabled at configure time,
  but using the option '--enabled-disk-templates' at cluster initialization and
  modification.
- The default directories for file and shared file storage are not anymore
  specified at configure time, but taken from the cluster's configuration.
  They can be set at cluster initialization and modification with
  '--file-storage-dir' and '--shared-file-storage-dir'.
- Cluster verification now includes stricter checks regarding the
  default file and shared file storage directories. It now checks that
  the directories are explicitely allowed in the 'file-storage-paths' file and
  that the directories exist on all nodes.
- The list of allowed disk templates in the instance policy and the list
  of cluster-wide enabled disk templates is now checked for consistency
  on cluster or group modification. On cluster initialization, the ipolicy
  disk templates are ensured to be a subset of the cluster-wide enabled
  disk templates.

New features
~~~~~~~~~~~~

- DRBD 8.4 support. Depending on the installed DRBD version, Ganeti now uses
  the correct command syntax. It is possible to use different DRBD versions
  on different nodes as long as they are compatible to each other. This
  enables rolling upgrades of DRBD with no downtime. As permanent operation
  of different DRBD versions within a node group is discouraged,
  ``gnt-cluster verify`` will emit a warning if it detects such a situation.
- New "inst-status-xen" data collector for the monitoring daemon, providing
  information about the state of the xen instances on the nodes.
- New "lv" data collector for the monitoring daemon, collecting data about the
  logical volumes on the nodes, and pairing them with the name of the instances
  they belong to.
- New "diskstats" data collector, collecting the data from /proc/diskstats and
  presenting them over the monitoring daemon interface.
- The ConfD client is now IPv6 compatible.

New dependencies
~~~~~~~~~~~~~~~~
The following new dependencies have been added.

Python

- ``python-mock`` (http://www.voidspace.org.uk/python/mock/) is now a required
  for the unit tests (and only used for testing).

Haskell

- ``hslogger`` (http://software.complete.org/hslogger) is now always
  required, even if confd is not enabled.

Since 2.9.0 rc3
~~~~~~~~~~~~~~~

- Correctly start/stop luxid during gnt-cluster master-failover (inherited
  from stable-2.8)
- Improved error messsages (inherited from stable-2.8)


Version 2.9.0 rc3
-----------------

*(Released Tue, 15 Oct 2013)*

The third release candidate in the 2.9 series. Since 2.9.0 rc2:

- in implicit configuration upgrade, match ipolicy with enabled disk templates
- improved harep documentation (inherited from stable-2.8)


Version 2.9.0 rc2
-----------------

*(Released Wed, 9 Oct 2013)*

The second release candidate in the 2.9 series. Since 2.9.0 rc1:

- Fix bug in cfgupgrade that led to failure when upgrading from 2.8 with
  at least one DRBD instance.
- Fix bug in cfgupgrade that led to an invalid 2.8 configuration after
  downgrading.


Version 2.9.0 rc1
-----------------

*(Released Tue, 1 Oct 2013)*

The first release candidate in the 2.9 series. Since 2.9.0 beta1:

- various bug fixes
- update of the documentation, in particular installation instructions
- merging of LD_* constants into DT_* constants
- python style changes to be compatible with newer versions of pylint


Version 2.9.0 beta1
-------------------

*(Released Thu, 29 Aug 2013)*

This was the first beta release of the 2.9 series. All important changes
are listed in the latest 2.9 entry.


Version 2.8.4
-------------

*(Released Thu, 23 Jan 2014)*

- Change the list separator for the usb_devices parameter from comma to space.
  Commas could not work because they are already the hypervisor option
  separator (Issue 649)
- Add support for blktap2 file-driver (Issue 638)
- Add network tag definitions to the haskell codebase (Issue 641)
- Fix RAPI network tag handling
- Add the network tags to the tags searched by gnt-cluster search-tags
- Fix caching bug preventing jobs from being cancelled
- Start-master/stop-master was always failing if ConfD was disabled. (Issue 685)


Version 2.8.3
-------------

*(Released Thu, 12 Dec 2013)*

- Fixed Luxi daemon socket permissions after master-failover
- Improve IP version detection code directly checking for colons rather than
  passing the family from the cluster object
- Fix NODE/NODE_RES locking in LUInstanceCreate by not acquiring NODE_RES locks
  opportunistically anymore (Issue 622)
- Allow link local IPv6 gateways (Issue 624)
- Fix error printing (Issue 616)
- Fix a bug in InstanceSetParams concerning names: in case no name is passed in
  disk modifications, keep the old one. If name=none then set disk name to
  None.
- Update build_chroot script to work with the latest hackage packages
- Add a packet number limit to "fping" in master-ip-setup (Issue 630)
- Fix evacuation out of drained node (Issue 615)
- Add default file_driver if missing (Issue 571)
- Fix job error message after unclean master shutdown (Issue 618)
- Lock group(s) when creating instances (Issue 621)
- SetDiskID() before accepting an instance (Issue 633)
- Allow the ext template disks to receive arbitrary parameters, both at creation
  time and while being modified
- Xen handle domain shutdown (future proofing cherry-pick)
- Refactor reading live data in htools (future proofing cherry-pick)


Version 2.8.2
-------------

*(Released Thu, 07 Nov 2013)*

- DRBD: ensure peers are UpToDate for dual-primary
- Improve error message for replace-disks
- More dependency checks at configure time
- Placate warnings on ganeti.outils_unittest.py


Version 2.8.1
-------------

*(Released Thu, 17 Oct 2013)*

- Correctly start/stop luxid during gnt-cluster master-failover
- Don't attempt IPv6 ssh in case of IPv4 cluster (Issue 595)
- Fix path for the job queue serial file
- Improved harep man page
- Minor documentation improvements


Version 2.8.0
-------------

*(Released Mon, 30 Sep 2013)*

Incompatible/important changes
~~~~~~~~~~~~~~~~~~~~~~~~~~~~~~

- Instance policy can contain multiple instance specs, as described in
  the “Constrained instance sizes” section of :doc:`Partitioned Ganeti
  <design-partitioned>`. As a consequence, it's not possible to partially change
  or override instance specs. Bounding specs (min and max) can be specified as a
  whole using the new option ``--ipolicy-bounds-specs``, while standard
  specs use the new option ``--ipolicy-std-specs``.
- The output of the info command of gnt-cluster, gnt-group, gnt-node,
  gnt-instance is a valid YAML object.
- hail now honors network restrictions when allocating nodes. This led to an
  update of the IAllocator protocol. See the IAllocator documentation for
  details.
- confd now only answers static configuration request over the network. luxid
  was extracted, listens on the local LUXI socket and responds to live queries.
  This allows finer grained permissions if using separate users.

New features
~~~~~~~~~~~~

- The :doc:`Remote API <rapi>` daemon now supports a command line flag
  to always require authentication, ``--require-authentication``. It can
  be specified in ``$sysconfdir/default/ganeti``.
- A new cluster attribute 'enabled_disk_templates' is introduced. It will
  be used to manage the disk templates to be used by instances in the cluster.
  Initially, it will be set to a list that includes plain, drbd, if they were
  enabled by specifying a volume group name, and file and sharedfile, if those
  were enabled at configure time. Additionally, it will include all disk
  templates that are currently used by instances. The order of disk templates
  will be based on Ganeti's history of supporting them. In the future, the
  first entry of the list will be used as a default disk template on instance
  creation.
- ``cfgupgrade`` now supports a ``--downgrade`` option to bring the
  configuration back to the previous stable version.
- Disk templates in group ipolicy can be restored to the default value.
- Initial support for diskless instances and virtual clusters in QA.
- More QA and unit tests for instance policies.
- Every opcode now contains a reason trail (visible through ``gnt-job info``)
  describing why the opcode itself was executed.
- The monitoring daemon is now available. It allows users to query the cluster
  for obtaining information about the status of the system. The daemon is only
  responsible for providing the information over the network: the actual data
  gathering is performed by data collectors (currently, only the DRBD status
  collector is available).
- In order to help developers work on Ganeti, a new script
  (``devel/build_chroot``) is provided, for building a chroot that contains all
  the required development libraries and tools for compiling Ganeti on a Debian
  Squeeze system.
- A new tool, ``harep``, for performing self-repair and recreation of instances
  in Ganeti has been added.
- Split queries are enabled for tags, network, exports, cluster info, groups,
  jobs, nodes.
- New command ``show-ispecs-cmd`` for ``gnt-cluster`` and ``gnt-group``.
  It prints the command line to set the current policies, to ease
  changing them.
- Add the ``vnet_hdr`` HV parameter for KVM, to control whether the tap
  devices for KVM virtio-net interfaces will get created with VNET_HDR
  (IFF_VNET_HDR) support. If set to false, it disables offloading on the
  virtio-net interfaces, which prevents host kernel tainting and log
  flooding, when dealing with broken or malicious virtio-net drivers.
  It's set to true by default.
- Instance failover now supports a ``--cleanup`` parameter for fixing previous
  failures.
- Support 'viridian' parameter in Xen HVM
- Support DSA SSH keys in bootstrap
- To simplify the work of packaging frameworks that want to add the needed users
  and groups in a split-user setup themselves, at build time three files in
  ``doc/users`` will be generated. The ``groups`` files contains, one per line,
  the groups to be generated, the ``users`` file contains, one per line, the
  users to be generated, optionally followed by their primary group, where
  important. The ``groupmemberships`` file contains, one per line, additional
  user-group membership relations that need to be established. The syntax of
  these files will remain stable in all future versions.


New dependencies
~~~~~~~~~~~~~~~~
The following new dependencies have been added:

For Haskell:
- The ``curl`` library is not optional anymore for compiling the Haskell code.
- ``snap-server`` library (if monitoring is enabled).

For Python:
- The minimum Python version needed to run Ganeti is now 2.6.
- ``yaml`` library (only for running the QA).

Since 2.8.0 rc3
~~~~~~~~~~~~~~~
- Perform proper cleanup on termination of Haskell daemons
- Fix corner-case in handling of remaining retry time


Version 2.8.0 rc3
-----------------

*(Released Tue, 17 Sep 2013)*

- To simplify the work of packaging frameworks that want to add the needed users
  and groups in a split-user setup themselves, at build time three files in
  ``doc/users`` will be generated. The ``groups`` files contains, one per line,
  the groups to be generated, the ``users`` file contains, one per line, the
  users to be generated, optionally followed by their primary group, where
  important. The ``groupmemberships`` file contains, one per line, additional
  user-group membership relations that need to be established. The syntax of
  these files will remain stable in all future versions.
- Add a default to file-driver when unspecified over RAPI (Issue 571)
- Mark the DSA host pubkey as optional, and remove it during config downgrade
  (Issue 560)
- Some documentation fixes


Version 2.8.0 rc2
-----------------

*(Released Tue, 27 Aug 2013)*

The second release candidate of the 2.8 series. Since 2.8.0. rc1:

- Support 'viridian' parameter in Xen HVM (Issue 233)
- Include VCS version in ``gnt-cluster version``
- Support DSA SSH keys in bootstrap (Issue 338)
- Fix batch creation of instances
- Use FQDN to check master node status (Issue 551)
- Make the DRBD collector more failure-resilient


Version 2.8.0 rc1
-----------------

*(Released Fri, 2 Aug 2013)*

The first release candidate of the 2.8 series. Since 2.8.0 beta1:

- Fix upgrading/downgrading from 2.7
- Increase maximum RAPI message size
- Documentation updates
- Split ``confd`` between ``luxid`` and ``confd``
- Merge 2.7 series up to the 2.7.1 release
- Allow the ``modify_etc_hosts`` option to be changed
- Add better debugging for ``luxid`` queries
- Expose bulk parameter for GetJobs in RAPI client
- Expose missing ``network`` fields in RAPI
- Add some ``cluster verify`` tests
- Some unittest fixes
- Fix a malfunction in ``hspace``'s tiered allocation
- Fix query compatibility between haskell and python implementations
- Add the ``vnet_hdr`` HV parameter for KVM
- Add ``--cleanup`` to instance failover
- Change the connected groups format in ``gnt-network info`` output; it
  was previously displayed as a raw list by mistake. (Merged from 2.7)


Version 2.8.0 beta1
-------------------

*(Released Mon, 24 Jun 2013)*

This was the first beta release of the 2.8 series. All important changes
are listed in the latest 2.8 entry.


Version 2.7.2
-------------

*(Released Thu, 26 Sep 2013)*

- Change the connected groups format in ``gnt-network info`` output; it
  was previously displayed as a raw list by mistake
- Check disk template in right dict when copying
- Support multi-instance allocs without iallocator
- Fix some errors in the documentation
- Fix formatting of tuple in an error message


Version 2.7.1
-------------

*(Released Thu, 25 Jul 2013)*

- Add logrotate functionality in daemon-util
- Add logrotate example file
- Add missing fields to network queries over rapi
- Fix network object timestamps
- Add support for querying network timestamps
- Fix a typo in the example crontab
- Fix a documentation typo


Version 2.7.0
-------------

*(Released Thu, 04 Jul 2013)*

Incompatible/important changes
~~~~~~~~~~~~~~~~~~~~~~~~~~~~~~

- Instance policies for disk size were documented to be on a per-disk
  basis, but hail applied them to the sum of all disks. This has been
  fixed.
- ``hbal`` will now exit with status 0 if, during job execution over
  LUXI, early exit has been requested and all jobs are successful;
  before, exit status 1 was used, which cannot be differentiated from
  "job error" case
- Compatibility with newer versions of rbd has been fixed
- ``gnt-instance batch-create`` has been changed to use the bulk create
  opcode from Ganeti. This lead to incompatible changes in the format of
  the JSON file. It's now not a custom dict anymore but a dict
  compatible with the ``OpInstanceCreate`` opcode.
- Parent directories for file storage need to be listed in
  ``$sysconfdir/ganeti/file-storage-paths`` now. ``cfgupgrade`` will
  write the file automatically based on old configuration values, but it
  can not distribute it across all nodes and the file contents should be
  verified. Use ``gnt-cluster copyfile
  $sysconfdir/ganeti/file-storage-paths`` once the cluster has been
  upgraded. The reason for requiring this list of paths now is that
  before it would have been possible to inject new paths via RPC,
  allowing files to be created in arbitrary locations. The RPC protocol
  is protected using SSL/X.509 certificates, but as a design principle
  Ganeti does not permit arbitrary paths to be passed.
- The parsing of the variants file for OSes (see
  :manpage:`ganeti-os-interface(7)`) has been slightly changed: now empty
  lines and comment lines (starting with ``#``) are ignored for better
  readability.
- The ``setup-ssh`` tool added in Ganeti 2.2 has been replaced and is no
  longer available. ``gnt-node add`` now invokes a new tool on the
  destination node, named ``prepare-node-join``, to configure the SSH
  daemon. Paramiko is no longer necessary to configure nodes' SSH
  daemons via ``gnt-node add``.
- Draining (``gnt-cluster queue drain``) and un-draining the job queue
  (``gnt-cluster queue undrain``) now affects all nodes in a cluster and
  the flag is not reset after a master failover.
- Python 2.4 has *not* been tested with this release. Using 2.6 or above
  is recommended. 2.6 will be mandatory from the 2.8 series.


New features
~~~~~~~~~~~~

- New network management functionality to support automatic allocation
  of IP addresses and managing of network parameters. See
  :manpage:`gnt-network(8)` for more details.
- New external storage backend, to allow managing arbitrary storage
  systems external to the cluster. See
  :manpage:`ganeti-extstorage-interface(7)`.
- New ``exclusive-storage`` node parameter added, restricted to
  nodegroup level. When it's set to true, physical disks are assigned in
  an exclusive fashion to instances, as documented in :doc:`Partitioned
  Ganeti <design-partitioned>`.  Currently, only instances using the
  ``plain`` disk template are supported.
- The KVM hypervisor has been updated with many new hypervisor
  parameters, including a generic one for passing arbitrary command line
  values. See a complete list in :manpage:`gnt-instance(8)`. It is now
  compatible up to qemu 1.4.
- A new tool, called ``mon-collector``, is the stand-alone executor of
  the data collectors for a monitoring system. As of this version, it
  just includes the DRBD data collector, that can be executed by calling
  ``mon-collector`` using the ``drbd`` parameter. See
  :manpage:`mon-collector(7)`.
- A new user option, :pyeval:`rapi.RAPI_ACCESS_READ`, has been added
  for RAPI users. It allows granting permissions to query for
  information to a specific user without giving
  :pyeval:`rapi.RAPI_ACCESS_WRITE` permissions.
- A new tool named ``node-cleanup`` has been added. It cleans remains of
  a cluster from a machine by stopping all daemons, removing
  certificates and ssconf files. Unless the ``--no-backup`` option is
  given, copies of the certificates are made.
- Instance creations now support the use of opportunistic locking,
  potentially speeding up the (parallel) creation of multiple instances.
  This feature is currently only available via the :doc:`RAPI
  <rapi>` interface and when an instance allocator is used. If the
  ``opportunistic_locking`` parameter is set the opcode will try to
  acquire as many locks as possible, but will not wait for any locks
  held by other opcodes. If not enough resources can be found to
  allocate the instance, the temporary error code
  :pyeval:`errors.ECODE_TEMP_NORES` is returned. The operation can be
  retried thereafter, with or without opportunistic locking.
- New experimental linux-ha resource scripts.
- Restricted-commands support: ganeti can now be asked (via command line
  or rapi) to perform commands on a node. These are passed via ganeti
  RPC rather than ssh. This functionality is restricted to commands
  specified on the ``$sysconfdir/ganeti/restricted-commands`` for security
  reasons. The file is not copied automatically.


Misc changes
~~~~~~~~~~~~

- Diskless instances are now externally mirrored (Issue 237). This for
  now has only been tested in conjunction with explicit target nodes for
  migration/failover.
- Queries not needing locks or RPC access to the node can now be
  performed by the confd daemon, making them independent from jobs, and
  thus faster to execute. This is selectable at configure time.
- The functionality for allocating multiple instances at once has been
  overhauled and is now also available through :doc:`RAPI <rapi>`.

There are no significant changes from version 2.7.0~rc3.


Version 2.7.0 rc3
-----------------

*(Released Tue, 25 Jun 2013)*

- Fix permissions on the confd query socket (Issue 477)
- Fix permissions on the job archive dir (Issue 498)
- Fix handling of an internal exception in replace-disks (Issue 472)
- Fix gnt-node info handling of shortened names (Issue 497)
- Fix gnt-instance grow-disk when wiping is enabled
- Documentation improvements, and support for newer pandoc
- Fix hspace honoring ipolicy for disks (Issue 484)
- Improve handling of the ``kvm_extra`` HV parameter


Version 2.7.0 rc2
-----------------

*(Released Fri, 24 May 2013)*

- ``devel/upload`` now works when ``/var/run`` on the target nodes is a
  symlink.
- Disks added through ``gnt-instance modify`` or created through
  ``gnt-instance recreate-disks`` are wiped, if the
  ``prealloc_wipe_disks`` flag is set.
- If wiping newly created disks fails, the disks are removed. Also,
  partial failures in creating disks through ``gnt-instance modify``
  triggers a cleanup of the partially-created disks.
- Removing the master IP address doesn't fail if the address has been
  already removed.
- Fix ownership of the OS log dir
- Workaround missing SO_PEERCRED constant (Issue 191)


Version 2.7.0 rc1
-----------------

*(Released Fri, 3 May 2013)*

This was the first release candidate of the 2.7 series. Since beta3:

- Fix kvm compatibility with qemu 1.4 (Issue 389)
- Documentation updates (admin guide, upgrade notes, install
  instructions) (Issue 372)
- Fix gnt-group list nodes and instances count (Issue 436)
- Fix compilation without non-mandatory libraries (Issue 441)
- Fix xen-hvm hypervisor forcing nics to type 'ioemu' (Issue 247)
- Make confd logging more verbose at INFO level (Issue 435)
- Improve "networks" documentation in :manpage:`gnt-instance(8)`
- Fix failure path for instance storage type conversion (Issue 229)
- Update htools text backend documentation
- Improve the renew-crypto section of :manpage:`gnt-cluster(8)`
- Disable inter-cluster instance move for file-based instances, because
  it is dependant on instance export, which is not supported for
  file-based instances. (Issue 414)
- Fix gnt-job crashes on non-ascii characters (Issue 427)
- Fix volume group checks on non-vm-capable nodes (Issue 432)


Version 2.7.0 beta3
-------------------

*(Released Mon, 22 Apr 2013)*

This was the third beta release of the 2.7 series. Since beta2:

- Fix hail to verify disk instance policies on a per-disk basis (Issue 418).
- Fix data loss on wrong usage of ``gnt-instance move``
- Properly export errors in confd-based job queries
- Add ``users-setup`` tool
- Fix iallocator protocol to report 0 as a disk size for diskless
  instances. This avoids hail breaking when a diskless instance is
  present.
- Fix job queue directory permission problem that made confd job queries
  fail. This requires running an ``ensure-dirs --full-run`` on upgrade
  for access to archived jobs (Issue 406).
- Limit the sizes of networks supported by ``gnt-network`` to something
  between a ``/16`` and a ``/30`` to prevent memory bloat and crashes.
- Fix bugs in instance disk template conversion
- Fix GHC 7 compatibility
- Fix ``burnin`` install path (Issue 426).
- Allow very small disk grows (Issue 347).
- Fix a ``ganeti-noded`` memory bloat introduced in 2.5, by making sure
  that noded doesn't import masterd code (Issue 419).
- Make sure the default metavg at cluster init is the same as the vg, if
  unspecified (Issue 358).
- Fix cleanup of partially created disks (part of Issue 416)


Version 2.7.0 beta2
-------------------

*(Released Tue, 2 Apr 2013)*

This was the second beta release of the 2.7 series. Since beta1:

- Networks no longer have a "type" slot, since this information was
  unused in Ganeti: instead of it tags should be used.
- The rapi client now has a ``target_node`` option to MigrateInstance.
- Fix early exit return code for hbal (Issue 386).
- Fix ``gnt-instance migrate/failover -n`` (Issue 396).
- Fix ``rbd showmapped`` output parsing (Issue 312).
- Networks are now referenced indexed by UUID, rather than name. This
  will require running cfgupgrade, from 2.7.0beta1, if networks are in
  use.
- The OS environment now includes network information.
- Deleting of a network is now disallowed if any instance nic is using
  it, to prevent dangling references.
- External storage is now documented in man pages.
- The exclusive_storage flag can now only be set at nodegroup level.
- Hbal can now submit an explicit priority with its jobs.
- Many network related locking fixes.
- Bump up the required pylint version to 0.25.1.
- Fix the ``no_remember`` option in RAPI client.
- Many ipolicy related tests, qa, and fixes.
- Many documentation improvements and fixes.
- Fix building with ``--disable-file-storage``.
- Fix ``-q`` option in htools, which was broken if passed more than
  once.
- Some haskell/python interaction improvements and fixes.
- Fix iallocator in case of missing LVM storage.
- Fix confd config load in case of ``--no-lvm-storage``.
- The confd/query functionality is now mentioned in the security
  documentation.


Version 2.7.0 beta1
-------------------

*(Released Wed, 6 Feb 2013)*

This was the first beta release of the 2.7 series. All important changes
are listed in the latest 2.7 entry.


Version 2.6.2
-------------

*(Released Fri, 21 Dec 2012)*

Important behaviour change: hbal won't rebalance anymore instances which
have the ``auto_balance`` attribute set to false. This was the intention
all along, but until now it only skipped those from the N+1 memory
reservation (DRBD-specific).

A significant number of bug fixes in this release:

- Fixed disk adoption interaction with ipolicy checks.
- Fixed networking issues when instances are started, stopped or
  migrated, by forcing the tap device's MAC prefix to "fe" (issue 217).
- Fixed the warning in cluster verify for shared storage instances not
  being redundant.
- Fixed removal of storage directory on shared file storage (issue 262).
- Fixed validation of LVM volume group name in OpClusterSetParams
  (``gnt-cluster modify``) (issue 285).
- Fixed runtime memory increases (``gnt-instance modify -m``).
- Fixed live migration under Xen's ``xl`` mode.
- Fixed ``gnt-instance console`` with ``xl``.
- Fixed building with newer Haskell compiler/libraries.
- Fixed PID file writing in Haskell daemons (confd); this prevents
  restart issues if confd was launched manually (outside of
  ``daemon-util``) while another copy of it was running
- Fixed a type error when doing live migrations with KVM (issue 297) and
  the error messages for failing migrations have been improved.
- Fixed opcode validation for the out-of-band commands (``gnt-node
  power``).
- Fixed a type error when unsetting OS hypervisor parameters (issue
  311); now it's possible to unset all OS-specific hypervisor
  parameters.
- Fixed the ``dry-run`` mode for many operations: verification of
  results was over-zealous but didn't take into account the ``dry-run``
  operation, resulting in "wrong" failures.
- Fixed bash completion in ``gnt-job list`` when the job queue has
  hundreds of entries; especially with older ``bash`` versions, this
  results in significant CPU usage.

And lastly, a few other improvements have been made:

- Added option to force master-failover without voting (issue 282).
- Clarified error message on lock conflict (issue 287).
- Logging of newly submitted jobs has been improved (issue 290).
- Hostname checks have been made uniform between instance rename and
  create (issue 291).
- The ``--submit`` option is now supported by ``gnt-debug delay``.
- Shutting down the master daemon by sending SIGTERM now stops it from
  processing jobs waiting for locks; instead, those jobs will be started
  once again after the master daemon is started the next time (issue
  296).
- Support for Xen's ``xl`` program has been improved (besides the fixes
  above).
- Reduced logging noise in the Haskell confd daemon (only show one log
  entry for each config reload, instead of two).
- Several man page updates and typo fixes.


Version 2.6.1
-------------

*(Released Fri, 12 Oct 2012)*

A small bugfix release. Among the bugs fixed:

- Fixed double use of ``PRIORITY_OPT`` in ``gnt-node migrate``, that
  made the command unusable.
- Commands that issue many jobs don't fail anymore just because some jobs
  take so long that other jobs are archived.
- Failures during ``gnt-instance reinstall`` are reflected by the exit
  status.
- Issue 190 fixed. Check for DRBD in cluster verify is enabled only when
  DRBD is enabled.
- When ``always_failover`` is set, ``--allow-failover`` is not required
  in migrate commands anymore.
- ``bash_completion`` works even if extglob is disabled.
- Fixed bug with locks that made failover for RDB-based instances fail.
- Fixed bug in non-mirrored instance allocation that made Ganeti choose
  a random node instead of one based on the allocator metric.
- Support for newer versions of pylint and pep8.
- Hail doesn't fail anymore when trying to add an instance of type
  ``file``, ``sharedfile`` or ``rbd``.
- Added new Makefile target to rebuild the whole distribution, so that
  all files are included.


Version 2.6.0
-------------

*(Released Fri, 27 Jul 2012)*


.. attention:: The ``LUXI`` protocol has been made more consistent
   regarding its handling of command arguments. This, however, leads to
   incompatibility issues with previous versions. Please ensure that you
   restart Ganeti daemons soon after the upgrade, otherwise most
   ``LUXI`` calls (job submission, setting/resetting the drain flag,
   pausing/resuming the watcher, cancelling and archiving jobs, querying
   the cluster configuration) will fail.


New features
~~~~~~~~~~~~

Instance run status
+++++++++++++++++++

The current ``admin_up`` field, which used to denote whether an instance
should be running or not, has been removed. Instead, ``admin_state`` is
introduced, with 3 possible values -- ``up``, ``down`` and ``offline``.

The rational behind this is that an instance being “down” can have
different meanings:

- it could be down during a reboot
- it could be temporarily be down for a reinstall
- or it could be down because it is deprecated and kept just for its
  disk

The previous Boolean state was making it difficult to do capacity
calculations: should Ganeti reserve memory for a down instance? Now, the
tri-state field makes it clear:

- in ``up`` and ``down`` state, all resources are reserved for the
  instance, and it can be at any time brought up if it is down
- in ``offline`` state, only disk space is reserved for it, but not
  memory or CPUs

The field can have an extra use: since the transition between ``up`` and
``down`` and vice-versus is done via ``gnt-instance start/stop``, but
transition between ``offline`` and ``down`` is done via ``gnt-instance
modify``, it is possible to given different rights to users. For
example, owners of an instance could be allowed to start/stop it, but
not transition it out of the offline state.

Instance policies and specs
+++++++++++++++++++++++++++

In previous Ganeti versions, an instance creation request was not
limited on the minimum size and on the maximum size just by the cluster
resources. As such, any policy could be implemented only in third-party
clients (RAPI clients, or shell wrappers over ``gnt-*``
tools). Furthermore, calculating cluster capacity via ``hspace`` again
required external input with regards to instance sizes.

In order to improve these workflows and to allow for example better
per-node group differentiation, we introduced instance specs, which
allow declaring:

- minimum instance disk size, disk count, memory size, cpu count
- maximum values for the above metrics
- and “standard” values (used in ``hspace`` to calculate the standard
  sized instances)

The minimum/maximum values can be also customised at node-group level,
for example allowing more powerful hardware to support bigger instance
memory sizes.

Beside the instance specs, there are a few other settings belonging to
the instance policy framework. It is possible now to customise, per
cluster and node-group:

- the list of allowed disk templates
- the maximum ratio of VCPUs per PCPUs (to control CPU oversubscription)
- the maximum ratio of instance to spindles (see below for more
  information) for local storage

All these together should allow all tools that talk to Ganeti to know
what are the ranges of allowed values for instances and the
over-subscription that is allowed.

For the VCPU/PCPU ratio, we already have the VCPU configuration from the
instance configuration, and the physical CPU configuration from the
node. For the spindle ratios however, we didn't track before these
values, so new parameters have been added:

- a new node parameter ``spindle_count``, defaults to 1, customisable at
  node group or node level
- at new backend parameter (for instances), ``spindle_use`` defaults to 1

Note that spindles in this context doesn't need to mean actual
mechanical hard-drives; it's just a relative number for both the node
I/O capacity and instance I/O consumption.

Instance migration behaviour
++++++++++++++++++++++++++++

While live-migration is in general desirable over failover, it is
possible that for some workloads it is actually worse, due to the
variable time of the “suspend” phase during live migration.

To allow the tools to work consistently over such instances (without
having to hard-code instance names), a new backend parameter
``always_failover`` has been added to control the migration/failover
behaviour. When set to True, all migration requests for an instance will
instead fall-back to failover.

Instance memory ballooning
++++++++++++++++++++++++++

Initial support for memory ballooning has been added. The memory for an
instance is no longer fixed (backend parameter ``memory``), but instead
can vary between minimum and maximum values (backend parameters
``minmem`` and ``maxmem``). Currently we only change an instance's
memory when:

- live migrating or failing over and instance and the target node
  doesn't have enough memory
- user requests changing the memory via ``gnt-instance modify
  --runtime-memory``

Instance CPU pinning
++++++++++++++++++++

In order to control the use of specific CPUs by instance, support for
controlling CPU pinning has been added for the Xen, HVM and LXC
hypervisors. This is controlled by a new hypervisor parameter
``cpu_mask``; details about possible values for this are in the
:manpage:`gnt-instance(8)`. Note that use of the most specific (precise
VCPU-to-CPU mapping) form will work well only when all nodes in your
cluster have the same amount of CPUs.

Disk parameters
+++++++++++++++

Another area in which Ganeti was not customisable were the parameters
used for storage configuration, e.g. how many stripes to use for LVM,
DRBD resync configuration, etc.

To improve this area, we've added disks parameters, which are
customisable at cluster and node group level, and which allow to
specify various parameters for disks (DRBD has the most parameters
currently), for example:

- DRBD resync algorithm and parameters (e.g. speed)
- the default VG for meta-data volumes for DRBD
- number of stripes for LVM (plain disk template)
- the RBD pool

These parameters can be modified via ``gnt-cluster modify -D …`` and
``gnt-group modify -D …``, and are used at either instance creation (in
case of LVM stripes, for example) or at disk “activation” time
(e.g. resync speed).

Rados block device support
++++++++++++++++++++++++++

A Rados (http://ceph.com/wiki/Rbd) storage backend has been added,
denoted by the ``rbd`` disk template type. This is considered
experimental, feedback is welcome. For details on configuring it, see
the :doc:`install` document and the :manpage:`gnt-cluster(8)` man page.

Master IP setup
+++++++++++++++

The existing master IP functionality works well only in simple setups (a
single network shared by all nodes); however, if nodes belong to
different networks, then the ``/32`` setup and lack of routing
information is not enough.

To allow the master IP to function well in more complex cases, the
system was reworked as follows:

- a master IP netmask setting has been added
- the master IP activation/turn-down code was moved from the node daemon
  to a separate script
- whether to run the Ganeti-supplied master IP script or a user-supplied
  on is a ``gnt-cluster init`` setting

Details about the location of the standard and custom setup scripts are
in the man page :manpage:`gnt-cluster(8)`; for information about the
setup script protocol, look at the Ganeti-supplied script.

SPICE support
+++++++++++++

The `SPICE <http://www.linux-kvm.org/page/SPICE>`_ support has been
improved.

It is now possible to use TLS-protected connections, and when renewing
or changing the cluster certificates (via ``gnt-cluster renew-crypto``,
it is now possible to specify spice or spice CA certificates. Also, it
is possible to configure a password for SPICE sessions via the
hypervisor parameter ``spice_password_file``.

There are also new parameters to control the compression and streaming
options (e.g. ``spice_image_compression``, ``spice_streaming_video``,
etc.). For details, see the man page :manpage:`gnt-instance(8)` and look
for the spice parameters.

Lastly, it is now possible to see the SPICE connection information via
``gnt-instance console``.

OVF converter
+++++++++++++

A new tool (``tools/ovfconverter``) has been added that supports
conversion between Ganeti and the `Open Virtualization Format
<http://en.wikipedia.org/wiki/Open_Virtualization_Format>`_ (both to and
from).

This relies on the ``qemu-img`` tool to convert the disk formats, so the
actual compatibility with other virtualization solutions depends on it.

Confd daemon changes
++++++++++++++++++++

The configuration query daemon (``ganeti-confd``) is now optional, and
has been rewritten in Haskell; whether to use the daemon at all, use the
Python (default) or the Haskell version is selectable at configure time
via the ``--enable-confd`` parameter, which can take one of the
``haskell``, ``python`` or ``no`` values. If not used, disabling the
daemon will result in a smaller footprint; for larger systems, we
welcome feedback on the Haskell version which might become the default
in future versions.

If you want to use ``gnt-node list-drbd`` you need to have the Haskell
daemon running. The Python version doesn't implement the new call.


User interface changes
~~~~~~~~~~~~~~~~~~~~~~

We have replaced the ``--disks`` option of ``gnt-instance
replace-disks`` with a more flexible ``--disk`` option, which allows
adding and removing disks at arbitrary indices (Issue 188). Furthermore,
disk size and mode can be changed upon recreation (via ``gnt-instance
recreate-disks``, which accepts the same ``--disk`` option).

As many people are used to a ``show`` command, we have added that as an
alias to ``info`` on all ``gnt-*`` commands.

The ``gnt-instance grow-disk`` command has a new mode in which it can
accept the target size of the disk, instead of the delta; this can be
more safe since two runs in absolute mode will be idempotent, and
sometimes it's also easier to specify the desired size directly.

Also the handling of instances with regard to offline secondaries has
been improved. Instance operations should not fail because one of it's
secondary nodes is offline, even though it's safe to proceed.

A new command ``list-drbd`` has been added to the ``gnt-node`` script to
support debugging of DRBD issues on nodes. It provides a mapping of DRBD
minors to instance name.

API changes
~~~~~~~~~~~

RAPI coverage has improved, with (for example) new resources for
recreate-disks, node power-cycle, etc.

Compatibility
~~~~~~~~~~~~~

There is partial support for ``xl`` in the Xen hypervisor; feedback is
welcome.

Python 2.7 is better supported, and after Ganeti 2.6 we will investigate
whether to still support Python 2.4 or move to Python 2.6 as minimum
required version.

Support for Fedora has been slightly improved; the provided example
init.d script should work better on it and the INSTALL file should
document the needed dependencies.

Internal changes
~~~~~~~~~~~~~~~~

The deprecated ``QueryLocks`` LUXI request has been removed. Use
``Query(what=QR_LOCK, ...)`` instead.

The LUXI requests :pyeval:`luxi.REQ_QUERY_JOBS`,
:pyeval:`luxi.REQ_QUERY_INSTANCES`, :pyeval:`luxi.REQ_QUERY_NODES`,
:pyeval:`luxi.REQ_QUERY_GROUPS`, :pyeval:`luxi.REQ_QUERY_EXPORTS` and
:pyeval:`luxi.REQ_QUERY_TAGS` are deprecated and will be removed in a
future version. :pyeval:`luxi.REQ_QUERY` should be used instead.

RAPI client: ``CertificateError`` now derives from
``GanetiApiError``. This should make it more easy to handle Ganeti
errors.

Deprecation warnings due to PyCrypto/paramiko import in
``tools/setup-ssh`` have been silenced, as usually they are safe; please
make sure to run an up-to-date paramiko version, if you use this tool.

The QA scripts now depend on Python 2.5 or above (the main code base
still works with Python 2.4).

The configuration file (``config.data``) is now written without
indentation for performance reasons; if you want to edit it, it can be
re-formatted via ``tools/fmtjson``.

A number of bugs has been fixed in the cluster merge tool.

``x509`` certification verification (used in import-export) has been
changed to allow the same clock skew as permitted by the cluster
verification. This will remove some rare but hard to diagnose errors in
import-export.


Version 2.6.0 rc4
-----------------

*(Released Thu, 19 Jul 2012)*

Very few changes from rc4 to the final release, only bugfixes:

- integrated fixes from release 2.5.2 (fix general boot flag for KVM
  instance, fix CDROM booting for KVM instances)
- fixed node group modification of node parameters
- fixed issue in LUClusterVerifyGroup with multi-group clusters
- fixed generation of bash completion to ensure a stable ordering
- fixed a few typos


Version 2.6.0 rc3
-----------------

*(Released Fri, 13 Jul 2012)*

Third release candidate for 2.6. The following changes were done from
rc3 to rc4:

- Fixed ``UpgradeConfig`` w.r.t. to disk parameters on disk objects.
- Fixed an inconsistency in the LUXI protocol with the provided
  arguments (NOT backwards compatible)
- Fixed a bug with node groups ipolicy where ``min`` was greater than
  the cluster ``std`` value
- Implemented a new ``gnt-node list-drbd`` call to list DRBD minors for
  easier instance debugging on nodes (requires ``hconfd`` to work)


Version 2.6.0 rc2
-----------------

*(Released Tue, 03 Jul 2012)*

Second release candidate for 2.6. The following changes were done from
rc2 to rc3:

- Fixed ``gnt-cluster verify`` regarding ``master-ip-script`` on non
  master candidates
- Fixed a RAPI regression on missing beparams/memory
- Fixed redistribution of files on offline nodes
- Added possibility to run activate-disks even though secondaries are
  offline. With this change it relaxes also the strictness on some other
  commands which use activate disks internally:
  * ``gnt-instance start|reboot|rename|backup|export``
- Made it possible to remove safely an instance if its secondaries are
  offline
- Made it possible to reinstall even though secondaries are offline


Version 2.6.0 rc1
-----------------

*(Released Mon, 25 Jun 2012)*

First release candidate for 2.6. The following changes were done from
rc1 to rc2:

- Fixed bugs with disk parameters and ``rbd`` templates as well as
  ``instance_os_add``
- Made ``gnt-instance modify`` more consistent regarding new NIC/Disk
  behaviour. It supports now the modify operation
- ``hcheck`` implemented to analyze cluster health and possibility of
  improving health by rebalance
- ``hbal`` has been improved in dealing with split instances


Version 2.6.0 beta2
-------------------

*(Released Mon, 11 Jun 2012)*

Second beta release of 2.6. The following changes were done from beta2
to rc1:

- Fixed ``daemon-util`` with non-root user models
- Fixed creation of plain instances with ``--no-wait-for-sync``
- Fix wrong iv_names when running ``cfgupgrade``
- Export more information in RAPI group queries
- Fixed bug when changing instance network interfaces
- Extended burnin to do NIC changes
- query: Added ``<``, ``>``, ``<=``, ``>=`` comparison operators
- Changed default for DRBD barriers
- Fixed DRBD error reporting for syncer rate
- Verify the options on disk parameters

And of course various fixes to documentation and improved unittests and
QA.


Version 2.6.0 beta1
-------------------

*(Released Wed, 23 May 2012)*

First beta release of 2.6. The following changes were done from beta1 to
beta2:

- integrated patch for distributions without ``start-stop-daemon``
- adapted example init.d script to work on Fedora
- fixed log handling in Haskell daemons
- adapted checks in the watcher for pycurl linked against libnss
- add partial support for ``xl`` instead of ``xm`` for Xen
- fixed a type issue in cluster verification
- fixed ssconf handling in the Haskell code (was breaking confd in IPv6
  clusters)

Plus integrated fixes from the 2.5 branch:

- fixed ``kvm-ifup`` to use ``/bin/bash``
- fixed parallel build failures
- KVM live migration when using a custom keymap


Version 2.5.2
-------------

*(Released Tue, 24 Jul 2012)*

A small bugfix release, with no new features:

- fixed bash-isms in kvm-ifup, for compatibility with systems which use a
  different default shell (e.g. Debian, Ubuntu)
- fixed KVM startup and live migration with a custom keymap (fixes Issue
  243 and Debian bug #650664)
- fixed compatibility with KVM versions that don't support multiple boot
  devices (fixes Issue 230 and Debian bug #624256)

Additionally, a few fixes were done to the build system (fixed parallel
build failures) and to the unittests (fixed race condition in test for
FileID functions, and the default enable/disable mode for QA test is now
customisable).


Version 2.5.1
-------------

*(Released Fri, 11 May 2012)*

A small bugfix release.

The main issues solved are on the topic of compatibility with newer LVM
releases:

- fixed parsing of ``lv_attr`` field
- adapted to new ``vgreduce --removemissing`` behaviour where sometimes
  the ``--force`` flag is needed

Also on the topic of compatibility, ``tools/lvmstrap`` has been changed
to accept kernel 3.x too (was hardcoded to 2.6.*).

A regression present in 2.5.0 that broke handling (in the gnt-* scripts)
of hook results and that also made display of other errors suboptimal
was fixed; the code behaves now like 2.4 and earlier.

Another change in 2.5, the cleanup of the OS scripts environment, is too
aggressive: it removed even the ``PATH`` variable, which requires the OS
scripts to *always* need to export it. Since this is a bit too strict,
we now export a minimal PATH, the same that we export for hooks.

The fix for issue 201 (Preserve bridge MTU in KVM ifup script) was
integrated into this release.

Finally, a few other miscellaneous changes were done (no new features,
just small improvements):

- Fix ``gnt-group --help`` display
- Fix hardcoded Xen kernel path
- Fix grow-disk handling of invalid units
- Update synopsis for ``gnt-cluster repair-disk-sizes``
- Accept both PUT and POST in noded (makes future upgrade to 2.6 easier)


Version 2.5.0
-------------

*(Released Thu, 12 Apr 2012)*

Incompatible/important changes and bugfixes
~~~~~~~~~~~~~~~~~~~~~~~~~~~~~~~~~~~~~~~~~~~

- The default of the ``/2/instances/[instance_name]/rename`` RAPI
  resource's ``ip_check`` parameter changed from ``True`` to ``False``
  to match the underlying LUXI interface.
- The ``/2/nodes/[node_name]/evacuate`` RAPI resource was changed to use
  body parameters, see :doc:`RAPI documentation <rapi>`. The server does
  not maintain backwards-compatibility as the underlying operation
  changed in an incompatible way. The RAPI client can talk to old
  servers, but it needs to be told so as the return value changed.
- When creating file-based instances via RAPI, the ``file_driver``
  parameter no longer defaults to ``loop`` and must be specified.
- The deprecated ``bridge`` NIC parameter is no longer supported. Use
  ``link`` instead.
- Support for the undocumented and deprecated RAPI instance creation
  request format version 0 has been dropped. Use version 1, supported
  since Ganeti 2.1.3 and :doc:`documented <rapi>`, instead.
- Pyparsing 1.4.6 or above is required, see :doc:`installation
  documentation <install>`.
- The "cluster-verify" hooks are now executed per group by the
  ``OP_CLUSTER_VERIFY_GROUP`` opcode. This maintains the same behavior
  if you just run ``gnt-cluster verify``, which generates one opcode per
  group.
- The environment as passed to the OS scripts is cleared, and thus no
  environment variables defined in the node daemon's environment will be
  inherited by the scripts.
- The :doc:`iallocator <iallocator>` mode ``multi-evacuate`` has been
  deprecated.
- :doc:`New iallocator modes <design-multi-reloc>` have been added to
  support operations involving multiple node groups.
- Offline nodes are ignored when failing over an instance.
- Support for KVM version 1.0, which changed the version reporting format
  from 3 to 2 digits.
- TCP/IP ports used by DRBD disks are returned to a pool upon instance
  removal.
- ``Makefile`` is now compatible with Automake 1.11.2
- Includes all bugfixes made in the 2.4 series

New features
~~~~~~~~~~~~

- The ganeti-htools project has been merged into the ganeti-core source
  tree and will be built as part of Ganeti (see :doc:`install-quick`).
- Implemented support for :doc:`shared storage <design-shared-storage>`.
- Add support for disks larger than 2 TB in ``lvmstrap`` by supporting
  GPT-style partition tables (requires `parted
  <http://www.gnu.org/s/parted/>`_).
- Added support for floppy drive and 2nd CD-ROM drive in KVM hypervisor.
- Allowed adding tags on instance creation.
- Export instance tags to hooks (``INSTANCE_TAGS``, see :doc:`hooks`)
- Allow instances to be started in a paused state, enabling the user to
  see the complete console output on boot using the console.
- Added new hypervisor flag to control default reboot behaviour
  (``reboot_behavior``).
- Added support for KVM keymaps (hypervisor parameter ``keymap``).
- Improved out-of-band management support:

  - Added ``gnt-node health`` command reporting the health status of
    nodes.
  - Added ``gnt-node power`` command to manage power status of nodes.
  - Added command for emergency power-off (EPO), ``gnt-cluster epo``.

- Instance migration can fall back to failover if instance is not
  running.
- Filters can be used when listing nodes, instances, groups and locks;
  see :manpage:`ganeti(7)` manpage.
- Added post-execution status as variables to :doc:`hooks <hooks>`
  environment.
- Instance tags are exported/imported together with the instance.
- When given an explicit job ID, ``gnt-job info`` will work for archived
  jobs.
- Jobs can define dependencies on other jobs (not yet supported via
  RAPI or command line, but used by internal commands and usable via
  LUXI).

  - Lock monitor (``gnt-debug locks``) shows jobs waiting for
    dependencies.

- Instance failover is now available as a RAPI resource
  (``/2/instances/[instance_name]/failover``).
- ``gnt-instance info`` defaults to static information if primary node
  is offline.
- Opcodes have a new ``comment`` attribute.
- Added basic SPICE support to KVM hypervisor.
- ``tools/ganeti-listrunner`` allows passing of arguments to executable.

Node group improvements
~~~~~~~~~~~~~~~~~~~~~~~

- ``gnt-cluster verify`` has been modified to check groups separately,
  thereby improving performance.
- Node group support has been added to ``gnt-cluster verify-disks``,
  which now operates per node group.
- Watcher has been changed to work better with node groups.

  - One process and state file per node group.
  - Slow watcher in one group doesn't block other group's watcher.

- Added new command, ``gnt-group evacuate``, to move all instances in a
  node group to other groups.
- Added ``gnt-instance change-group`` to move an instance to another
  node group.
- ``gnt-cluster command`` and ``gnt-cluster copyfile`` now support
  per-group operations.
- Node groups can be tagged.
- Some operations switch from an exclusive to a shared lock as soon as
  possible.
- Instance's primary and secondary nodes' groups are now available as
  query fields (``pnode.group``, ``pnode.group.uuid``, ``snodes.group``
  and ``snodes.group.uuid``).

Misc
~~~~

- Numerous updates to documentation and manpages.

  - :doc:`RAPI <rapi>` documentation now has detailed parameter
    descriptions.
  - Some opcode/job results are now also documented, see :doc:`RAPI
    <rapi>`.

- A lockset's internal lock is now also visible in lock monitor.
- Log messages from job queue workers now contain information about the
  opcode they're processing.
- ``gnt-instance console`` no longer requires the instance lock.
- A short delay when waiting for job changes reduces the number of LUXI
  requests significantly.
- DRBD metadata volumes are overwritten with zeros during disk creation.
- Out-of-band commands no longer acquire the cluster lock in exclusive
  mode.
- ``devel/upload`` now uses correct permissions for directories.


Version 2.5.0 rc6
-----------------

*(Released Fri, 23 Mar 2012)*

This was the sixth release candidate of the 2.5 series.


Version 2.5.0 rc5
-----------------

*(Released Mon, 9 Jan 2012)*

This was the fifth release candidate of the 2.5 series.


Version 2.5.0 rc4
-----------------

*(Released Thu, 27 Oct 2011)*

This was the fourth release candidate of the 2.5 series.


Version 2.5.0 rc3
-----------------

*(Released Wed, 26 Oct 2011)*

This was the third release candidate of the 2.5 series.


Version 2.5.0 rc2
-----------------

*(Released Tue, 18 Oct 2011)*

This was the second release candidate of the 2.5 series.


Version 2.5.0 rc1
-----------------

*(Released Tue, 4 Oct 2011)*

This was the first release candidate of the 2.5 series.


Version 2.5.0 beta3
-------------------

*(Released Wed, 31 Aug 2011)*

This was the third beta release of the 2.5 series.


Version 2.5.0 beta2
-------------------

*(Released Mon, 22 Aug 2011)*

This was the second beta release of the 2.5 series.


Version 2.5.0 beta1
-------------------

*(Released Fri, 12 Aug 2011)*

This was the first beta release of the 2.5 series.


Version 2.4.5
-------------

*(Released Thu, 27 Oct 2011)*

- Fixed bug when parsing command line parameter values ending in
  backslash
- Fixed assertion error after unclean master shutdown
- Disable HTTP client pool for RPC, significantly reducing memory usage
  of master daemon
- Fixed queue archive creation with wrong permissions


Version 2.4.4
-------------

*(Released Tue, 23 Aug 2011)*

Small bug-fixes:

- Fixed documentation for importing with ``--src-dir`` option
- Fixed a bug in ``ensure-dirs`` with queue/archive permissions
- Fixed a parsing issue with DRBD 8.3.11 in the Linux kernel


Version 2.4.3
-------------

*(Released Fri, 5 Aug 2011)*

Many bug-fixes and a few small features:

- Fixed argument order in ``ReserveLV`` and ``ReserveMAC`` which caused
  issues when you tried to add an instance with two MAC addresses in one
  request
- KVM: fixed per-instance stored UID value
- KVM: configure bridged NICs at migration start
- KVM: Fix a bug where instance will not start with never KVM versions
  (>= 0.14)
- Added OS search path to ``gnt-cluster info``
- Fixed an issue with ``file_storage_dir`` where you were forced to
  provide an absolute path, but the documentation states it is a
  relative path, the documentation was right
- Added a new parameter to instance stop/start called ``--no-remember``
  that will make the state change to not be remembered
- Implemented ``no_remember`` at RAPI level
- Improved the documentation
- Node evacuation: don't call IAllocator if node is already empty
- Fixed bug in DRBD8 replace disks on current nodes
- Fixed bug in recreate-disks for DRBD instances
- Moved assertion checking locks in ``gnt-instance replace-disks``
  causing it to abort with not owning the right locks for some situation
- Job queue: Fixed potential race condition when cancelling queued jobs
- Fixed off-by-one bug in job serial generation
- ``gnt-node volumes``: Fix instance names
- Fixed aliases in bash completion
- Fixed a bug in reopening log files after being sent a SIGHUP
- Added a flag to burnin to allow specifying VCPU count
- Bugfixes to non-root Ganeti configuration


Version 2.4.2
-------------

*(Released Thu, 12 May 2011)*

Many bug-fixes and a few new small features:

- Fixed a bug related to log opening failures
- Fixed a bug in instance listing with orphan instances
- Fixed a bug which prevented resetting the cluster-level node parameter
  ``oob_program`` to the default
- Many fixes related to the ``cluster-merge`` tool
- Fixed a race condition in the lock monitor, which caused failures
  during (at least) creation of many instances in parallel
- Improved output for gnt-job info
- Removed the quiet flag on some ssh calls which prevented debugging
  failures
- Improved the N+1 failure messages in cluster verify by actually
  showing the memory values (needed and available)
- Increased lock attempt timeouts so that when executing long operations
  (e.g. DRBD replace-disks) other jobs do not enter 'blocking acquire'
  too early and thus prevent the use of the 'fair' mechanism
- Changed instance query data (``gnt-instance info``) to not acquire
  locks unless needed, thus allowing its use on locked instance if only
  static information is asked for
- Improved behaviour with filesystems that do not support rename on an
  opened file
- Fixed the behaviour of ``prealloc_wipe_disks`` cluster parameter which
  kept locks on all nodes during the wipe, which is unneeded
- Fixed ``gnt-watcher`` handling of errors during hooks execution
- Fixed bug in ``prealloc_wipe_disks`` with small disk sizes (less than
  10GiB) which caused the wipe to fail right at the end in some cases
- Fixed master IP activation when doing master failover with no-voting
- Fixed bug in ``gnt-node add --readd`` which allowed the re-adding of
  the master node itself
- Fixed potential data-loss in under disk full conditions, where Ganeti
  wouldn't check correctly the return code and would consider
  partially-written files 'correct'
- Fixed bug related to multiple VGs and DRBD disk replacing
- Added new disk parameter ``metavg`` that allows placement of the meta
  device for DRBD in a different volume group
- Fixed error handling in the node daemon when the system libc doesn't
  have major number 6 (i.e. if ``libc.so.6`` is not the actual libc)
- Fixed lock release during replace-disks, which kept cluster-wide locks
  when doing disk replaces with an iallocator script
- Added check for missing bridges in cluster verify
- Handle EPIPE errors while writing to the terminal better, so that
  piping the output to e.g. ``less`` doesn't cause a backtrace
- Fixed rare case where a ^C during Luxi calls could have been
  interpreted as server errors, instead of simply terminating
- Fixed a race condition in LUGroupAssignNodes (``gnt-group
  assign-nodes``)
- Added a few more parameters to the KVM hypervisor, allowing a second
  CDROM, custom disk type for CDROMs and a floppy image
- Removed redundant message in instance rename when the name is given
  already as a FQDN
- Added option to ``gnt-instance recreate-disks`` to allow creating the
  disks on new nodes, allowing recreation when the original instance
  nodes are completely gone
- Added option when converting disk templates to DRBD to skip waiting
  for the resync, in order to make the instance available sooner
- Added two new variables to the OS scripts environment (containing the
  instance's nodes)
- Made the root_path and optional parameter for the xen-pvm hypervisor,
  to allow use of ``pvgrub`` as bootloader
- Changed the instance memory modifications to only check out-of-memory
  conditions on memory increases, and turned the secondary node warnings
  into errors (they can still be overridden via ``--force``)
- Fixed the handling of a corner case when the Python installation gets
  corrupted (e.g. a bad disk) while ganeti-noded is running and we try
  to execute a command that doesn't exist
- Fixed a bug in ``gnt-instance move`` (LUInstanceMove) when the primary
  node of the instance returned failures during instance shutdown; this
  adds the option ``--ignore-consistency`` to gnt-instance move

And as usual, various improvements to the error messages, documentation
and man pages.


Version 2.4.1
-------------

*(Released Wed, 09 Mar 2011)*

Emergency bug-fix release. ``tools/cfgupgrade`` was broken and overwrote
the RAPI users file if run twice (even with ``--dry-run``).

The release fixes that bug (nothing else changed).


Version 2.4.0
-------------

*(Released Mon, 07 Mar 2011)*

Final 2.4.0 release. Just a few small fixes:

- Fixed RAPI node evacuate
- Fixed the kvm-ifup script
- Fixed internal error handling for special job cases
- Updated man page to specify the escaping feature for options


Version 2.4.0 rc3
-----------------

*(Released Mon, 28 Feb 2011)*

A critical fix for the ``prealloc_wipe_disks`` feature: it is possible
that this feature wiped the disks of the wrong instance, leading to loss
of data.

Other changes:

- Fixed title of query field containing instance name
- Expanded the glossary in the documentation
- Fixed one unittest (internal issue)


Version 2.4.0 rc2
-----------------

*(Released Mon, 21 Feb 2011)*

A number of bug fixes plus just a couple functionality changes.

On the user-visible side, the ``gnt-* list`` command output has changed
with respect to "special" field states. The current rc1 style of display
can be re-enabled by passing a new ``--verbose`` (``-v``) flag, but in
the default output mode special fields states are displayed as follows:

- Offline resource: ``*``
- Unavailable/not applicable: ``-``
- Data missing (RPC failure): ``?``
- Unknown field: ``??``

Another user-visible change is the addition of ``--force-join`` to
``gnt-node add``.

As for bug fixes:

- ``tools/cluster-merge`` has seen many fixes and is now enabled again
- Fixed regression in RAPI/instance reinstall where all parameters were
  required (instead of optional)
- Fixed ``gnt-cluster repair-disk-sizes``, was broken since Ganeti 2.2
- Fixed iallocator usage (offline nodes were not considered offline)
- Fixed ``gnt-node list`` with respect to non-vm_capable nodes
- Fixed hypervisor and OS parameter validation with respect to
  non-vm_capable nodes
- Fixed ``gnt-cluster verify`` with respect to offline nodes (mostly
  cosmetic)
- Fixed ``tools/listrunner`` with respect to agent-based usage


Version 2.4.0 rc1
-----------------

*(Released Fri,  4 Feb 2011)*

Many changes and fixes since the beta1 release. While there were some
internal changes, the code has been mostly stabilised for the RC
release.

Note: the dumb allocator was removed in this release, as it was not kept
up-to-date with the IAllocator protocol changes. It is recommended to
use the ``hail`` command from the ganeti-htools package.

Note: the 2.4 and up versions of Ganeti are not compatible with the
0.2.x branch of ganeti-htools. You need to upgrade to
ganeti-htools-0.3.0 (or later).

Regressions fixed from 2.3
~~~~~~~~~~~~~~~~~~~~~~~~~~

- Fixed the ``gnt-cluster verify-disks`` command
- Made ``gnt-cluster verify-disks`` work in parallel (as opposed to
  serially on nodes)
- Fixed disk adoption breakage
- Fixed wrong headers in instance listing for field aliases

Other bugs fixed
~~~~~~~~~~~~~~~~

- Fixed corner case in KVM handling of NICs
- Fixed many cases of wrong handling of non-vm_capable nodes
- Fixed a bug where a missing instance symlink was not possible to
  recreate with any ``gnt-*`` command (now ``gnt-instance
  activate-disks`` does it)
- Fixed the volume group name as reported by ``gnt-cluster
  verify-disks``
- Increased timeouts for the import-export code, hopefully leading to
  fewer aborts due network or instance timeouts
- Fixed bug in ``gnt-node list-storage``
- Fixed bug where not all daemons were started on cluster
  initialisation, but only at the first watcher run
- Fixed many bugs in the OOB implementation
- Fixed watcher behaviour in presence of instances with offline
  secondaries
- Fixed instance list output for instances running on the wrong node
- a few fixes to the cluster-merge tool, but it still cannot merge
  multi-node groups (currently it is not recommended to use this tool)


Improvements
~~~~~~~~~~~~

- Improved network configuration for the KVM hypervisor
- Added e1000 as a supported NIC for Xen-HVM
- Improved the lvmstrap tool to also be able to use partitions, as
  opposed to full disks
- Improved speed of disk wiping (the cluster parameter
  ``prealloc_wipe_disks``, so that it has a low impact on the total time
  of instance creations
- Added documentation for the OS parameters
- Changed ``gnt-instance deactivate-disks`` so that it can work if the
  hypervisor is not responding
- Added display of blacklisted and hidden OS information in
  ``gnt-cluster info``
- Extended ``gnt-cluster verify`` to also validate hypervisor, backend,
  NIC and node parameters, which might create problems with currently
  invalid (but undetected) configuration files, but prevents validation
  failures when unrelated parameters are modified
- Changed cluster initialisation to wait for the master daemon to become
  available
- Expanded the RAPI interface:

  - Added config redistribution resource
  - Added activation/deactivation of instance disks
  - Added export of console information

- Implemented log file reopening on SIGHUP, which allows using
  logrotate(8) for the Ganeti log files
- Added a basic OOB helper script as an example


Version 2.4.0 beta1
-------------------

*(Released Fri, 14 Jan 2011)*

User-visible
~~~~~~~~~~~~

- Fixed timezone issues when formatting timestamps
- Added support for node groups, available via ``gnt-group`` and other
  commands
- Added out-of-band framework and management, see :doc:`design
  document <design-oob>`
- Removed support for roman numbers from ``gnt-node list`` and
  ``gnt-instance list``.
- Allowed modification of master network interface via ``gnt-cluster
  modify --master-netdev``
- Accept offline secondaries while shutting down instance disks
- Added ``blockdev_prefix`` parameter to Xen PVM and HVM hypervisors
- Added support for multiple LVM volume groups
- Avoid sorting nodes for ``gnt-node list`` if specific nodes are
  requested
- Added commands to list available fields:

  - ``gnt-node list-fields``
  - ``gnt-group list-fields``
  - ``gnt-instance list-fields``

- Updated documentation and man pages

Integration
~~~~~~~~~~~

- Moved ``rapi_users`` file into separate directory, now named
  ``.../ganeti/rapi/users``, ``cfgupgrade`` moves the file and creates a
  symlink
- Added new tool for running commands on many machines,
  ``tools/ganeti-listrunner``
- Implemented more verbose result in ``OpInstanceConsole`` opcode, also
  improving the ``gnt-instance console`` output
- Allowed customisation of disk index separator at ``configure`` time
- Export node group allocation policy to :doc:`iallocator <iallocator>`
- Added support for non-partitioned md disks in ``lvmstrap``
- Added script to gracefully power off KVM instances
- Split ``utils`` module into smaller parts
- Changed query operations to return more detailed information, e.g.
  whether an information is unavailable due to an offline node. To use
  this new functionality, the LUXI call ``Query`` must be used. Field
  information is now stored by the master daemon and can be retrieved
  using ``QueryFields``. Instances, nodes and groups can also be queried
  using the new opcodes ``OpQuery`` and ``OpQueryFields`` (not yet
  exposed via RAPI). The following commands make use of this
  infrastructure change:

  - ``gnt-group list``
  - ``gnt-group list-fields``
  - ``gnt-node list``
  - ``gnt-node list-fields``
  - ``gnt-instance list``
  - ``gnt-instance list-fields``
  - ``gnt-debug locks``

Remote API
~~~~~~~~~~

- New RAPI resources (see :doc:`rapi`):

  - ``/2/modify``
  - ``/2/groups``
  - ``/2/groups/[group_name]``
  - ``/2/groups/[group_name]/assign-nodes``
  - ``/2/groups/[group_name]/modify``
  - ``/2/groups/[group_name]/rename``
  - ``/2/instances/[instance_name]/disk/[disk_index]/grow``

- RAPI changes:

  - Implemented ``no_install`` for instance creation
  - Implemented OS parameters for instance reinstallation, allowing
    use of special settings on reinstallation (e.g. for preserving data)

Misc
~~~~

- Added IPv6 support in import/export
- Pause DRBD synchronization while wiping disks on instance creation
- Updated unittests and QA scripts
- Improved network parameters passed to KVM
- Converted man pages from docbook to reStructuredText


Version 2.3.1
-------------

*(Released Mon, 20 Dec 2010)*

Released version 2.3.1~rc1 without any changes.


Version 2.3.1 rc1
-----------------

*(Released Wed, 1 Dec 2010)*

- impexpd: Disable OpenSSL compression in socat if possible (backport
  from master, commit e90739d625b, see :doc:`installation guide
  <install-quick>` for details)
- Changed unittest coverage report to exclude test scripts
- Added script to check version format


Version 2.3.0
-------------

*(Released Wed, 1 Dec 2010)*

Released version 2.3.0~rc1 without any changes.


Version 2.3.0 rc1
-----------------

*(Released Fri, 19 Nov 2010)*

A number of bugfixes and documentation updates:

- Update ganeti-os-interface documentation
- Fixed a bug related to duplicate MACs or similar items which should be
  unique
- Fix breakage in OS state modify
- Reinstall instance: disallow offline secondaries (fixes bug related to
  OS changing but reinstall failing)
- plus all the other fixes between 2.2.1 and 2.2.2


Version 2.3.0 rc0
-----------------

*(Released Tue, 2 Nov 2010)*

- Fixed clearing of the default iallocator using ``gnt-cluster modify``
- Fixed master failover race with watcher
- Fixed a bug in ``gnt-node modify`` which could lead to an inconsistent
  configuration
- Accept previously stopped instance for export with instance removal
- Simplify and extend the environment variables for instance OS scripts
- Added new node flags, ``master_capable`` and ``vm_capable``
- Added optional instance disk wiping prior during allocation. This is a
  cluster-wide option and can be set/modified using
  ``gnt-cluster {init,modify} --prealloc-wipe-disks``.
- Added IPv6 support, see :doc:`design document <design-2.3>` and
  :doc:`install-quick`
- Added a new watcher option (``--ignore-pause``)
- Added option to ignore offline node on instance start/stop
  (``--ignore-offline``)
- Allow overriding OS parameters with ``gnt-instance reinstall``
- Added ability to change node's secondary IP address using ``gnt-node
  modify``
- Implemented privilege separation for all daemons except
  ``ganeti-noded``, see ``configure`` options
- Complain if an instance's disk is marked faulty in ``gnt-cluster
  verify``
- Implemented job priorities (see ``ganeti(7)`` manpage)
- Ignore failures while shutting down instances during failover from
  offline node
- Exit daemon's bootstrap process only once daemon is ready
- Export more information via ``LUInstanceQuery``/remote API
- Improved documentation, QA and unittests
- RAPI daemon now watches ``rapi_users`` all the time and doesn't need a
  restart if the file was created or changed
- Added LUXI protocol version sent with each request and response,
  allowing detection of server/client mismatches
- Moved the Python scripts among gnt-* and ganeti-* into modules
- Moved all code related to setting up SSH to an external script,
  ``setup-ssh``
- Infrastructure changes for node group support in future versions


Version 2.2.2
-------------

*(Released Fri, 19 Nov 2010)*

A few small bugs fixed, and some improvements to the build system:

- Fix documentation regarding conversion to drbd
- Fix validation of parameters in cluster modify (``gnt-cluster modify
  -B``)
- Fix error handling in node modify with multiple changes
- Allow remote imports without checked names


Version 2.2.1
-------------

*(Released Tue, 19 Oct 2010)*

- Disable SSL session ID cache in RPC client


Version 2.2.1 rc1
-----------------

*(Released Thu, 14 Oct 2010)*

- Fix interaction between Curl/GnuTLS and the Python's HTTP server
  (thanks Apollon Oikonomopoulos!), finally allowing the use of Curl
  with GnuTLS
- Fix problems with interaction between Curl and Python's HTTP server,
  resulting in increased speed in many RPC calls
- Improve our release script to prevent breakage with older aclocal and
  Python 2.6


Version 2.2.1 rc0
-----------------

*(Released Thu, 7 Oct 2010)*

- Fixed issue 125, replace hardcoded "xenvg" in ``gnt-cluster`` with
  value retrieved from master
- Added support for blacklisted or hidden OS definitions
- Added simple lock monitor (accessible via (``gnt-debug locks``)
- Added support for -mem-path in KVM hypervisor abstraction layer
- Allow overriding instance parameters in tool for inter-cluster
  instance moves (``tools/move-instance``)
- Improved opcode summaries (e.g. in ``gnt-job list``)
- Improve consistency of OS listing by sorting it
- Documentation updates


Version 2.2.0.1
---------------

*(Released Fri, 8 Oct 2010)*

- Rebuild with a newer autotools version, to fix python 2.6 compatibility


Version 2.2.0
-------------

*(Released Mon, 4 Oct 2010)*

- Fixed regression in ``gnt-instance rename``


Version 2.2.0 rc2
-----------------

*(Released Wed, 22 Sep 2010)*

- Fixed OS_VARIANT variable for OS scripts
- Fixed cluster tag operations via RAPI
- Made ``setup-ssh`` exit with non-zero code if an error occurred
- Disabled RAPI CA checks in watcher


Version 2.2.0 rc1
-----------------

*(Released Mon, 23 Aug 2010)*

- Support DRBD versions of the format "a.b.c.d"
- Updated manpages
- Re-introduce support for usage from multiple threads in RAPI client
- Instance renames and modify via RAPI
- Work around race condition between processing and archival in job
  queue
- Mark opcodes following failed one as failed, too
- Job field ``lock_status`` was removed due to difficulties making it
  work with the changed job queue in Ganeti 2.2; a better way to monitor
  locks is expected for a later 2.2.x release
- Fixed dry-run behaviour with many commands
- Support ``ssh-agent`` again when adding nodes
- Many additional bugfixes


Version 2.2.0 rc0
-----------------

*(Released Fri, 30 Jul 2010)*

Important change: the internal RPC mechanism between Ganeti nodes has
changed from using a home-grown http library (based on the Python base
libraries) to use the PycURL library. This requires that PycURL is
installed on nodes. Please note that on Debian/Ubuntu, PycURL is linked
against GnuTLS by default. cURL's support for GnuTLS had known issues
before cURL 7.21.0 and we recommend using the latest cURL release or
linking against OpenSSL. Most other distributions already link PycURL
and cURL against OpenSSL. The command::

  python -c 'import pycurl; print pycurl.version'

can be used to determine the libraries PycURL and cURL are linked
against.

Other significant changes:

- Rewrote much of the internals of the job queue, in order to achieve
  better parallelism; this decouples job query operations from the job
  processing, and it should allow much nicer behaviour of the master
  daemon under load, and it also has uncovered some long-standing bugs
  related to the job serialisation (now fixed)
- Added a default iallocator setting to the cluster parameters,
  eliminating the need to always pass nodes or an iallocator for
  operations that require selection of new node(s)
- Added experimental support for the LXC virtualization method
- Added support for OS parameters, which allows the installation of
  instances to pass parameter to OS scripts in order to customise the
  instance
- Added a hypervisor parameter controlling the migration type (live or
  non-live), since hypervisors have various levels of reliability; this
  has renamed the 'live' parameter to 'mode'
- Added a cluster parameter ``reserved_lvs`` that denotes reserved
  logical volumes, meaning that cluster verify will ignore them and not
  flag their presence as errors
- The watcher will now reset the error count for failed instances after
  8 hours, thus allowing self-healing if the problem that caused the
  instances to be down/fail to start has cleared in the meantime
- Added a cluster parameter ``drbd_usermode_helper`` that makes Ganeti
  check for, and warn, if the drbd module parameter ``usermode_helper``
  is not consistent with the cluster-wide setting; this is needed to
  make diagnose easier of failed drbd creations
- Started adding base IPv6 support, but this is not yet
  enabled/available for use
- Rename operations (cluster, instance) will now return the new name,
  which is especially useful if a short name was passed in
- Added support for instance migration in RAPI
- Added a tool to pre-configure nodes for the SSH setup, before joining
  them to the cluster; this will allow in the future a simplified model
  for node joining (but not yet fully enabled in 2.2); this needs the
  paramiko python library
- Fixed handling of name-resolving errors
- Fixed consistency of job results on the error path
- Fixed master-failover race condition when executed multiple times in
  sequence
- Fixed many bugs related to the job queue (mostly introduced during the
  2.2 development cycle, so not all are impacting 2.1)
- Fixed instance migration with missing disk symlinks
- Fixed handling of unknown jobs in ``gnt-job archive``
- And many other small fixes/improvements

Internal changes:

- Enhanced both the unittest and the QA coverage
- Switched the opcode validation to a generic model, and extended the
  validation to all opcode parameters
- Changed more parts of the code that write shell scripts to use the
  same class for this
- Switched the master daemon to use the asyncore library for the Luxi
  server endpoint


Version 2.2.0 beta0
-------------------

*(Released Thu, 17 Jun 2010)*

- Added tool (``move-instance``) and infrastructure to move instances
  between separate clusters (see :doc:`separate documentation
  <move-instance>` and :doc:`design document <design-2.2>`)
- Added per-request RPC timeout
- RAPI now requires a Content-Type header for requests with a body (e.g.
  ``PUT`` or ``POST``) which must be set to ``application/json`` (see
  :rfc:`2616` (HTTP/1.1), section 7.2.1)
- ``ganeti-watcher`` attempts to restart ``ganeti-rapi`` if RAPI is not
  reachable
- Implemented initial support for running Ganeti daemons as separate
  users, see configure-time flags ``--with-user-prefix`` and
  ``--with-group-prefix`` (only ``ganeti-rapi`` is supported at this
  time)
- Instances can be removed after export (``gnt-backup export
  --remove-instance``)
- Self-signed certificates generated by Ganeti now use a 2048 bit RSA
  key (instead of 1024 bit)
- Added new cluster configuration file for cluster domain secret
- Import/export now use SSL instead of SSH
- Added support for showing estimated time when exporting an instance,
  see the ``ganeti-os-interface(7)`` manpage and look for
  ``EXP_SIZE_FD``


Version 2.1.8
-------------

*(Released Tue, 16 Nov 2010)*

Some more bugfixes. Unless critical bugs occur, this will be the last
2.1 release:

- Fix case of MAC special-values
- Fix mac checker regex
- backend: Fix typo causing "out of range" error
- Add missing --units in gnt-instance list man page


Version 2.1.7
-------------

*(Released Tue, 24 Aug 2010)*

Bugfixes only:
  - Don't ignore secondary node silently on non-mirrored disk templates
    (issue 113)
  - Fix --master-netdev arg name in gnt-cluster(8) (issue 114)
  - Fix usb_mouse parameter breaking with vnc_console (issue 109)
  - Properly document the usb_mouse parameter
  - Fix path in ganeti-rapi(8) (issue 116)
  - Adjust error message when the ganeti user's .ssh directory is
    missing
  - Add same-node-check when changing the disk template to drbd


Version 2.1.6
-------------

*(Released Fri, 16 Jul 2010)*

Bugfixes only:
  - Add an option to only select some reboot types during qa/burnin.
    (on some hypervisors consequent reboots are not supported)
  - Fix infrequent race condition in master failover. Sometimes the old
    master ip address would be still detected as up for a short time
    after it was removed, causing failover to fail.
  - Decrease mlockall warnings when the ctypes module is missing. On
    Python 2.4 we support running even if no ctypes module is installed,
    but we were too verbose about this issue.
  - Fix building on old distributions, on which man doesn't have a
    --warnings option.
  - Fix RAPI not to ignore the MAC address on instance creation
  - Implement the old instance creation format in the RAPI client.


Version 2.1.5
-------------

*(Released Thu, 01 Jul 2010)*

A small bugfix release:
  - Fix disk adoption: broken by strict --disk option checking in 2.1.4
  - Fix batch-create: broken in the whole 2.1 series due to a lookup on
    a non-existing option
  - Fix instance create: the --force-variant option was ignored
  - Improve pylint 0.21 compatibility and warnings with Python 2.6
  - Fix modify node storage with non-FQDN arguments
  - Fix RAPI client to authenticate under Python 2.6 when used
    for more than 5 requests needing authentication
  - Fix gnt-instance modify -t (storage) giving a wrong error message
    when converting a non-shutdown drbd instance to plain


Version 2.1.4
-------------

*(Released Fri, 18 Jun 2010)*

A small bugfix release:

  - Fix live migration of KVM instances started with older Ganeti
    versions which had fewer hypervisor parameters
  - Fix gnt-instance grow-disk on down instances
  - Fix an error-reporting bug during instance migration
  - Better checking of the ``--net`` and ``--disk`` values, to avoid
    silently ignoring broken ones
  - Fix an RPC error reporting bug affecting, for example, RAPI client
    users
  - Fix bug triggered by different API version os-es on different nodes
  - Fix a bug in instance startup with custom hvparams: OS level
    parameters would fail to be applied.
  - Fix the RAPI client under Python 2.6 (but more work is needed to
    make it work completely well with OpenSSL)
  - Fix handling of errors when resolving names from DNS


Version 2.1.3
-------------

*(Released Thu, 3 Jun 2010)*

A medium sized development cycle. Some new features, and some
fixes/small improvements/cleanups.

Significant features
~~~~~~~~~~~~~~~~~~~~

The node deamon now tries to mlock itself into memory, unless the
``--no-mlock`` flag is passed. It also doesn't fail if it can't write
its logs, and falls back to console logging. This allows emergency
features such as ``gnt-node powercycle`` to work even in the event of a
broken node disk (tested offlining the disk hosting the node's
filesystem and dropping its memory caches; don't try this at home)

KVM: add vhost-net acceleration support. It can be tested with a new
enough version of the kernel and of qemu-kvm.

KVM: Add instance chrooting feature. If you use privilege dropping for
your VMs you can also now force them to chroot to an empty directory,
before starting the emulated guest.

KVM: Add maximum migration bandwith and maximum downtime tweaking
support (requires a new-enough version of qemu-kvm).

Cluster verify will now warn if the master node doesn't have the master
ip configured on it.

Add a new (incompatible) instance creation request format to RAPI which
supports all parameters (previously only a subset was supported, and it
wasn't possible to extend the old format to accomodate all the new
features. The old format is still supported, and a client can check for
this feature, before using it, by checking for its presence in the
``features`` RAPI resource.

Now with ancient latin support. Try it passing the ``--roman`` option to
``gnt-instance info``, ``gnt-cluster info`` or ``gnt-node list``
(requires the python-roman module to be installed, in order to work).

Other changes
~~~~~~~~~~~~~

As usual many internal code refactorings, documentation updates, and
such. Among others:

  - Lots of improvements and cleanups to the experimental Remote API
    (RAPI) client library.
  - A new unit test suite for the core daemon libraries.
  - A fix to creating missing directories makes sure the umask is not
    applied anymore. This enforces the same directory permissions
    everywhere.
  - Better handling terminating daemons with ctrl+c (used when running
    them in debugging mode).
  - Fix a race condition in live migrating a KVM instance, when stat()
    on the old proc status file returned EINVAL, which is an unexpected
    value.
  - Fixed manpage checking with newer man and utf-8 charachters. But now
    you need the en_US.UTF-8 locale enabled to build Ganeti from git.


Version 2.1.2.1
---------------

*(Released Fri, 7 May 2010)*

Fix a bug which prevented untagged KVM instances from starting.


Version 2.1.2
-------------

*(Released Fri, 7 May 2010)*

Another release with a long development cycle, during which many
different features were added.

Significant features
~~~~~~~~~~~~~~~~~~~~

The KVM hypervisor now can run the individual instances as non-root, to
reduce the impact of a VM being hijacked due to bugs in the
hypervisor. It is possible to run all instances as a single (non-root)
user, to manually specify a user for each instance, or to dynamically
allocate a user out of a cluster-wide pool to each instance, with the
guarantee that no two instances will run under the same user ID on any
given node.

An experimental RAPI client library, that can be used standalone
(without the other Ganeti libraries), is provided in the source tree as
``lib/rapi/client.py``. Note this client might change its interface in
the future, as we iterate on its capabilities.

A new command, ``gnt-cluster renew-crypto`` has been added to easily
replace the cluster's certificates and crypto keys. This might help in
case they have been compromised, or have simply expired.

A new disk option for instance creation has been added that allows one
to "adopt" currently existing logical volumes, with data
preservation. This should allow easier migration to Ganeti from
unmanaged (or managed via other software) instances.

Another disk improvement is the possibility to convert between redundant
(DRBD) and plain (LVM) disk configuration for an instance. This should
allow better scalability (starting with one node and growing the
cluster, or shrinking a two-node cluster to one node).

A new feature that could help with automated node failovers has been
implemented: if a node sees itself as offline (by querying the master
candidates), it will try to shutdown (hard) all instances and any active
DRBD devices. This reduces the risk of duplicate instances if an
external script automatically failovers the instances on such nodes. To
enable this, the cluster parameter ``maintain_node_health`` should be
enabled; in the future this option (per the name) will enable other
automatic maintenance features.

Instance export/import now will reuse the original instance
specifications for all parameters; that means exporting an instance,
deleting it and the importing it back should give an almost identical
instance. Note that the default import behaviour has changed from
before, where it created only one NIC; now it recreates the original
number of NICs.

Cluster verify has added a few new checks: SSL certificates validity,
/etc/hosts consistency across the cluster, etc.

Other changes
~~~~~~~~~~~~~

As usual, many internal changes were done, documentation fixes,
etc. Among others:

- Fixed cluster initialization with disabled cluster storage (regression
  introduced in 2.1.1)
- File-based storage supports growing the disks
- Fixed behaviour of node role changes
- Fixed cluster verify for some corner cases, plus a general rewrite of
  cluster verify to allow future extension with more checks
- Fixed log spamming by watcher and node daemon (regression introduced
  in 2.1.1)
- Fixed possible validation issues when changing the list of enabled
  hypervisors
- Fixed cleanup of /etc/hosts during node removal
- Fixed RAPI response for invalid methods
- Fixed bug with hashed passwords in ``ganeti-rapi`` daemon
- Multiple small improvements to the KVM hypervisor (VNC usage, booting
  from ide disks, etc.)
- Allow OS changes without re-installation (to record a changed OS
  outside of Ganeti, or to allow OS renames)
- Allow instance creation without OS installation (useful for example if
  the OS will be installed manually, or restored from a backup not in
  Ganeti format)
- Implemented option to make cluster ``copyfile`` use the replication
  network
- Added list of enabled hypervisors to ssconf (possibly useful for
  external scripts)
- Added a new tool (``tools/cfgupgrade12``) that allows upgrading from
  1.2 clusters
- A partial form of node re-IP is possible via node readd, which now
  allows changed node primary IP
- Command line utilities now show an informational message if the job is
  waiting for a lock
- The logs of the master daemon now show the PID/UID/GID of the
  connected client


Version 2.1.1
-------------

*(Released Fri, 12 Mar 2010)*

During the 2.1.0 long release candidate cycle, a lot of improvements and
changes have accumulated with were released later as 2.1.1.

Major changes
~~~~~~~~~~~~~

The node evacuate command (``gnt-node evacuate``) was significantly
rewritten, and as such the IAllocator protocol was changed - a new
request type has been added. This unfortunate change during a stable
series is designed to improve performance of node evacuations; on
clusters with more than about five nodes and which are well-balanced,
evacuation should proceed in parallel for all instances of the node
being evacuated. As such, any existing IAllocator scripts need to be
updated, otherwise the above command will fail due to the unknown
request. The provided "dumb" allocator has not been updated; but the
ganeti-htools package supports the new protocol since version 0.2.4.

Another important change is increased validation of node and instance
names. This might create problems in special cases, if invalid host
names are being used.

Also, a new layer of hypervisor parameters has been added, that sits at
OS level between the cluster defaults and the instance ones. This allows
customisation of virtualization parameters depending on the installed
OS. For example instances with OS 'X' may have a different KVM kernel
(or any other parameter) than the cluster defaults. This is intended to
help managing a multiple OSes on the same cluster, without manual
modification of each instance's parameters.

A tool for merging clusters, ``cluster-merge``, has been added in the
tools sub-directory.

Bug fixes
~~~~~~~~~

- Improved the int/float conversions that should make the code more
  robust in face of errors from the node daemons
- Fixed the remove node code in case of internal configuration errors
- Fixed the node daemon behaviour in face of inconsistent queue
  directory (e.g. read-only file-system where we can't open the files
  read-write, etc.)
- Fixed the behaviour of gnt-node modify for master candidate demotion;
  now it either aborts cleanly or, if given the new "auto_promote"
  parameter, will automatically promote other nodes as needed
- Fixed compatibility with (unreleased yet) Python 2.6.5 that would
  completely prevent Ganeti from working
- Fixed bug for instance export when not all disks were successfully
  exported
- Fixed behaviour of node add when the new node is slow in starting up
  the node daemon
- Fixed handling of signals in the LUXI client, which should improve
  behaviour of command-line scripts
- Added checks for invalid node/instance names in the configuration (now
  flagged during cluster verify)
- Fixed watcher behaviour for disk activation errors
- Fixed two potentially endless loops in http library, which led to the
  RAPI daemon hanging and consuming 100% CPU in some cases
- Fixed bug in RAPI daemon related to hashed passwords
- Fixed bug for unintended qemu-level bridging of multi-NIC KVM
  instances
- Enhanced compatibility with non-Debian OSes, but not using absolute
  path in some commands and allowing customisation of the ssh
  configuration directory
- Fixed possible future issue with new Python versions by abiding to the
  proper use of ``__slots__`` attribute on classes
- Added checks that should prevent directory traversal attacks
- Many documentation fixes based on feedback from users

New features
~~~~~~~~~~~~

- Added an "early_release" more for instance replace disks and node
  evacuate, where we release locks earlier and thus allow higher
  parallelism within the cluster
- Added watcher hooks, intended to allow the watcher to restart other
  daemons (e.g. from the ganeti-nbma project), but they can be used of
  course for any other purpose
- Added a compile-time disable for DRBD barriers, to increase
  performance if the administrator trusts the power supply or the
  storage system to not lose writes
- Added the option of using syslog for logging instead of, or in
  addition to, Ganeti's own log files
- Removed boot restriction for paravirtual NICs for KVM, recent versions
  can indeed boot from a paravirtual NIC
- Added a generic debug level for many operations; while this is not
  used widely yet, it allows one to pass the debug value all the way to
  the OS scripts
- Enhanced the hooks environment for instance moves (failovers,
  migrations) where the primary/secondary nodes changed during the
  operation, by adding {NEW,OLD}_{PRIMARY,SECONDARY} vars
- Enhanced data validations for many user-supplied values; one important
  item is the restrictions imposed on instance and node names, which
  might reject some (invalid) host names
- Add a configure-time option to disable file-based storage, if it's not
  needed; this allows greater security separation between the master
  node and the other nodes from the point of view of the inter-node RPC
  protocol
- Added user notification in interactive tools if job is waiting in the
  job queue or trying to acquire locks
- Added log messages when a job is waiting for locks
- Added filtering by node tags in instance operations which admit
  multiple instances (start, stop, reboot, reinstall)
- Added a new tool for cluster mergers, ``cluster-merge``
- Parameters from command line which are of the form ``a=b,c=d`` can now
  use backslash escapes to pass in values which contain commas,
  e.g. ``a=b\\c,d=e`` where the 'a' parameter would get the value
  ``b,c``
- For KVM, the instance name is the first parameter passed to KVM, so
  that it's more visible in the process list


Version 2.1.0
-------------

*(Released Tue, 2 Mar 2010)*

Ganeti 2.1 brings many improvements with it. Major changes:

- Added infrastructure to ease automated disk repairs
- Added new daemon to export configuration data in a cheaper way than
  using the remote API
- Instance NICs can now be routed instead of being associated with a
  networking bridge
- Improved job locking logic to reduce impact of jobs acquiring multiple
  locks waiting for other long-running jobs

In-depth implementation details can be found in the Ganeti 2.1 design
document.

Details
~~~~~~~

- Added chroot hypervisor
- Added more options to xen-hvm hypervisor (``kernel_path`` and
  ``device_model``)
- Added more options to xen-pvm hypervisor (``use_bootloader``,
  ``bootloader_path`` and ``bootloader_args``)
- Added the ``use_localtime`` option for the xen-hvm and kvm
  hypervisors, and the default value for this has changed to false (in
  2.0 xen-hvm always enabled it)
- Added luxi call to submit multiple jobs in one go
- Added cluster initialization option to not modify ``/etc/hosts``
  file on nodes
- Added network interface parameters
- Added dry run mode to some LUs
- Added RAPI resources:

  - ``/2/instances/[instance_name]/info``
  - ``/2/instances/[instance_name]/replace-disks``
  - ``/2/nodes/[node_name]/evacuate``
  - ``/2/nodes/[node_name]/migrate``
  - ``/2/nodes/[node_name]/role``
  - ``/2/nodes/[node_name]/storage``
  - ``/2/nodes/[node_name]/storage/modify``
  - ``/2/nodes/[node_name]/storage/repair``

- Added OpCodes to evacuate or migrate all instances on a node
- Added new command to list storage elements on nodes (``gnt-node
  list-storage``) and modify them (``gnt-node modify-storage``)
- Added new ssconf files with master candidate IP address
  (``ssconf_master_candidates_ips``), node primary IP address
  (``ssconf_node_primary_ips``) and node secondary IP address
  (``ssconf_node_secondary_ips``)
- Added ``ganeti-confd`` and a client library to query the Ganeti
  configuration via UDP
- Added ability to run hooks after cluster initialization and before
  cluster destruction
- Added automatic mode for disk replace (``gnt-instance replace-disks
  --auto``)
- Added ``gnt-instance recreate-disks`` to re-create (empty) disks
  after catastrophic data-loss
- Added ``gnt-node repair-storage`` command to repair damaged LVM volume
  groups
- Added ``gnt-instance move`` command to move instances
- Added ``gnt-cluster watcher`` command to control watcher
- Added ``gnt-node powercycle`` command to powercycle nodes
- Added new job status field ``lock_status``
- Added parseable error codes to cluster verification (``gnt-cluster
  verify --error-codes``) and made output less verbose (use
  ``--verbose`` to restore previous behaviour)
- Added UUIDs to the main config entities (cluster, nodes, instances)
- Added support for OS variants
- Added support for hashed passwords in the Ganeti remote API users file
  (``rapi_users``)
- Added option to specify maximum timeout on instance shutdown
- Added ``--no-ssh-init`` option to ``gnt-cluster init``
- Added new helper script to start and stop Ganeti daemons
  (``daemon-util``), with the intent to reduce the work necessary to
  adjust Ganeti for non-Debian distributions and to start/stop daemons
  from one place
- Added more unittests
- Fixed critical bug in ganeti-masterd startup
- Removed the configure-time ``kvm-migration-port`` parameter, this is
  now customisable at the cluster level for both the KVM and Xen
  hypervisors using the new ``migration_port`` parameter
- Pass ``INSTANCE_REINSTALL`` variable to OS installation script when
  reinstalling an instance
- Allowed ``@`` in tag names
- Migrated to Sphinx (http://sphinx.pocoo.org/) for documentation
- Many documentation updates
- Distribute hypervisor files on ``gnt-cluster redist-conf``
- ``gnt-instance reinstall`` can now reinstall multiple instances
- Updated many command line parameters
- Introduced new OS API version 15
- No longer support a default hypervisor
- Treat virtual LVs as inexistent
- Improved job locking logic to reduce lock contention
- Match instance and node names case insensitively
- Reimplemented bash completion script to be more complete
- Improved burnin


Version 2.0.6
-------------

*(Released Thu, 4 Feb 2010)*

- Fix cleaner behaviour on nodes not in a cluster (Debian bug 568105)
- Fix a string formatting bug
- Improve safety of the code in some error paths
- Improve data validation in the master of values returned from nodes


Version 2.0.5
-------------

*(Released Thu, 17 Dec 2009)*

- Fix security issue due to missing validation of iallocator names; this
  allows local and remote execution of arbitrary executables
- Fix failure of gnt-node list during instance removal
- Ship the RAPI documentation in the archive


Version 2.0.4
-------------

*(Released Wed, 30 Sep 2009)*

- Fixed many wrong messages
- Fixed a few bugs related to the locking library
- Fixed MAC checking at instance creation time
- Fixed a DRBD parsing bug related to gaps in /proc/drbd
- Fixed a few issues related to signal handling in both daemons and
  scripts
- Fixed the example startup script provided
- Fixed insserv dependencies in the example startup script (patch from
  Debian)
- Fixed handling of drained nodes in the iallocator framework
- Fixed handling of KERNEL_PATH parameter for xen-hvm (Debian bug
  #528618)
- Fixed error related to invalid job IDs in job polling
- Fixed job/opcode persistence on unclean master shutdown
- Fixed handling of partial job processing after unclean master
  shutdown
- Fixed error reporting from LUs, previously all errors were converted
  into execution errors
- Fixed error reporting from burnin
- Decreased significantly the memory usage of the job queue
- Optimised slightly multi-job submission
- Optimised slightly opcode loading
- Backported the multi-job submit framework from the development
  branch; multi-instance start and stop should be faster
- Added script to clean archived jobs after 21 days; this will reduce
  the size of the queue directory
- Added some extra checks in disk size tracking
- Added an example ethers hook script
- Added a cluster parameter that prevents Ganeti from modifying of
  /etc/hosts
- Added more node information to RAPI responses
- Added a ``gnt-job watch`` command that allows following the ouput of a
  job
- Added a bind-address option to ganeti-rapi
- Added more checks to the configuration verify
- Enhanced the burnin script such that some operations can be retried
  automatically
- Converted instance reinstall to multi-instance model


Version 2.0.3
-------------

*(Released Fri, 7 Aug 2009)*

- Added ``--ignore-size`` to the ``gnt-instance activate-disks`` command
  to allow using the pre-2.0.2 behaviour in activation, if any existing
  instances have mismatched disk sizes in the configuration
- Added ``gnt-cluster repair-disk-sizes`` command to check and update
  any configuration mismatches for disk sizes
- Added ``gnt-master cluste-failover --no-voting`` to allow master
  failover to work on two-node clusters
- Fixed the ``--net`` option of ``gnt-backup import``, which was
  unusable
- Fixed detection of OS script errors in ``gnt-backup export``
- Fixed exit code of ``gnt-backup export``


Version 2.0.2
-------------

*(Released Fri, 17 Jul 2009)*

- Added experimental support for stripped logical volumes; this should
  enhance performance but comes with a higher complexity in the block
  device handling; stripping is only enabled when passing
  ``--with-lvm-stripecount=N`` to ``configure``, but codepaths are
  affected even in the non-stripped mode
- Improved resiliency against transient failures at the end of DRBD
  resyncs, and in general of DRBD resync checks
- Fixed a couple of issues with exports and snapshot errors
- Fixed a couple of issues in instance listing
- Added display of the disk size in ``gnt-instance info``
- Fixed checking for valid OSes in instance creation
- Fixed handling of the "vcpus" parameter in instance listing and in
  general of invalid parameters
- Fixed http server library, and thus RAPI, to handle invalid
  username/password combinations correctly; this means that now they
  report unauthorized for queries too, not only for modifications,
  allowing earlier detect of configuration problems
- Added a new "role" node list field, equivalent to the master/master
  candidate/drained/offline flags combinations
- Fixed cluster modify and changes of candidate pool size
- Fixed cluster verify error messages for wrong files on regular nodes
- Fixed a couple of issues with node demotion from master candidate role
- Fixed node readd issues
- Added non-interactive mode for ``ganeti-masterd --no-voting`` startup
- Added a new ``--no-voting`` option for masterfailover to fix failover
  on two-nodes clusters when the former master node is unreachable
- Added instance reinstall over RAPI


Version 2.0.1
-------------

*(Released Tue, 16 Jun 2009)*

- added ``-H``/``-B`` startup parameters to ``gnt-instance``, which will
  allow re-adding the start in single-user option (regression from 1.2)
- the watcher writes the instance status to a file, to allow monitoring
  to report the instance status (from the master) based on cached
  results of the watcher's queries; while this can get stale if the
  watcher is being locked due to other work on the cluster, this is
  still an improvement
- the watcher now also restarts the node daemon and the rapi daemon if
  they died
- fixed the watcher to handle full and drained queue cases
- hooks export more instance data in the environment, which helps if
  hook scripts need to take action based on the instance's properties
  (no longer need to query back into ganeti)
- instance failovers when the instance is stopped do not check for free
  RAM, so that failing over a stopped instance is possible in low memory
  situations
- rapi uses queries for tags instead of jobs (for less job traffic), and
  for cluster tags it won't talk to masterd at all but read them from
  ssconf
- a couple of error handling fixes in RAPI
- drbd handling: improved the error handling of inconsistent disks after
  resync to reduce the frequency of "there are some degraded disks for
  this instance" messages
- fixed a bug in live migration when DRBD doesn't want to reconnect (the
  error handling path called a wrong function name)


Version 2.0.0
-------------

*(Released Wed, 27 May 2009)*

- no changes from rc5


Version 2.0 rc5
---------------

*(Released Wed, 20 May 2009)*

- fix a couple of bugs (validation, argument checks)
- fix ``gnt-cluster getmaster`` on non-master nodes (regression)
- some small improvements to RAPI and IAllocator
- make watcher automatically start the master daemon if down


Version 2.0 rc4
---------------

*(Released Mon, 27 Apr 2009)*

- change the OS list to not require locks; this helps with big clusters
- fix ``gnt-cluster verify`` and ``gnt-cluster verify-disks`` when the
  volume group is broken
- ``gnt-instance info``, without any arguments, doesn't run for all
  instances anymore; either pass ``--all`` or pass the desired
  instances; this helps against mistakes on big clusters where listing
  the information for all instances takes a long time
- miscellaneous doc and man pages fixes


Version 2.0 rc3
---------------

*(Released Wed, 8 Apr 2009)*

- Change the internal locking model of some ``gnt-node`` commands, in
  order to reduce contention (and blocking of master daemon) when
  batching many creation/reinstall jobs
- Fixes to Xen soft reboot
- No longer build documentation at build time, instead distribute it in
  the archive, in order to reduce the need for the whole docbook/rst
  toolchains


Version 2.0 rc2
---------------

*(Released Fri, 27 Mar 2009)*

- Now the cfgupgrade scripts works and can upgrade 1.2.7 clusters to 2.0
- Fix watcher startup sequence, improves the behaviour of busy clusters
- Some other fixes in ``gnt-cluster verify``, ``gnt-instance
  replace-disks``, ``gnt-instance add``, ``gnt-cluster queue``, KVM VNC
  bind address and other places
- Some documentation fixes and updates


Version 2.0 rc1
---------------

*(Released Mon, 2 Mar 2009)*

- More documentation updates, now all docs should be more-or-less
  up-to-date
- A couple of small fixes (mixed hypervisor clusters, offline nodes,
  etc.)
- Added a customizable HV_KERNEL_ARGS hypervisor parameter (for Xen PVM
  and KVM)
- Fix an issue related to $libdir/run/ganeti and cluster creation


Version 2.0 beta2
-----------------

*(Released Thu, 19 Feb 2009)*

- Xen PVM and KVM have switched the default value for the instance root
  disk to the first partition on the first drive, instead of the whole
  drive; this means that the OS installation scripts must be changed
  accordingly
- Man pages have been updated
- RAPI has been switched by default to HTTPS, and the exported functions
  should all work correctly
- RAPI v1 has been removed
- Many improvements to the KVM hypervisor
- Block device errors are now better reported
- Many other bugfixes and small improvements


Version 2.0 beta1
-----------------

*(Released Mon, 26 Jan 2009)*

- Version 2 is a general rewrite of the code and therefore the
  differences are too many to list, see the design document for 2.0 in
  the ``doc/`` subdirectory for more details
- In this beta version there is not yet a migration path from 1.2 (there
  will be one in the final 2.0 release)
- A few significant changes are:

  - all commands are executed by a daemon (``ganeti-masterd``) and the
    various ``gnt-*`` commands are just front-ends to it
  - all the commands are entered into, and executed from a job queue,
    see the ``gnt-job(8)`` manpage
  - the RAPI daemon supports read-write operations, secured by basic
    HTTP authentication on top of HTTPS
  - DRBD version 0.7 support has been removed, DRBD 8 is the only
    supported version (when migrating from Ganeti 1.2 to 2.0, you need
    to migrate to DRBD 8 first while still running Ganeti 1.2)
  - DRBD devices are using statically allocated minor numbers, which
    will be assigned to existing instances during the migration process
  - there is support for both Xen PVM and Xen HVM instances running on
    the same cluster
  - KVM virtualization is supported too
  - file-based storage has been implemented, which means that it is
    possible to run the cluster without LVM and DRBD storage, for
    example using a shared filesystem exported from shared storage (and
    still have live migration)


Version 1.2.7
-------------

*(Released Tue, 13 Jan 2009)*

- Change the default reboot type in ``gnt-instance reboot`` to "hard"
- Reuse the old instance mac address by default on instance import, if
  the instance name is the same.
- Handle situations in which the node info rpc returns incomplete
  results (issue 46)
- Add checks for tcp/udp ports collisions in ``gnt-cluster verify``
- Improved version of batcher:

  - state file support
  - instance mac address support
  - support for HVM clusters/instances

- Add an option to show the number of cpu sockets and nodes in
  ``gnt-node list``
- Support OSes that handle more than one version of the OS api (but do
  not change the current API in any other way)
- Fix ``gnt-node migrate``
- ``gnt-debug`` man page
- Fixes various more typos and small issues
- Increase disk resync maximum speed to 60MB/s (from 30MB/s)


Version 1.2.6
-------------

*(Released Wed, 24 Sep 2008)*

- new ``--hvm-nic-type`` and ``--hvm-disk-type`` flags to control the
  type of disk exported to fully virtualized instances.
- provide access to the serial console of HVM instances
- instance auto_balance flag, set by default. If turned off it will
  avoid warnings on cluster verify if there is not enough memory to fail
  over an instance. in the future it will prevent automatically failing
  it over when we will support that.
- batcher tool for instance creation, see ``tools/README.batcher``
- ``gnt-instance reinstall --select-os`` to interactively select a new
  operating system when reinstalling an instance.
- when changing the memory amount on instance modify a check has been
  added that the instance will be able to start. also warnings are
  emitted if the instance will not be able to fail over, if auto_balance
  is true.
- documentation fixes
- sync fields between ``gnt-instance list/modify/add/import``
- fix a race condition in drbd when the sync speed was set after giving
  the device a remote peer.


Version 1.2.5
-------------

*(Released Tue, 22 Jul 2008)*

- note: the allowed size and number of tags per object were reduced
- fix a bug in ``gnt-cluster verify`` with inconsistent volume groups
- fixed twisted 8.x compatibility
- fixed ``gnt-instance replace-disks`` with iallocator
- add TCP keepalives on twisted connections to detect restarted nodes
- disk increase support, see ``gnt-instance grow-disk``
- implement bulk node/instance query for RAPI
- add tags in node/instance listing (optional)
- experimental migration (and live migration) support, read the man page
  for ``gnt-instance migrate``
- the ``ganeti-watcher`` logs are now timestamped, and the watcher also
  has some small improvements in handling its state file


Version 1.2.4
-------------

*(Released Fri, 13 Jun 2008)*

- Experimental readonly, REST-based remote API implementation;
  automatically started on master node, TCP port 5080, if enabled by
  ``--enable-rapi`` parameter to configure script.
- Instance allocator support. Add and import instance accept a
  ``--iallocator`` parameter, and call that instance allocator to decide
  which node to use for the instance. The iallocator document describes
  what's expected from an allocator script.
- ``gnt-cluster verify`` N+1 memory redundancy checks: Unless passed the
  ``--no-nplus1-mem`` option ``gnt-cluster verify`` now checks that if a
  node is lost there is still enough memory to fail over the instances
  that reside on it.
- ``gnt-cluster verify`` hooks: it is now possible to add post-hooks to
  ``gnt-cluster verify``, to check for site-specific compliance. All the
  hooks will run, and their output, if any, will be displayed. Any
  failing hook will make the verification return an error value.
- ``gnt-cluster verify`` now checks that its peers are reachable on the
  primary and secondary interfaces
- ``gnt-node add`` now supports the ``--readd`` option, to readd a node
  that is still declared as part of the cluster and has failed.
- ``gnt-* list`` commands now accept a new ``-o +field`` way of
  specifying output fields, that just adds the chosen fields to the
  default ones.
- ``gnt-backup`` now has a new ``remove`` command to delete an existing
  export from the filesystem.
- New per-instance parameters hvm_acpi, hvm_pae and hvm_cdrom_image_path
  have been added. Using them you can enable/disable acpi and pae
  support, and specify a path for a cd image to be exported to the
  instance. These parameters as the name suggest only work on HVM
  clusters.
- When upgrading an HVM cluster to Ganeti 1.2.4, the values for ACPI and
  PAE support will be set to the previously hardcoded values, but the
  (previously hardcoded) path to the CDROM ISO image will be unset and
  if required, needs to be set manually with ``gnt-instance modify``
  after the upgrade.
- The address to which an instance's VNC console is bound is now
  selectable per-instance, rather than being cluster wide. Of course
  this only applies to instances controlled via VNC, so currently just
  applies to HVM clusters.


Version 1.2.3
-------------

*(Released Mon, 18 Feb 2008)*

- more tweaks to the disk activation code (especially helpful for DRBD)
- change the default ``gnt-instance list`` output format, now there is
  one combined status field (see the manpage for the exact values this
  field will have)
- some more fixes for the mac export to hooks change
- make Ganeti not break with DRBD 8.2.x (which changed the version
  format in ``/proc/drbd``) (issue 24)
- add an upgrade tool from "remote_raid1" disk template to "drbd" disk
  template, allowing migration from DRBD0.7+MD to DRBD8


Version 1.2.2
-------------

*(Released Wed, 30 Jan 2008)*

- fix ``gnt-instance modify`` breakage introduced in 1.2.1 with the HVM
  support (issue 23)
- add command aliases infrastructure and a few aliases
- allow listing of VCPUs in the ``gnt-instance list`` and improve the
  man pages and the ``--help`` option of ``gnt-node
  list``/``gnt-instance list``
- fix ``gnt-backup list`` with down nodes (issue 21)
- change the tools location (move from $pkgdatadir to $pkglibdir/tools)
- fix the dist archive and add a check for including svn/git files in
  the future
- some developer-related changes: improve the burnin and the QA suite,
  add an upload script for testing during development


Version 1.2.1
-------------

*(Released Wed, 16 Jan 2008)*

- experimental HVM support, read the install document, section
  "Initializing the cluster"
- allow for the PVM hypervisor per-instance kernel and initrd paths
- add a new command ``gnt-cluster verify-disks`` which uses a new
  algorithm to improve the reconnection of the DRBD pairs if the device
  on the secondary node has gone away
- make logical volume code auto-activate LVs at disk activation time
- slightly improve the speed of activating disks
- allow specification of the MAC address at instance creation time, and
  changing it later via ``gnt-instance modify``
- fix handling of external commands that generate lots of output on
  stderr
- update documentation with regard to minimum version of DRBD8 supported


Version 1.2.0
-------------

*(Released Tue, 4 Dec 2007)*

- Log the ``xm create`` output to the node daemon log on failure (to
  help diagnosing the error)
- In debug mode, log all external commands output if failed to the logs
- Change parsing of lvm commands to ignore stderr


Version 1.2 beta3
-----------------

*(Released Wed, 28 Nov 2007)*

- Another round of updates to the DRBD 8 code to deal with more failures
  in the replace secondary node operation
- Some more logging of failures in disk operations (lvm, drbd)
- A few documentation updates
- QA updates


Version 1.2 beta2
-----------------

*(Released Tue, 13 Nov 2007)*

- Change configuration file format from Python's Pickle to JSON.
  Upgrading is possible using the cfgupgrade utility.
- Add support for DRBD 8.0 (new disk template ``drbd``) which allows for
  faster replace disks and is more stable (DRBD 8 has many improvements
  compared to DRBD 0.7)
- Added command line tags support (see man pages for ``gnt-instance``,
  ``gnt-node``, ``gnt-cluster``)
- Added instance rename support
- Added multi-instance startup/shutdown
- Added cluster rename support
- Added ``gnt-node evacuate`` to simplify some node operations
- Added instance reboot operation that can speedup reboot as compared to
  stop and start
- Soften the requirement that hostnames are in FQDN format
- The ``ganeti-watcher`` now activates drbd pairs after secondary node
  reboots
- Removed dependency on debian's patched fping that uses the
  non-standard ``-S`` option
- Now the OS definitions are searched for in multiple, configurable
  paths (easier for distros to package)
- Some changes to the hooks infrastructure (especially the new
  post-configuration update hook)
- Other small bugfixes

.. vim: set textwidth=72 syntax=rst :
.. Local Variables:
.. mode: rst
.. fill-column: 72
.. End:<|MERGE_RESOLUTION|>--- conflicted
+++ resolved
@@ -2,7 +2,6 @@
 ====
 
 
-<<<<<<< HEAD
 Version 2.11.2
 --------------
 
@@ -230,7 +229,8 @@
 
 This was the first beta release of the 2.11 series. All important changes
 are listed in the latest 2.11 entry.
-=======
+
+
 Version 2.10.6
 --------------
 
@@ -243,7 +243,6 @@
 - Various gnt-network related fixes.
 - Fix disk hotplug with userspace access.
 - Various documentation errors fixed.
->>>>>>> c36c45d9
 
 
 Version 2.10.5
