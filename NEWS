--- conflicted
+++ resolved
@@ -2,7 +2,6 @@
 ====
 
 
-<<<<<<< HEAD
 Version 2.8.0 beta1
 -------------------
 
@@ -75,12 +74,8 @@
 - ``yaml`` library (only for running the QA).
 
 
-Version 2.7.0 rc3
------------------
-=======
 Version 2.7.0
 -------------
->>>>>>> 788529f2
 
 *(Released Thu, 04 Jul 2013)*
 
