News
====


<<<<<<< HEAD
Version 2.12.0 beta1
--------------------

*(Released Mon, 21 Jul 2014)*

Incompatible/important changes
~~~~~~~~~~~~~~~~~~~~~~~~~~~~~~

- Do not use debug mode in production. Certain daemons will issue warnings
  when launched in debug mode. Some debug logging violates some of the new
  invariants in the system (see "New features"). The logging has been kept as
  it aids diagnostics and development.

New features
~~~~~~~~~~~~

- OS install script parameters now come in public, private and secret
  varieties:

  - Public parameters are like all other parameters in Ganeti.
  - Ganeti will not log private and secret parameters, *unless* it is running
    in debug mode.
  - Ganeti will not save secret parameters to configuration. Secret parameters
    must be supplied every time you install, or reinstall, an instance.
  - Attempting to override public parameters with private or secret parameters
    results in an error. Similarly, you may not use secret parameters to
    override private parameters.

- The move-instance tool can now attempt to allocate an instance by using
  opportunistic locking when an iallocator is used.
- The build system creates sample systemd unit files, available under
  doc/examples/systemd. These unit files allow systemd to natively
  manage and supervise all Ganeti processes.
- Different types of compression can be applied during instance moves, including
  user-specified ones.
- Ganeti jobs now run as separate processes. The jobs are coordinated by
  a new daemon "WConfd" that manages cluster's configuration and locks
  for individual jobs. A consequence is that more jobs can run in parallel;
  the number is run-time configurable, see "New features" entry
  of 2.11.0. To avoid luxid being overloaded with tracking running jobs, it
  backs of and only occasionally, in a sequential way, checks if jobs have
  finished and schedules new ones. In this way, luxid keeps responsive under
  high cluster load. The limit as when to start backing of is also run-time
  configurable.
- The metadata daemon is now optionally available, as part of the
  partial implementation of the OS-installs design. It allows pass
  information to OS install scripts or to instances.
  It is also possible to run Ganeti without the daemon, if desired.

New dependencies
~~~~~~~~~~~~~~~~

- The KVM CPU pinning no longer uses the affinity python package, but psutil
  instead. The package is still optional and needed only if the feature is to
  be used.

Known issues
~~~~~~~~~~~~

The following issues are known to be present in the beta and will be fixed
before rc1:

- Issue 881: Handle communication errors in mcpu
- Issue 883: WConfd leaks memory for some long operations
- Issue 884: Under heavy load the IAllocator fails with a "missing
  instance" error
- Issue 885: Network hotplugging on KVM sometimes makes an instance
  inresponsive
=======
Version 2.11.5
--------------

*(Released Thu, 7 Aug 2014)*

Inherited from the 2.10 branch:

Important security release. In 2.10.0, the
'gnt-cluster upgrade' command was introduced. Before
performing an upgrade, the configuration directory of
the cluster is backed up. Unfortunately, the archive was
written with permissions that make it possible for
non-privileged users to read the archive and thus have
access to cluster and RAPI keys. After this release,
the archive will be created with privileged access only.

We strongly advise you to restrict the permissions of
previously created archives. The archives are found in
/var/lib/ganeti*.tar (unless otherwise configured with
--localstatedir or --with-backup-dir).

If you suspect that non-privileged users have accessed
your archives already, we advise you to renew the
cluster's crypto keys using 'gnt-cluster renew-crypto'
and to reset the RAPI credentials by editing
/var/lib/ganeti/rapi_users (respectively under a
different path if configured differently with
--localstatedir).

Other changes included in this release:

- Fix handling of Xen instance states.
- Fix NIC configuration with absent NIC VLAN
- Adapt relative path expansion in PATH to new environment
- Exclude archived jobs from configuration backups
- Fix RAPI for split query setup
- Allow disk hot-remove even with chroot or SM

Inherited from the 2.9 branch:

- Make htools tolerate missing 'spfree' on luxi
>>>>>>> 7bcc5fc0


Version 2.11.4
--------------

*(Released Thu, 31 Jul 2014)*

- Improved documentation of the instance shutdown behavior.

Inherited from the 2.10 branch:

- KVM: fix NIC configuration with absent NIC VLAN (Issue 893)
- Adapt relative path expansion in PATH to new environment
- Exclude archived jobs from configuration backup
- Expose early_release for ReplaceInstanceDisks
- Add backup directory for configuration backups for upgrades
- Fix BlockdevSnapshot in case of non lvm-based disk
- Improve RAPI error handling for queries in non-existing items
- Allow disk hot-remove even with chroot or SM
- Remove superflous loop in instance queries (Issue 875)

Inherited from the 2.9 branch:

- Make ganeti-cleaner switch to save working directory (Issue 880)


Version 2.11.3
--------------

*(Released Wed, 9 Jul 2014)*

- Readd nodes to their previous node group
- Remove old-style gnt-network connect

Inherited from the 2.10 branch:

- Make network_vlan an optional OpParam
- hspace: support --accept-existing-errors
- Make hspace support --independent-groups
- Add a modifier for a group's allocation policy
- Export VLAN nicparam to NIC configuration scripts
- Fix gnt-network client to accept vlan info
- Support disk hotplug with userspace access

Inherited from the 2.9 branch:

- Make htools tolerate missing "spfree" on luxi
- Move the design for query splitting to the implemented list
- Add tests for DRBD setups with empty first resource

Inherited from the 2.8 branch:

- DRBD parser: consume initial empty resource lines


Version 2.11.2
--------------

*(Released Fri, 13 Jun 2014)*

- Improvements to KVM wrt to the kvmd and instance shutdown behavior.
  WARNING: In contrast to our standard policy, this bug fix update
  introduces new parameters to the configuration. This means in
  particular that after an upgrade from 2.11.0 or 2.11.1, 'cfgupgrade'
  needs to be run, either manually or explicitly by running
  'gnt-cluster upgrade --to 2.11.2' (which requires that they
  had configured the cluster with --enable-versionfull).
  This also means, that it is not easily possible to downgrade from
  2.11.2 to 2.11.1 or 2.11.0. The only way is to go back to 2.10 and
  back.

Inherited from the 2.10 branch:

- Check for SSL encoding inconsistencies
- Check drbd helper only in VM capable nodes
- Improvements in statistics utils

Inherited from the 2.9 branch:

- check-man-warnings: use C.UTF-8 and set LC_ALL


Version 2.11.1
--------------

*(Released Wed, 14 May 2014)*

- Add design-node-security.rst to docinput
- kvm: use a dedicated QMP socket for kvmd

Inherited from the 2.10 branch:

- Set correct Ganeti version on setup commands
- Add a utility to combine shell commands
- Add design doc for performance tests
- Fix failed DRBD disk creation cleanup
- Hooking up verification for shared file storage
- Fix --shared-file-storage-dir option of gnt-cluster modify
- Clarify default setting of 'metavg'
- Fix invocation of GetCommandOutput in QA
- Clean up RunWithLocks
- Add an exception-trapping thread class
- Wait for delay to provide interruption information
- Add an expected block option to RunWithLocks
- Track if a QA test was blocked by locks
- Add a RunWithLocks QA utility function
- Add restricted migration
- Add an example for node evacuation
- Add a test for parsing version strings
- Tests for parallel job execution
- Fail in replace-disks if attaching disks fails
- Fix passing of ispecs in cluster init during QA
- Move QAThreadGroup to qa_job_utils.py
- Extract GetJobStatuses and use an unified version
- Run disk template specific tests only if possible

Inherited from the 2.9 branch:

- If Automake version > 1.11, force serial tests
- KVM: set IFF_ONE_QUEUE on created tap interfaces
- Add configure option to pass GHC flags


Version 2.11.0
--------------

*(Released Fri, 25 Apr 2014)*

Incompatible/important changes
~~~~~~~~~~~~~~~~~~~~~~~~~~~~~~

- ``gnt-node list`` no longer shows disk space information for shared file
  disk templates because it is not a node attribute. (For example, if you have
  both the file and shared file disk templates enabled, ``gnt-node list`` now
  only shows information about the file disk template.)
- The shared file disk template is now in the new 'sharedfile' storage type.
  As a result, ``gnt-node list-storage -t file`` now only shows information
  about the file disk template and you may use ``gnt-node list-storage -t
  sharedfile`` to query storage information for the shared file disk template.
- Over luxi, syntactially incorrect queries are now rejected as a whole;
  before, a 'SumbmitManyJobs' request was partially executed, if the outer
  structure of the request was syntactically correct. As the luxi protocol
  is internal (external applications are expected to use RAPI), the impact
  of this incompatible change should be limited.
- Queries for nodes, instances, groups, backups and networks are now
  exclusively done via the luxi daemon. Legacy python code was removed,
  as well as the --enable-split-queries configuration option.
- Orphan volumes errors are demoted to warnings and no longer affect the exit
  code of ``gnt-cluster verify``.
- RPC security got enhanced by using different client SSL certificates
  for each node. In this context 'gnt-cluster renew-crypto' got a new
  option '--renew-node-certificates', which renews the client
  certificates of all nodes. After a cluster upgrade from pre-2.11, run
  this to create client certificates and activate this feature.

New features
~~~~~~~~~~~~

- Instance moves, backups and imports can now use compression to transfer the
  instance data.
- Node groups can be configured to use an SSH port different than the
  default 22.
- Added experimental support for Gluster distributed file storage as the
  ``gluster`` disk template under the new ``sharedfile`` storage type through
  automatic management of per-node FUSE mount points. You can configure the
  mount point location at ``gnt-cluster init`` time by using the new
  ``--gluster-storage-dir`` switch.
- Job scheduling is now handled by luxid, and the maximal number of jobs running
  in parallel is a run-time parameter of the cluster.
- A new tool for planning dynamic power management, called ``hsqueeze``, has
  been added. It suggests nodes to power up or down and corresponding instance
  moves.

New dependencies
~~~~~~~~~~~~~~~~

The following new dependencies have been added:

For Haskell:

- ``zlib`` library (http://hackage.haskell.org/package/base64-bytestring)

- ``base64-bytestring`` library (http://hackage.haskell.org/package/zlib),
  at least version 1.0.0.0

- ``lifted-base`` library (http://hackage.haskell.org/package/lifted-base)

- ``lens`` library (http://hackage.haskell.org/package/lens)

Since 2.11.0 rc1
~~~~~~~~~~~~~~~~

- Fix Xen instance state

Inherited from the 2.10 branch:

- Fix conflict between virtio + spice or soundhw
- Fix bitarray ops wrt PCI slots
- Allow releases scheduled 5 days in advance
- Make watcher submit queries low priority
- Fix specification of TIDiskParams
- Add unittests for instance modify parameter renaming
- Add renaming of instance custom params
- Add RAPI symmetry tests for groups
- Extend RAPI symmetry tests with RAPI-only aliases
- Add test for group custom parameter renaming
- Add renaming of group custom ndparams, ipolicy, diskparams
- Add the RAPI symmetry test for nodes
- Add aliases for nodes
- Allow choice of HTTP method for modification
- Add cluster RAPI symmetry test
- Fix failing cluster query test
- Add aliases for cluster parameters
- Add support for value aliases to RAPI
- Provide tests for GET/PUT symmetry
- Sort imports
- Also consider filter fields for deciding if using live data
- Document the python-fdsend dependency
- Verify configuration version number before parsing
- KVM: use running HVPs to calc blockdev options
- KVM: reserve a PCI slot for the SCSI controller
- Check for LVM-based verification results only when enabled
- Fix "existing" typos
- Fix output of gnt-instance info after migration
- Warn in UPGRADE about not tar'ing exported insts
- Fix non-running test and remove custom_nicparams rename
- Account for NODE_RES lock in opportunistic locking
- Fix request flooding of noded during disk sync

Inherited from the 2.9 branch:

- Make watcher submit queries low priority
- Fix failing gnt-node list-drbd command
- Update installation guide wrt to DRBD version
- Fix list-drbd QA test
- Add messages about skipped QA disk template tests
- Allow QA asserts to produce more messages
- Set exclusion tags correctly in requested instance
- Export extractExTags and updateExclTags
- Document spindles in the hbal man page
- Sample logrotate conf breaks permissions with split users
- Fix 'gnt-cluster' and 'gnt-node list-storage' outputs

Inherited from the 2.8 branch:

- Add reason parameter to RAPI client functions
- Include qa/patch in Makefile
- Handle empty patches better
- Move message formatting functions to separate file
- Add optional ordering of QA patch files
- Allow multiple QA patches
- Refactor current patching code


Version 2.11.0 rc1
------------------

*(Released Thu, 20 Mar 2014)*

This was the first RC release of the 2.11 series. Since 2.11.0 beta1:

- Convert int to float when checking config. consistency
- Rename compression option in gnt-backup export

Inherited from the 2.9 branch:

- Fix error introduced during merge
- gnt-cluster copyfile: accept relative paths

Inherited from the 2.8 branch:

- Improve RAPI detection of the watcher
- Add patching QA configuration files on buildbots
- Enable a timeout for instance shutdown
- Allow KVM commands to have a timeout
- Allow xen commands to have a timeout
- Fix wrong docstring


Version 2.11.0 beta1
--------------------

*(Released Wed, 5 Mar 2014)*

This was the first beta release of the 2.11 series. All important changes
are listed in the latest 2.11 entry.


Version 2.10.7
--------------

*(Released Thu, 7 Aug 2014)*

Important security release. In 2.10.0, the
'gnt-cluster upgrade' command was introduced. Before
performing an upgrade, the configuration directory of
the cluster is backed up. Unfortunately, the archive was
written with permissions that make it possible for
non-privileged users to read the archive and thus have
access to cluster and RAPI keys. After this release,
the archive will be created with privileged access only.

We strongly advise you to restrict the permissions of
previously created archives. The archives are found in
/var/lib/ganeti*.tar (unless otherwise configured with
--localstatedir or --with-backup-dir).

If you suspect that non-privileged users have accessed
your archives already, we advise you to renew the
cluster's crypto keys using 'gnt-cluster renew-crypto'
and to reset the RAPI credentials by editing
/var/lib/ganeti/rapi_users (respectively under a
different path if configured differently with
--localstatedir).

Other changes included in this release:

- Fix handling of Xen instance states.
- Fix NIC configuration with absent NIC VLAN
- Adapt relative path expansion in PATH to new environment
- Exclude archived jobs from configuration backups
- Fix RAPI for split query setup
- Allow disk hot-remove even with chroot or SM

Inherited from the 2.9 branch:

- Make htools tolerate missing 'spfree' on luxi


Version 2.10.6
--------------

*(Released Mon, 30 Jun 2014)*

- Make Ganeti tolerant towards differnt openssl library
  version on different nodes (issue 853).
- Allow hspace to make useful predictions in multi-group
  clusters with one group overfull (isse 861).
- Various gnt-network related fixes.
- Fix disk hotplug with userspace access.
- Various documentation errors fixed.


Version 2.10.5
--------------

*(Released Mon, 2 Jun 2014)*

- Two new options have been added to gnt-group evacuate.
  The 'sequential' option forces all the evacuation steps to
  be carried out sequentially, thus avoiding congestion on a
  slow link between node groups. The 'force-failover' option
  disallows migrations and forces failovers to be used instead.
  In this way evacuation to a group with vastly differnet
  hypervisor is possible.
- In tiered allocation, when looking for ways on how to shrink
  an instance, the canoncial path is tried first, i.e., in each
  step reduce on the resource most placements are blocked on. Only
  if no smaller fitting instance can be found shrinking a single
  resource till fit is tried.
- For finding the placement of an instance, the duplicate computations
  in the computation of the various cluster scores are computed only
  once. This significantly improves the performance of hspace for DRBD
  on large clusters; for other clusters, a slight performance decrease
  might occur. Moreover, due to the changed order, floating point
  number inaccuracies accumulate differently, thus resulting in different
  cluster scores. It has been verified that the effect of these different
  roundings is less than 1e-12.
- network queries fixed with respect to instances
- relax too strict prerequisite in LUClusterSetParams for DRBD helpers
- VArious improvements to QA and build-time tests


Version 2.10.4
--------------

*(Released Thu, 15 May 2014)*

- Support restricted migration in hbal
- Fix for the --shared-file-storage-dir of gnt-cluster modify (issue 811)
- Fail in replace-disks if attaching disks fails (issue 814)
- Set IFF_ONE_QUEUE on created tap interfaces for KVM
- Small fixes and enhancements in the build system
- Various documentation fixes (e.g. issue 810)


Version 2.10.3
--------------

*(Released Wed, 16 Apr 2014)*

- Fix filtering of pending jobs with -o id (issue 778)
- Make RAPI API calls more symmetric (issue 770)
- Make parsing of old cluster configuration more robust (issue 783)
- Fix wrong output of gnt-instance info after migrations
- Fix reserved PCI slots for KVM hotplugging
- Use runtime hypervisor parameters to calculate bockdevice options for KVM
- Fix high node daemon load during disk sync if the sync is paused manually
  (issue 792)
- Improve opportunistic locking during instance creation (issue 791)

Inherited from the 2.9 branch:

- Make watcher submit queries low priority (issue 772)
- Add reason parameter to RAPI client functions (issue 776)
- Fix failing gnt-node list-drbd command (issue 777)
- Properly display fake job locks in gnt-debug.
- small fixes in documentation


Version 2.10.2
--------------

*(Released Mon, 24 Mar 2014)*

- Fix conflict between virtio + spice or soundhw (issue 757)
- accept relative paths in gnt-cluster copyfile (issue 754)
- Introduce shutdown timeout for 'xm shutdown' command
- Improve RAPI detection of the watcher (issue 752)


Version 2.10.1
--------------

*(Released Wed, 5 Mar 2014)*

- Fix incorrect invocation of hooks on offline nodes (issue 742)
- Fix incorrect exit code of gnt-cluster verify in certain circumstances
  (issue 744)

Inherited from the 2.9 branch:

- Fix overflow problem in hbal that caused it to break when waiting for
  jobs for more than 10 minutes (issue 717)
- Make hbal properly handle non-LVM storage
- Properly export and import NIC parameters, and do so in a backwards
  compatible way (issue 716)
- Fix net-common script in case of routed mode (issue 728)
- Improve documentation (issues 724, 730)


Version 2.10.0
--------------

*(Released Thu, 20 Feb 2014)*

Incompatible/important changes
~~~~~~~~~~~~~~~~~~~~~~~~~~~~~~

- Adding disks with 'gnt-instance modify' now waits for the disks to sync per
  default. Specify --no-wait-for-sync to override this behavior.
- The Ganeti python code now adheres to a private-module layout. In particular,
  the module 'ganeti' is no longer in the python search path.
- On instance allocation, the iallocator now considers non-LVM storage
  properly. In particular, actual file storage space information is used
  when allocating space for a file/sharedfile instance.
- When disabling disk templates cluster-wide, the cluster now first
  checks whether there are instances still using those templates.
- 'gnt-node list-storage' now also reports storage information about
  file-based storage types.
- In case of non drbd instances, export \*_SECONDARY environment variables
  as empty strings (and not "None") during 'instance-migrate' related hooks.

New features
~~~~~~~~~~~~

- KVM hypervisors can now access RBD storage directly without having to
  go through a block device.
- A new command 'gnt-cluster upgrade' was added that automates the upgrade
  procedure between two Ganeti versions that are both 2.10 or higher.
- The move-instance command can now change disk templates when moving
  instances, and does not require any node placement options to be
  specified if the destination cluster has a default iallocator.
- Users can now change the soundhw and cpuid settings for XEN hypervisors.
- Hail and hbal now have the (optional) capability of accessing average CPU
  load information through the monitoring deamon, and to use it to dynamically
  adapt the allocation of instances.
- Hotplug support. Introduce new option '--hotplug' to ``gnt-instance modify``
  so that disk and NIC modifications take effect without the need of actual
  reboot. There are a couple of constrains currently for this feature:

   - only KVM hypervisor (versions >= 1.0) supports it,
   - one can not (yet) hotplug a disk using userspace access mode for RBD
   - in case of a downgrade instances should suffer a reboot in order to
     be migratable (due to core change of runtime files)
   - ``python-fdsend`` is required for NIC hotplugging.

Misc changes
~~~~~~~~~~~~

- A new test framework for logical units was introduced and the test
  coverage for logical units was improved significantly.
- Opcodes are entirely generated from Haskell using the tool 'hs2py' and
  the module 'src/Ganeti/OpCodes.hs'.
- Constants are also generated from Haskell using the tool
  'hs2py-constants' and the module 'src/Ganeti/Constants.hs', with the
  exception of socket related constants, which require changing the
  cluster configuration file, and HVS related constants, because they
  are part of a port of instance queries to Haskell.  As a result, these
  changes will be part of the next release of Ganeti.

New dependencies
~~~~~~~~~~~~~~~~

The following new dependencies have been added/updated.

Python

- The version requirements for ``python-mock`` have increased to at least
  version 1.0.1. It is still used for testing only.
- ``python-fdsend`` (https://gitorious.org/python-fdsend) is optional
  but required for KVM NIC hotplugging to work.

Since 2.10.0 rc3
~~~~~~~~~~~~~~~~

- Fix integer overflow problem in hbal


Version 2.10.0 rc3
------------------

*(Released Wed, 12 Feb 2014)*

This was the third RC release of the 2.10 series. Since 2.10.0 rc2:

- Improved hotplug robustness
- Start Ganeti daemons after ensure-dirs during upgrade
- Documentation improvements

Inherited from the 2.9 branch:

- Fix the RAPI instances-multi-alloc call
- assign unique filenames to file-based disks
- gracefully handle degraded non-diskless instances with 0 disks (issue 697)
- noded now runs with its specified group, which is the default group,
  defaulting to root (issue 707)
- make using UUIDs to identify nodes in gnt-node consistently possible
  (issue 703)


Version 2.10.0 rc2
------------------

*(Released Fri, 31 Jan 2014)*

This was the second RC release of the 2.10 series. Since 2.10.0 rc1:

- Documentation improvements
- Run drbdsetup syncer only on network attach
- Include target node in hooks nodes for migration
- Fix configure dirs
- Support post-upgrade hooks during cluster upgrades

Inherited from the 2.9 branch:

- Ensure that all the hypervisors exist in the config file (Issue 640)
- Correctly recognise the role as master node (Issue 687)
- configure: allow detection of Sphinx 1.2+ (Issue 502)
- gnt-instance now honors the KVM path correctly (Issue 691)

Inherited from the 2.8 branch:

- Change the list separator for the usb_devices parameter from comma to space.
  Commas could not work because they are already the hypervisor option
  separator (Issue 649)
- Add support for blktap2 file-driver (Issue 638)
- Add network tag definitions to the haskell codebase (Issue 641)
- Fix RAPI network tag handling
- Add the network tags to the tags searched by gnt-cluster search-tags
- Fix caching bug preventing jobs from being cancelled
- Start-master/stop-master was always failing if ConfD was disabled. (Issue 685)


Version 2.10.0 rc1
------------------

*(Released Tue, 17 Dec 2013)*

This was the first RC release of the 2.10 series. Since 2.10.0 beta1:

- All known issues in 2.10.0 beta1 have been resolved (see changes from
  the 2.8 branch).
- Improve handling of KVM runtime files from earlier Ganeti versions
- Documentation fixes

Inherited from the 2.9 branch:

- use custom KVM path if set for version checking
- SingleNotifyPipeCondition: don't share pollers

Inherited from the 2.8 branch:

- Fixed Luxi daemon socket permissions after master-failover
- Improve IP version detection code directly checking for colons rather than
  passing the family from the cluster object
- Fix NODE/NODE_RES locking in LUInstanceCreate by not acquiring NODE_RES locks
  opportunistically anymore (Issue 622)
- Allow link local IPv6 gateways (Issue 624)
- Fix error printing (Issue 616)
- Fix a bug in InstanceSetParams concerning names: in case no name is passed in
  disk modifications, keep the old one. If name=none then set disk name to
  None.
- Update build_chroot script to work with the latest hackage packages
- Add a packet number limit to "fping" in master-ip-setup (Issue 630)
- Fix evacuation out of drained node (Issue 615)
- Add default file_driver if missing (Issue 571)
- Fix job error message after unclean master shutdown (Issue 618)
- Lock group(s) when creating instances (Issue 621)
- SetDiskID() before accepting an instance (Issue 633)
- Allow the ext template disks to receive arbitrary parameters, both at creation
  time and while being modified
- Xen handle domain shutdown (future proofing cherry-pick)
- Refactor reading live data in htools (future proofing cherry-pick)


Version 2.10.0 beta1
--------------------

*(Released Wed, 27 Nov 2013)*

This was the first beta release of the 2.10 series. All important changes
are listed in the latest 2.10 entry.

Known issues
~~~~~~~~~~~~

The following issues are known to be present in the beta and will be fixed
before rc1.

- Issue 477: Wrong permissions for confd LUXI socket
- Issue 621: Instance related opcodes do not aquire network/group locks
- Issue 622: Assertion Error: Node locks differ from node resource locks
- Issue 623: IPv6 Masterd <-> Luxid communication error


Version 2.9.6
-------------

*(Released Mon, 7 Apr 2014)*

- Improve RAPI detection of the watcher (Issue 752)
- gnt-cluster copyfile: accept relative paths (Issue 754)
- Make watcher submit queries low priority (Issue 772)
- Add reason parameter to RAPI client functions (Issue 776)
- Fix failing gnt-node list-drbd command (Issue 777)
- Properly display fake job locks in gnt-debug.
- Enable timeout for instance shutdown
- small fixes in documentation


Version 2.9.5
-------------

*(Released Tue, 25 Feb 2014)*

- Fix overflow problem in hbal that caused it to break when waiting for
  jobs for more than 10 minutes (issue 717)
- Make hbal properly handle non-LVM storage
- Properly export and import NIC parameters, and do so in a backwards
  compatible way (issue 716)
- Fix net-common script in case of routed mode (issue 728)
- Improve documentation (issues 724, 730)


Version 2.9.4
-------------

*(Released Mon, 10 Feb 2014)*

- Fix the RAPI instances-multi-alloc call
- assign unique filenames to file-based disks
- gracefully handle degraded non-diskless instances with 0 disks (issue 697)
- noded now runs with its specified group, which is the default group,
  defaulting to root (issue 707)
- make using UUIDs to identify nodes in gnt-node consistently possible
  (issue 703)


Version 2.9.3
-------------

*(Released Mon, 27 Jan 2014)*

- Ensure that all the hypervisors exist in the config file (Issue 640)
- Correctly recognise the role as master node (Issue 687)
- configure: allow detection of Sphinx 1.2+ (Issue 502)
- gnt-instance now honors the KVM path correctly (Issue 691)

Inherited from the 2.8 branch:

- Change the list separator for the usb_devices parameter from comma to space.
  Commas could not work because they are already the hypervisor option
  separator (Issue 649)
- Add support for blktap2 file-driver (Issue 638)
- Add network tag definitions to the haskell codebase (Issue 641)
- Fix RAPI network tag handling
- Add the network tags to the tags searched by gnt-cluster search-tags
- Fix caching bug preventing jobs from being cancelled
- Start-master/stop-master was always failing if ConfD was disabled. (Issue 685)


Version 2.9.2
-------------

*(Released Fri, 13 Dec 2013)*

- use custom KVM path if set for version checking
- SingleNotifyPipeCondition: don't share pollers

Inherited from the 2.8 branch:

- Fixed Luxi daemon socket permissions after master-failover
- Improve IP version detection code directly checking for colons rather than
  passing the family from the cluster object
- Fix NODE/NODE_RES locking in LUInstanceCreate by not acquiring NODE_RES locks
  opportunistically anymore (Issue 622)
- Allow link local IPv6 gateways (Issue 624)
- Fix error printing (Issue 616)
- Fix a bug in InstanceSetParams concerning names: in case no name is passed in
  disk modifications, keep the old one. If name=none then set disk name to
  None.
- Update build_chroot script to work with the latest hackage packages
- Add a packet number limit to "fping" in master-ip-setup (Issue 630)
- Fix evacuation out of drained node (Issue 615)
- Add default file_driver if missing (Issue 571)
- Fix job error message after unclean master shutdown (Issue 618)
- Lock group(s) when creating instances (Issue 621)
- SetDiskID() before accepting an instance (Issue 633)
- Allow the ext template disks to receive arbitrary parameters, both at creation
  time and while being modified
- Xen handle domain shutdown (future proofing cherry-pick)
- Refactor reading live data in htools (future proofing cherry-pick)


Version 2.9.1
-------------

*(Released Wed, 13 Nov 2013)*

- fix bug, that kept nodes offline when readding
- when verifying DRBD versions, ignore unavailable nodes
- fix bug that made the console unavailable on kvm in split-user
  setup (issue 608)
- DRBD: ensure peers are UpToDate for dual-primary (inherited 2.8.2)


Version 2.9.0
-------------

*(Released Tue, 5 Nov 2013)*

Incompatible/important changes
~~~~~~~~~~~~~~~~~~~~~~~~~~~~~~

- hroller now also plans for capacity to move non-redundant instances off
  any node to be rebooted; the old behavior of completely ignoring any
  non-redundant instances can be restored by adding the --ignore-non-redundant
  option.
- The cluster option '--no-lvm-storage' was removed in favor of the new option
  '--enabled-disk-templates'.
- On instance creation, disk templates no longer need to be specified
  with '-t'. The default disk template will be taken from the list of
  enabled disk templates.
- The monitoring daemon is now running as root, in order to be able to collect
  information only available to root (such as the state of Xen instances).
- The ConfD client is now IPv6 compatible.
- File and shared file storage is no longer dis/enabled at configure time,
  but using the option '--enabled-disk-templates' at cluster initialization and
  modification.
- The default directories for file and shared file storage are not anymore
  specified at configure time, but taken from the cluster's configuration.
  They can be set at cluster initialization and modification with
  '--file-storage-dir' and '--shared-file-storage-dir'.
- Cluster verification now includes stricter checks regarding the
  default file and shared file storage directories. It now checks that
  the directories are explicitely allowed in the 'file-storage-paths' file and
  that the directories exist on all nodes.
- The list of allowed disk templates in the instance policy and the list
  of cluster-wide enabled disk templates is now checked for consistency
  on cluster or group modification. On cluster initialization, the ipolicy
  disk templates are ensured to be a subset of the cluster-wide enabled
  disk templates.

New features
~~~~~~~~~~~~

- DRBD 8.4 support. Depending on the installed DRBD version, Ganeti now uses
  the correct command syntax. It is possible to use different DRBD versions
  on different nodes as long as they are compatible to each other. This
  enables rolling upgrades of DRBD with no downtime. As permanent operation
  of different DRBD versions within a node group is discouraged,
  ``gnt-cluster verify`` will emit a warning if it detects such a situation.
- New "inst-status-xen" data collector for the monitoring daemon, providing
  information about the state of the xen instances on the nodes.
- New "lv" data collector for the monitoring daemon, collecting data about the
  logical volumes on the nodes, and pairing them with the name of the instances
  they belong to.
- New "diskstats" data collector, collecting the data from /proc/diskstats and
  presenting them over the monitoring daemon interface.
- The ConfD client is now IPv6 compatible.

New dependencies
~~~~~~~~~~~~~~~~
The following new dependencies have been added.

Python

- ``python-mock`` (http://www.voidspace.org.uk/python/mock/) is now a required
  for the unit tests (and only used for testing).

Haskell

- ``hslogger`` (http://software.complete.org/hslogger) is now always
  required, even if confd is not enabled.

Since 2.9.0 rc3
~~~~~~~~~~~~~~~

- Correctly start/stop luxid during gnt-cluster master-failover (inherited
  from stable-2.8)
- Improved error messsages (inherited from stable-2.8)


Version 2.9.0 rc3
-----------------

*(Released Tue, 15 Oct 2013)*

The third release candidate in the 2.9 series. Since 2.9.0 rc2:

- in implicit configuration upgrade, match ipolicy with enabled disk templates
- improved harep documentation (inherited from stable-2.8)


Version 2.9.0 rc2
-----------------

*(Released Wed, 9 Oct 2013)*

The second release candidate in the 2.9 series. Since 2.9.0 rc1:

- Fix bug in cfgupgrade that led to failure when upgrading from 2.8 with
  at least one DRBD instance.
- Fix bug in cfgupgrade that led to an invalid 2.8 configuration after
  downgrading.


Version 2.9.0 rc1
-----------------

*(Released Tue, 1 Oct 2013)*

The first release candidate in the 2.9 series. Since 2.9.0 beta1:

- various bug fixes
- update of the documentation, in particular installation instructions
- merging of LD_* constants into DT_* constants
- python style changes to be compatible with newer versions of pylint


Version 2.9.0 beta1
-------------------

*(Released Thu, 29 Aug 2013)*

This was the first beta release of the 2.9 series. All important changes
are listed in the latest 2.9 entry.


Version 2.8.4
-------------

*(Released Thu, 23 Jan 2014)*

- Change the list separator for the usb_devices parameter from comma to space.
  Commas could not work because they are already the hypervisor option
  separator (Issue 649)
- Add support for blktap2 file-driver (Issue 638)
- Add network tag definitions to the haskell codebase (Issue 641)
- Fix RAPI network tag handling
- Add the network tags to the tags searched by gnt-cluster search-tags
- Fix caching bug preventing jobs from being cancelled
- Start-master/stop-master was always failing if ConfD was disabled. (Issue 685)


Version 2.8.3
-------------

*(Released Thu, 12 Dec 2013)*

- Fixed Luxi daemon socket permissions after master-failover
- Improve IP version detection code directly checking for colons rather than
  passing the family from the cluster object
- Fix NODE/NODE_RES locking in LUInstanceCreate by not acquiring NODE_RES locks
  opportunistically anymore (Issue 622)
- Allow link local IPv6 gateways (Issue 624)
- Fix error printing (Issue 616)
- Fix a bug in InstanceSetParams concerning names: in case no name is passed in
  disk modifications, keep the old one. If name=none then set disk name to
  None.
- Update build_chroot script to work with the latest hackage packages
- Add a packet number limit to "fping" in master-ip-setup (Issue 630)
- Fix evacuation out of drained node (Issue 615)
- Add default file_driver if missing (Issue 571)
- Fix job error message after unclean master shutdown (Issue 618)
- Lock group(s) when creating instances (Issue 621)
- SetDiskID() before accepting an instance (Issue 633)
- Allow the ext template disks to receive arbitrary parameters, both at creation
  time and while being modified
- Xen handle domain shutdown (future proofing cherry-pick)
- Refactor reading live data in htools (future proofing cherry-pick)


Version 2.8.2
-------------

*(Released Thu, 07 Nov 2013)*

- DRBD: ensure peers are UpToDate for dual-primary
- Improve error message for replace-disks
- More dependency checks at configure time
- Placate warnings on ganeti.outils_unittest.py


Version 2.8.1
-------------

*(Released Thu, 17 Oct 2013)*

- Correctly start/stop luxid during gnt-cluster master-failover
- Don't attempt IPv6 ssh in case of IPv4 cluster (Issue 595)
- Fix path for the job queue serial file
- Improved harep man page
- Minor documentation improvements


Version 2.8.0
-------------

*(Released Mon, 30 Sep 2013)*

Incompatible/important changes
~~~~~~~~~~~~~~~~~~~~~~~~~~~~~~

- Instance policy can contain multiple instance specs, as described in
  the “Constrained instance sizes” section of :doc:`Partitioned Ganeti
  <design-partitioned>`. As a consequence, it's not possible to partially change
  or override instance specs. Bounding specs (min and max) can be specified as a
  whole using the new option ``--ipolicy-bounds-specs``, while standard
  specs use the new option ``--ipolicy-std-specs``.
- The output of the info command of gnt-cluster, gnt-group, gnt-node,
  gnt-instance is a valid YAML object.
- hail now honors network restrictions when allocating nodes. This led to an
  update of the IAllocator protocol. See the IAllocator documentation for
  details.
- confd now only answers static configuration request over the network. luxid
  was extracted, listens on the local LUXI socket and responds to live queries.
  This allows finer grained permissions if using separate users.

New features
~~~~~~~~~~~~

- The :doc:`Remote API <rapi>` daemon now supports a command line flag
  to always require authentication, ``--require-authentication``. It can
  be specified in ``$sysconfdir/default/ganeti``.
- A new cluster attribute 'enabled_disk_templates' is introduced. It will
  be used to manage the disk templates to be used by instances in the cluster.
  Initially, it will be set to a list that includes plain, drbd, if they were
  enabled by specifying a volume group name, and file and sharedfile, if those
  were enabled at configure time. Additionally, it will include all disk
  templates that are currently used by instances. The order of disk templates
  will be based on Ganeti's history of supporting them. In the future, the
  first entry of the list will be used as a default disk template on instance
  creation.
- ``cfgupgrade`` now supports a ``--downgrade`` option to bring the
  configuration back to the previous stable version.
- Disk templates in group ipolicy can be restored to the default value.
- Initial support for diskless instances and virtual clusters in QA.
- More QA and unit tests for instance policies.
- Every opcode now contains a reason trail (visible through ``gnt-job info``)
  describing why the opcode itself was executed.
- The monitoring daemon is now available. It allows users to query the cluster
  for obtaining information about the status of the system. The daemon is only
  responsible for providing the information over the network: the actual data
  gathering is performed by data collectors (currently, only the DRBD status
  collector is available).
- In order to help developers work on Ganeti, a new script
  (``devel/build_chroot``) is provided, for building a chroot that contains all
  the required development libraries and tools for compiling Ganeti on a Debian
  Squeeze system.
- A new tool, ``harep``, for performing self-repair and recreation of instances
  in Ganeti has been added.
- Split queries are enabled for tags, network, exports, cluster info, groups,
  jobs, nodes.
- New command ``show-ispecs-cmd`` for ``gnt-cluster`` and ``gnt-group``.
  It prints the command line to set the current policies, to ease
  changing them.
- Add the ``vnet_hdr`` HV parameter for KVM, to control whether the tap
  devices for KVM virtio-net interfaces will get created with VNET_HDR
  (IFF_VNET_HDR) support. If set to false, it disables offloading on the
  virtio-net interfaces, which prevents host kernel tainting and log
  flooding, when dealing with broken or malicious virtio-net drivers.
  It's set to true by default.
- Instance failover now supports a ``--cleanup`` parameter for fixing previous
  failures.
- Support 'viridian' parameter in Xen HVM
- Support DSA SSH keys in bootstrap
- To simplify the work of packaging frameworks that want to add the needed users
  and groups in a split-user setup themselves, at build time three files in
  ``doc/users`` will be generated. The ``groups`` files contains, one per line,
  the groups to be generated, the ``users`` file contains, one per line, the
  users to be generated, optionally followed by their primary group, where
  important. The ``groupmemberships`` file contains, one per line, additional
  user-group membership relations that need to be established. The syntax of
  these files will remain stable in all future versions.


New dependencies
~~~~~~~~~~~~~~~~
The following new dependencies have been added:

For Haskell:
- The ``curl`` library is not optional anymore for compiling the Haskell code.
- ``snap-server`` library (if monitoring is enabled).

For Python:
- The minimum Python version needed to run Ganeti is now 2.6.
- ``yaml`` library (only for running the QA).

Since 2.8.0 rc3
~~~~~~~~~~~~~~~
- Perform proper cleanup on termination of Haskell daemons
- Fix corner-case in handling of remaining retry time


Version 2.8.0 rc3
-----------------

*(Released Tue, 17 Sep 2013)*

- To simplify the work of packaging frameworks that want to add the needed users
  and groups in a split-user setup themselves, at build time three files in
  ``doc/users`` will be generated. The ``groups`` files contains, one per line,
  the groups to be generated, the ``users`` file contains, one per line, the
  users to be generated, optionally followed by their primary group, where
  important. The ``groupmemberships`` file contains, one per line, additional
  user-group membership relations that need to be established. The syntax of
  these files will remain stable in all future versions.
- Add a default to file-driver when unspecified over RAPI (Issue 571)
- Mark the DSA host pubkey as optional, and remove it during config downgrade
  (Issue 560)
- Some documentation fixes


Version 2.8.0 rc2
-----------------

*(Released Tue, 27 Aug 2013)*

The second release candidate of the 2.8 series. Since 2.8.0. rc1:

- Support 'viridian' parameter in Xen HVM (Issue 233)
- Include VCS version in ``gnt-cluster version``
- Support DSA SSH keys in bootstrap (Issue 338)
- Fix batch creation of instances
- Use FQDN to check master node status (Issue 551)
- Make the DRBD collector more failure-resilient


Version 2.8.0 rc1
-----------------

*(Released Fri, 2 Aug 2013)*

The first release candidate of the 2.8 series. Since 2.8.0 beta1:

- Fix upgrading/downgrading from 2.7
- Increase maximum RAPI message size
- Documentation updates
- Split ``confd`` between ``luxid`` and ``confd``
- Merge 2.7 series up to the 2.7.1 release
- Allow the ``modify_etc_hosts`` option to be changed
- Add better debugging for ``luxid`` queries
- Expose bulk parameter for GetJobs in RAPI client
- Expose missing ``network`` fields in RAPI
- Add some ``cluster verify`` tests
- Some unittest fixes
- Fix a malfunction in ``hspace``'s tiered allocation
- Fix query compatibility between haskell and python implementations
- Add the ``vnet_hdr`` HV parameter for KVM
- Add ``--cleanup`` to instance failover
- Change the connected groups format in ``gnt-network info`` output; it
  was previously displayed as a raw list by mistake. (Merged from 2.7)


Version 2.8.0 beta1
-------------------

*(Released Mon, 24 Jun 2013)*

This was the first beta release of the 2.8 series. All important changes
are listed in the latest 2.8 entry.


Version 2.7.2
-------------

*(Released Thu, 26 Sep 2013)*

- Change the connected groups format in ``gnt-network info`` output; it
  was previously displayed as a raw list by mistake
- Check disk template in right dict when copying
- Support multi-instance allocs without iallocator
- Fix some errors in the documentation
- Fix formatting of tuple in an error message


Version 2.7.1
-------------

*(Released Thu, 25 Jul 2013)*

- Add logrotate functionality in daemon-util
- Add logrotate example file
- Add missing fields to network queries over rapi
- Fix network object timestamps
- Add support for querying network timestamps
- Fix a typo in the example crontab
- Fix a documentation typo


Version 2.7.0
-------------

*(Released Thu, 04 Jul 2013)*

Incompatible/important changes
~~~~~~~~~~~~~~~~~~~~~~~~~~~~~~

- Instance policies for disk size were documented to be on a per-disk
  basis, but hail applied them to the sum of all disks. This has been
  fixed.
- ``hbal`` will now exit with status 0 if, during job execution over
  LUXI, early exit has been requested and all jobs are successful;
  before, exit status 1 was used, which cannot be differentiated from
  "job error" case
- Compatibility with newer versions of rbd has been fixed
- ``gnt-instance batch-create`` has been changed to use the bulk create
  opcode from Ganeti. This lead to incompatible changes in the format of
  the JSON file. It's now not a custom dict anymore but a dict
  compatible with the ``OpInstanceCreate`` opcode.
- Parent directories for file storage need to be listed in
  ``$sysconfdir/ganeti/file-storage-paths`` now. ``cfgupgrade`` will
  write the file automatically based on old configuration values, but it
  can not distribute it across all nodes and the file contents should be
  verified. Use ``gnt-cluster copyfile
  $sysconfdir/ganeti/file-storage-paths`` once the cluster has been
  upgraded. The reason for requiring this list of paths now is that
  before it would have been possible to inject new paths via RPC,
  allowing files to be created in arbitrary locations. The RPC protocol
  is protected using SSL/X.509 certificates, but as a design principle
  Ganeti does not permit arbitrary paths to be passed.
- The parsing of the variants file for OSes (see
  :manpage:`ganeti-os-interface(7)`) has been slightly changed: now empty
  lines and comment lines (starting with ``#``) are ignored for better
  readability.
- The ``setup-ssh`` tool added in Ganeti 2.2 has been replaced and is no
  longer available. ``gnt-node add`` now invokes a new tool on the
  destination node, named ``prepare-node-join``, to configure the SSH
  daemon. Paramiko is no longer necessary to configure nodes' SSH
  daemons via ``gnt-node add``.
- Draining (``gnt-cluster queue drain``) and un-draining the job queue
  (``gnt-cluster queue undrain``) now affects all nodes in a cluster and
  the flag is not reset after a master failover.
- Python 2.4 has *not* been tested with this release. Using 2.6 or above
  is recommended. 2.6 will be mandatory from the 2.8 series.


New features
~~~~~~~~~~~~

- New network management functionality to support automatic allocation
  of IP addresses and managing of network parameters. See
  :manpage:`gnt-network(8)` for more details.
- New external storage backend, to allow managing arbitrary storage
  systems external to the cluster. See
  :manpage:`ganeti-extstorage-interface(7)`.
- New ``exclusive-storage`` node parameter added, restricted to
  nodegroup level. When it's set to true, physical disks are assigned in
  an exclusive fashion to instances, as documented in :doc:`Partitioned
  Ganeti <design-partitioned>`.  Currently, only instances using the
  ``plain`` disk template are supported.
- The KVM hypervisor has been updated with many new hypervisor
  parameters, including a generic one for passing arbitrary command line
  values. See a complete list in :manpage:`gnt-instance(8)`. It is now
  compatible up to qemu 1.4.
- A new tool, called ``mon-collector``, is the stand-alone executor of
  the data collectors for a monitoring system. As of this version, it
  just includes the DRBD data collector, that can be executed by calling
  ``mon-collector`` using the ``drbd`` parameter. See
  :manpage:`mon-collector(7)`.
- A new user option, :pyeval:`rapi.RAPI_ACCESS_READ`, has been added
  for RAPI users. It allows granting permissions to query for
  information to a specific user without giving
  :pyeval:`rapi.RAPI_ACCESS_WRITE` permissions.
- A new tool named ``node-cleanup`` has been added. It cleans remains of
  a cluster from a machine by stopping all daemons, removing
  certificates and ssconf files. Unless the ``--no-backup`` option is
  given, copies of the certificates are made.
- Instance creations now support the use of opportunistic locking,
  potentially speeding up the (parallel) creation of multiple instances.
  This feature is currently only available via the :doc:`RAPI
  <rapi>` interface and when an instance allocator is used. If the
  ``opportunistic_locking`` parameter is set the opcode will try to
  acquire as many locks as possible, but will not wait for any locks
  held by other opcodes. If not enough resources can be found to
  allocate the instance, the temporary error code
  :pyeval:`errors.ECODE_TEMP_NORES` is returned. The operation can be
  retried thereafter, with or without opportunistic locking.
- New experimental linux-ha resource scripts.
- Restricted-commands support: ganeti can now be asked (via command line
  or rapi) to perform commands on a node. These are passed via ganeti
  RPC rather than ssh. This functionality is restricted to commands
  specified on the ``$sysconfdir/ganeti/restricted-commands`` for security
  reasons. The file is not copied automatically.


Misc changes
~~~~~~~~~~~~

- Diskless instances are now externally mirrored (Issue 237). This for
  now has only been tested in conjunction with explicit target nodes for
  migration/failover.
- Queries not needing locks or RPC access to the node can now be
  performed by the confd daemon, making them independent from jobs, and
  thus faster to execute. This is selectable at configure time.
- The functionality for allocating multiple instances at once has been
  overhauled and is now also available through :doc:`RAPI <rapi>`.

There are no significant changes from version 2.7.0~rc3.


Version 2.7.0 rc3
-----------------

*(Released Tue, 25 Jun 2013)*

- Fix permissions on the confd query socket (Issue 477)
- Fix permissions on the job archive dir (Issue 498)
- Fix handling of an internal exception in replace-disks (Issue 472)
- Fix gnt-node info handling of shortened names (Issue 497)
- Fix gnt-instance grow-disk when wiping is enabled
- Documentation improvements, and support for newer pandoc
- Fix hspace honoring ipolicy for disks (Issue 484)
- Improve handling of the ``kvm_extra`` HV parameter


Version 2.7.0 rc2
-----------------

*(Released Fri, 24 May 2013)*

- ``devel/upload`` now works when ``/var/run`` on the target nodes is a
  symlink.
- Disks added through ``gnt-instance modify`` or created through
  ``gnt-instance recreate-disks`` are wiped, if the
  ``prealloc_wipe_disks`` flag is set.
- If wiping newly created disks fails, the disks are removed. Also,
  partial failures in creating disks through ``gnt-instance modify``
  triggers a cleanup of the partially-created disks.
- Removing the master IP address doesn't fail if the address has been
  already removed.
- Fix ownership of the OS log dir
- Workaround missing SO_PEERCRED constant (Issue 191)


Version 2.7.0 rc1
-----------------

*(Released Fri, 3 May 2013)*

This was the first release candidate of the 2.7 series. Since beta3:

- Fix kvm compatibility with qemu 1.4 (Issue 389)
- Documentation updates (admin guide, upgrade notes, install
  instructions) (Issue 372)
- Fix gnt-group list nodes and instances count (Issue 436)
- Fix compilation without non-mandatory libraries (Issue 441)
- Fix xen-hvm hypervisor forcing nics to type 'ioemu' (Issue 247)
- Make confd logging more verbose at INFO level (Issue 435)
- Improve "networks" documentation in :manpage:`gnt-instance(8)`
- Fix failure path for instance storage type conversion (Issue 229)
- Update htools text backend documentation
- Improve the renew-crypto section of :manpage:`gnt-cluster(8)`
- Disable inter-cluster instance move for file-based instances, because
  it is dependant on instance export, which is not supported for
  file-based instances. (Issue 414)
- Fix gnt-job crashes on non-ascii characters (Issue 427)
- Fix volume group checks on non-vm-capable nodes (Issue 432)


Version 2.7.0 beta3
-------------------

*(Released Mon, 22 Apr 2013)*

This was the third beta release of the 2.7 series. Since beta2:

- Fix hail to verify disk instance policies on a per-disk basis (Issue 418).
- Fix data loss on wrong usage of ``gnt-instance move``
- Properly export errors in confd-based job queries
- Add ``users-setup`` tool
- Fix iallocator protocol to report 0 as a disk size for diskless
  instances. This avoids hail breaking when a diskless instance is
  present.
- Fix job queue directory permission problem that made confd job queries
  fail. This requires running an ``ensure-dirs --full-run`` on upgrade
  for access to archived jobs (Issue 406).
- Limit the sizes of networks supported by ``gnt-network`` to something
  between a ``/16`` and a ``/30`` to prevent memory bloat and crashes.
- Fix bugs in instance disk template conversion
- Fix GHC 7 compatibility
- Fix ``burnin`` install path (Issue 426).
- Allow very small disk grows (Issue 347).
- Fix a ``ganeti-noded`` memory bloat introduced in 2.5, by making sure
  that noded doesn't import masterd code (Issue 419).
- Make sure the default metavg at cluster init is the same as the vg, if
  unspecified (Issue 358).
- Fix cleanup of partially created disks (part of Issue 416)


Version 2.7.0 beta2
-------------------

*(Released Tue, 2 Apr 2013)*

This was the second beta release of the 2.7 series. Since beta1:

- Networks no longer have a "type" slot, since this information was
  unused in Ganeti: instead of it tags should be used.
- The rapi client now has a ``target_node`` option to MigrateInstance.
- Fix early exit return code for hbal (Issue 386).
- Fix ``gnt-instance migrate/failover -n`` (Issue 396).
- Fix ``rbd showmapped`` output parsing (Issue 312).
- Networks are now referenced indexed by UUID, rather than name. This
  will require running cfgupgrade, from 2.7.0beta1, if networks are in
  use.
- The OS environment now includes network information.
- Deleting of a network is now disallowed if any instance nic is using
  it, to prevent dangling references.
- External storage is now documented in man pages.
- The exclusive_storage flag can now only be set at nodegroup level.
- Hbal can now submit an explicit priority with its jobs.
- Many network related locking fixes.
- Bump up the required pylint version to 0.25.1.
- Fix the ``no_remember`` option in RAPI client.
- Many ipolicy related tests, qa, and fixes.
- Many documentation improvements and fixes.
- Fix building with ``--disable-file-storage``.
- Fix ``-q`` option in htools, which was broken if passed more than
  once.
- Some haskell/python interaction improvements and fixes.
- Fix iallocator in case of missing LVM storage.
- Fix confd config load in case of ``--no-lvm-storage``.
- The confd/query functionality is now mentioned in the security
  documentation.


Version 2.7.0 beta1
-------------------

*(Released Wed, 6 Feb 2013)*

This was the first beta release of the 2.7 series. All important changes
are listed in the latest 2.7 entry.


Version 2.6.2
-------------

*(Released Fri, 21 Dec 2012)*

Important behaviour change: hbal won't rebalance anymore instances which
have the ``auto_balance`` attribute set to false. This was the intention
all along, but until now it only skipped those from the N+1 memory
reservation (DRBD-specific).

A significant number of bug fixes in this release:

- Fixed disk adoption interaction with ipolicy checks.
- Fixed networking issues when instances are started, stopped or
  migrated, by forcing the tap device's MAC prefix to "fe" (issue 217).
- Fixed the warning in cluster verify for shared storage instances not
  being redundant.
- Fixed removal of storage directory on shared file storage (issue 262).
- Fixed validation of LVM volume group name in OpClusterSetParams
  (``gnt-cluster modify``) (issue 285).
- Fixed runtime memory increases (``gnt-instance modify -m``).
- Fixed live migration under Xen's ``xl`` mode.
- Fixed ``gnt-instance console`` with ``xl``.
- Fixed building with newer Haskell compiler/libraries.
- Fixed PID file writing in Haskell daemons (confd); this prevents
  restart issues if confd was launched manually (outside of
  ``daemon-util``) while another copy of it was running
- Fixed a type error when doing live migrations with KVM (issue 297) and
  the error messages for failing migrations have been improved.
- Fixed opcode validation for the out-of-band commands (``gnt-node
  power``).
- Fixed a type error when unsetting OS hypervisor parameters (issue
  311); now it's possible to unset all OS-specific hypervisor
  parameters.
- Fixed the ``dry-run`` mode for many operations: verification of
  results was over-zealous but didn't take into account the ``dry-run``
  operation, resulting in "wrong" failures.
- Fixed bash completion in ``gnt-job list`` when the job queue has
  hundreds of entries; especially with older ``bash`` versions, this
  results in significant CPU usage.

And lastly, a few other improvements have been made:

- Added option to force master-failover without voting (issue 282).
- Clarified error message on lock conflict (issue 287).
- Logging of newly submitted jobs has been improved (issue 290).
- Hostname checks have been made uniform between instance rename and
  create (issue 291).
- The ``--submit`` option is now supported by ``gnt-debug delay``.
- Shutting down the master daemon by sending SIGTERM now stops it from
  processing jobs waiting for locks; instead, those jobs will be started
  once again after the master daemon is started the next time (issue
  296).
- Support for Xen's ``xl`` program has been improved (besides the fixes
  above).
- Reduced logging noise in the Haskell confd daemon (only show one log
  entry for each config reload, instead of two).
- Several man page updates and typo fixes.


Version 2.6.1
-------------

*(Released Fri, 12 Oct 2012)*

A small bugfix release. Among the bugs fixed:

- Fixed double use of ``PRIORITY_OPT`` in ``gnt-node migrate``, that
  made the command unusable.
- Commands that issue many jobs don't fail anymore just because some jobs
  take so long that other jobs are archived.
- Failures during ``gnt-instance reinstall`` are reflected by the exit
  status.
- Issue 190 fixed. Check for DRBD in cluster verify is enabled only when
  DRBD is enabled.
- When ``always_failover`` is set, ``--allow-failover`` is not required
  in migrate commands anymore.
- ``bash_completion`` works even if extglob is disabled.
- Fixed bug with locks that made failover for RDB-based instances fail.
- Fixed bug in non-mirrored instance allocation that made Ganeti choose
  a random node instead of one based on the allocator metric.
- Support for newer versions of pylint and pep8.
- Hail doesn't fail anymore when trying to add an instance of type
  ``file``, ``sharedfile`` or ``rbd``.
- Added new Makefile target to rebuild the whole distribution, so that
  all files are included.


Version 2.6.0
-------------

*(Released Fri, 27 Jul 2012)*


.. attention:: The ``LUXI`` protocol has been made more consistent
   regarding its handling of command arguments. This, however, leads to
   incompatibility issues with previous versions. Please ensure that you
   restart Ganeti daemons soon after the upgrade, otherwise most
   ``LUXI`` calls (job submission, setting/resetting the drain flag,
   pausing/resuming the watcher, cancelling and archiving jobs, querying
   the cluster configuration) will fail.


New features
~~~~~~~~~~~~

Instance run status
+++++++++++++++++++

The current ``admin_up`` field, which used to denote whether an instance
should be running or not, has been removed. Instead, ``admin_state`` is
introduced, with 3 possible values -- ``up``, ``down`` and ``offline``.

The rational behind this is that an instance being “down” can have
different meanings:

- it could be down during a reboot
- it could be temporarily be down for a reinstall
- or it could be down because it is deprecated and kept just for its
  disk

The previous Boolean state was making it difficult to do capacity
calculations: should Ganeti reserve memory for a down instance? Now, the
tri-state field makes it clear:

- in ``up`` and ``down`` state, all resources are reserved for the
  instance, and it can be at any time brought up if it is down
- in ``offline`` state, only disk space is reserved for it, but not
  memory or CPUs

The field can have an extra use: since the transition between ``up`` and
``down`` and vice-versus is done via ``gnt-instance start/stop``, but
transition between ``offline`` and ``down`` is done via ``gnt-instance
modify``, it is possible to given different rights to users. For
example, owners of an instance could be allowed to start/stop it, but
not transition it out of the offline state.

Instance policies and specs
+++++++++++++++++++++++++++

In previous Ganeti versions, an instance creation request was not
limited on the minimum size and on the maximum size just by the cluster
resources. As such, any policy could be implemented only in third-party
clients (RAPI clients, or shell wrappers over ``gnt-*``
tools). Furthermore, calculating cluster capacity via ``hspace`` again
required external input with regards to instance sizes.

In order to improve these workflows and to allow for example better
per-node group differentiation, we introduced instance specs, which
allow declaring:

- minimum instance disk size, disk count, memory size, cpu count
- maximum values for the above metrics
- and “standard” values (used in ``hspace`` to calculate the standard
  sized instances)

The minimum/maximum values can be also customised at node-group level,
for example allowing more powerful hardware to support bigger instance
memory sizes.

Beside the instance specs, there are a few other settings belonging to
the instance policy framework. It is possible now to customise, per
cluster and node-group:

- the list of allowed disk templates
- the maximum ratio of VCPUs per PCPUs (to control CPU oversubscription)
- the maximum ratio of instance to spindles (see below for more
  information) for local storage

All these together should allow all tools that talk to Ganeti to know
what are the ranges of allowed values for instances and the
over-subscription that is allowed.

For the VCPU/PCPU ratio, we already have the VCPU configuration from the
instance configuration, and the physical CPU configuration from the
node. For the spindle ratios however, we didn't track before these
values, so new parameters have been added:

- a new node parameter ``spindle_count``, defaults to 1, customisable at
  node group or node level
- at new backend parameter (for instances), ``spindle_use`` defaults to 1

Note that spindles in this context doesn't need to mean actual
mechanical hard-drives; it's just a relative number for both the node
I/O capacity and instance I/O consumption.

Instance migration behaviour
++++++++++++++++++++++++++++

While live-migration is in general desirable over failover, it is
possible that for some workloads it is actually worse, due to the
variable time of the “suspend” phase during live migration.

To allow the tools to work consistently over such instances (without
having to hard-code instance names), a new backend parameter
``always_failover`` has been added to control the migration/failover
behaviour. When set to True, all migration requests for an instance will
instead fall-back to failover.

Instance memory ballooning
++++++++++++++++++++++++++

Initial support for memory ballooning has been added. The memory for an
instance is no longer fixed (backend parameter ``memory``), but instead
can vary between minimum and maximum values (backend parameters
``minmem`` and ``maxmem``). Currently we only change an instance's
memory when:

- live migrating or failing over and instance and the target node
  doesn't have enough memory
- user requests changing the memory via ``gnt-instance modify
  --runtime-memory``

Instance CPU pinning
++++++++++++++++++++

In order to control the use of specific CPUs by instance, support for
controlling CPU pinning has been added for the Xen, HVM and LXC
hypervisors. This is controlled by a new hypervisor parameter
``cpu_mask``; details about possible values for this are in the
:manpage:`gnt-instance(8)`. Note that use of the most specific (precise
VCPU-to-CPU mapping) form will work well only when all nodes in your
cluster have the same amount of CPUs.

Disk parameters
+++++++++++++++

Another area in which Ganeti was not customisable were the parameters
used for storage configuration, e.g. how many stripes to use for LVM,
DRBD resync configuration, etc.

To improve this area, we've added disks parameters, which are
customisable at cluster and node group level, and which allow to
specify various parameters for disks (DRBD has the most parameters
currently), for example:

- DRBD resync algorithm and parameters (e.g. speed)
- the default VG for meta-data volumes for DRBD
- number of stripes for LVM (plain disk template)
- the RBD pool

These parameters can be modified via ``gnt-cluster modify -D …`` and
``gnt-group modify -D …``, and are used at either instance creation (in
case of LVM stripes, for example) or at disk “activation” time
(e.g. resync speed).

Rados block device support
++++++++++++++++++++++++++

A Rados (http://ceph.com/wiki/Rbd) storage backend has been added,
denoted by the ``rbd`` disk template type. This is considered
experimental, feedback is welcome. For details on configuring it, see
the :doc:`install` document and the :manpage:`gnt-cluster(8)` man page.

Master IP setup
+++++++++++++++

The existing master IP functionality works well only in simple setups (a
single network shared by all nodes); however, if nodes belong to
different networks, then the ``/32`` setup and lack of routing
information is not enough.

To allow the master IP to function well in more complex cases, the
system was reworked as follows:

- a master IP netmask setting has been added
- the master IP activation/turn-down code was moved from the node daemon
  to a separate script
- whether to run the Ganeti-supplied master IP script or a user-supplied
  on is a ``gnt-cluster init`` setting

Details about the location of the standard and custom setup scripts are
in the man page :manpage:`gnt-cluster(8)`; for information about the
setup script protocol, look at the Ganeti-supplied script.

SPICE support
+++++++++++++

The `SPICE <http://www.linux-kvm.org/page/SPICE>`_ support has been
improved.

It is now possible to use TLS-protected connections, and when renewing
or changing the cluster certificates (via ``gnt-cluster renew-crypto``,
it is now possible to specify spice or spice CA certificates. Also, it
is possible to configure a password for SPICE sessions via the
hypervisor parameter ``spice_password_file``.

There are also new parameters to control the compression and streaming
options (e.g. ``spice_image_compression``, ``spice_streaming_video``,
etc.). For details, see the man page :manpage:`gnt-instance(8)` and look
for the spice parameters.

Lastly, it is now possible to see the SPICE connection information via
``gnt-instance console``.

OVF converter
+++++++++++++

A new tool (``tools/ovfconverter``) has been added that supports
conversion between Ganeti and the `Open Virtualization Format
<http://en.wikipedia.org/wiki/Open_Virtualization_Format>`_ (both to and
from).

This relies on the ``qemu-img`` tool to convert the disk formats, so the
actual compatibility with other virtualization solutions depends on it.

Confd daemon changes
++++++++++++++++++++

The configuration query daemon (``ganeti-confd``) is now optional, and
has been rewritten in Haskell; whether to use the daemon at all, use the
Python (default) or the Haskell version is selectable at configure time
via the ``--enable-confd`` parameter, which can take one of the
``haskell``, ``python`` or ``no`` values. If not used, disabling the
daemon will result in a smaller footprint; for larger systems, we
welcome feedback on the Haskell version which might become the default
in future versions.

If you want to use ``gnt-node list-drbd`` you need to have the Haskell
daemon running. The Python version doesn't implement the new call.


User interface changes
~~~~~~~~~~~~~~~~~~~~~~

We have replaced the ``--disks`` option of ``gnt-instance
replace-disks`` with a more flexible ``--disk`` option, which allows
adding and removing disks at arbitrary indices (Issue 188). Furthermore,
disk size and mode can be changed upon recreation (via ``gnt-instance
recreate-disks``, which accepts the same ``--disk`` option).

As many people are used to a ``show`` command, we have added that as an
alias to ``info`` on all ``gnt-*`` commands.

The ``gnt-instance grow-disk`` command has a new mode in which it can
accept the target size of the disk, instead of the delta; this can be
more safe since two runs in absolute mode will be idempotent, and
sometimes it's also easier to specify the desired size directly.

Also the handling of instances with regard to offline secondaries has
been improved. Instance operations should not fail because one of it's
secondary nodes is offline, even though it's safe to proceed.

A new command ``list-drbd`` has been added to the ``gnt-node`` script to
support debugging of DRBD issues on nodes. It provides a mapping of DRBD
minors to instance name.

API changes
~~~~~~~~~~~

RAPI coverage has improved, with (for example) new resources for
recreate-disks, node power-cycle, etc.

Compatibility
~~~~~~~~~~~~~

There is partial support for ``xl`` in the Xen hypervisor; feedback is
welcome.

Python 2.7 is better supported, and after Ganeti 2.6 we will investigate
whether to still support Python 2.4 or move to Python 2.6 as minimum
required version.

Support for Fedora has been slightly improved; the provided example
init.d script should work better on it and the INSTALL file should
document the needed dependencies.

Internal changes
~~~~~~~~~~~~~~~~

The deprecated ``QueryLocks`` LUXI request has been removed. Use
``Query(what=QR_LOCK, ...)`` instead.

The LUXI requests :pyeval:`luxi.REQ_QUERY_JOBS`,
:pyeval:`luxi.REQ_QUERY_INSTANCES`, :pyeval:`luxi.REQ_QUERY_NODES`,
:pyeval:`luxi.REQ_QUERY_GROUPS`, :pyeval:`luxi.REQ_QUERY_EXPORTS` and
:pyeval:`luxi.REQ_QUERY_TAGS` are deprecated and will be removed in a
future version. :pyeval:`luxi.REQ_QUERY` should be used instead.

RAPI client: ``CertificateError`` now derives from
``GanetiApiError``. This should make it more easy to handle Ganeti
errors.

Deprecation warnings due to PyCrypto/paramiko import in
``tools/setup-ssh`` have been silenced, as usually they are safe; please
make sure to run an up-to-date paramiko version, if you use this tool.

The QA scripts now depend on Python 2.5 or above (the main code base
still works with Python 2.4).

The configuration file (``config.data``) is now written without
indentation for performance reasons; if you want to edit it, it can be
re-formatted via ``tools/fmtjson``.

A number of bugs has been fixed in the cluster merge tool.

``x509`` certification verification (used in import-export) has been
changed to allow the same clock skew as permitted by the cluster
verification. This will remove some rare but hard to diagnose errors in
import-export.


Version 2.6.0 rc4
-----------------

*(Released Thu, 19 Jul 2012)*

Very few changes from rc4 to the final release, only bugfixes:

- integrated fixes from release 2.5.2 (fix general boot flag for KVM
  instance, fix CDROM booting for KVM instances)
- fixed node group modification of node parameters
- fixed issue in LUClusterVerifyGroup with multi-group clusters
- fixed generation of bash completion to ensure a stable ordering
- fixed a few typos


Version 2.6.0 rc3
-----------------

*(Released Fri, 13 Jul 2012)*

Third release candidate for 2.6. The following changes were done from
rc3 to rc4:

- Fixed ``UpgradeConfig`` w.r.t. to disk parameters on disk objects.
- Fixed an inconsistency in the LUXI protocol with the provided
  arguments (NOT backwards compatible)
- Fixed a bug with node groups ipolicy where ``min`` was greater than
  the cluster ``std`` value
- Implemented a new ``gnt-node list-drbd`` call to list DRBD minors for
  easier instance debugging on nodes (requires ``hconfd`` to work)


Version 2.6.0 rc2
-----------------

*(Released Tue, 03 Jul 2012)*

Second release candidate for 2.6. The following changes were done from
rc2 to rc3:

- Fixed ``gnt-cluster verify`` regarding ``master-ip-script`` on non
  master candidates
- Fixed a RAPI regression on missing beparams/memory
- Fixed redistribution of files on offline nodes
- Added possibility to run activate-disks even though secondaries are
  offline. With this change it relaxes also the strictness on some other
  commands which use activate disks internally:
  * ``gnt-instance start|reboot|rename|backup|export``
- Made it possible to remove safely an instance if its secondaries are
  offline
- Made it possible to reinstall even though secondaries are offline


Version 2.6.0 rc1
-----------------

*(Released Mon, 25 Jun 2012)*

First release candidate for 2.6. The following changes were done from
rc1 to rc2:

- Fixed bugs with disk parameters and ``rbd`` templates as well as
  ``instance_os_add``
- Made ``gnt-instance modify`` more consistent regarding new NIC/Disk
  behaviour. It supports now the modify operation
- ``hcheck`` implemented to analyze cluster health and possibility of
  improving health by rebalance
- ``hbal`` has been improved in dealing with split instances


Version 2.6.0 beta2
-------------------

*(Released Mon, 11 Jun 2012)*

Second beta release of 2.6. The following changes were done from beta2
to rc1:

- Fixed ``daemon-util`` with non-root user models
- Fixed creation of plain instances with ``--no-wait-for-sync``
- Fix wrong iv_names when running ``cfgupgrade``
- Export more information in RAPI group queries
- Fixed bug when changing instance network interfaces
- Extended burnin to do NIC changes
- query: Added ``<``, ``>``, ``<=``, ``>=`` comparison operators
- Changed default for DRBD barriers
- Fixed DRBD error reporting for syncer rate
- Verify the options on disk parameters

And of course various fixes to documentation and improved unittests and
QA.


Version 2.6.0 beta1
-------------------

*(Released Wed, 23 May 2012)*

First beta release of 2.6. The following changes were done from beta1 to
beta2:

- integrated patch for distributions without ``start-stop-daemon``
- adapted example init.d script to work on Fedora
- fixed log handling in Haskell daemons
- adapted checks in the watcher for pycurl linked against libnss
- add partial support for ``xl`` instead of ``xm`` for Xen
- fixed a type issue in cluster verification
- fixed ssconf handling in the Haskell code (was breaking confd in IPv6
  clusters)

Plus integrated fixes from the 2.5 branch:

- fixed ``kvm-ifup`` to use ``/bin/bash``
- fixed parallel build failures
- KVM live migration when using a custom keymap


Version 2.5.2
-------------

*(Released Tue, 24 Jul 2012)*

A small bugfix release, with no new features:

- fixed bash-isms in kvm-ifup, for compatibility with systems which use a
  different default shell (e.g. Debian, Ubuntu)
- fixed KVM startup and live migration with a custom keymap (fixes Issue
  243 and Debian bug #650664)
- fixed compatibility with KVM versions that don't support multiple boot
  devices (fixes Issue 230 and Debian bug #624256)

Additionally, a few fixes were done to the build system (fixed parallel
build failures) and to the unittests (fixed race condition in test for
FileID functions, and the default enable/disable mode for QA test is now
customisable).


Version 2.5.1
-------------

*(Released Fri, 11 May 2012)*

A small bugfix release.

The main issues solved are on the topic of compatibility with newer LVM
releases:

- fixed parsing of ``lv_attr`` field
- adapted to new ``vgreduce --removemissing`` behaviour where sometimes
  the ``--force`` flag is needed

Also on the topic of compatibility, ``tools/lvmstrap`` has been changed
to accept kernel 3.x too (was hardcoded to 2.6.*).

A regression present in 2.5.0 that broke handling (in the gnt-* scripts)
of hook results and that also made display of other errors suboptimal
was fixed; the code behaves now like 2.4 and earlier.

Another change in 2.5, the cleanup of the OS scripts environment, is too
aggressive: it removed even the ``PATH`` variable, which requires the OS
scripts to *always* need to export it. Since this is a bit too strict,
we now export a minimal PATH, the same that we export for hooks.

The fix for issue 201 (Preserve bridge MTU in KVM ifup script) was
integrated into this release.

Finally, a few other miscellaneous changes were done (no new features,
just small improvements):

- Fix ``gnt-group --help`` display
- Fix hardcoded Xen kernel path
- Fix grow-disk handling of invalid units
- Update synopsis for ``gnt-cluster repair-disk-sizes``
- Accept both PUT and POST in noded (makes future upgrade to 2.6 easier)


Version 2.5.0
-------------

*(Released Thu, 12 Apr 2012)*

Incompatible/important changes and bugfixes
~~~~~~~~~~~~~~~~~~~~~~~~~~~~~~~~~~~~~~~~~~~

- The default of the ``/2/instances/[instance_name]/rename`` RAPI
  resource's ``ip_check`` parameter changed from ``True`` to ``False``
  to match the underlying LUXI interface.
- The ``/2/nodes/[node_name]/evacuate`` RAPI resource was changed to use
  body parameters, see :doc:`RAPI documentation <rapi>`. The server does
  not maintain backwards-compatibility as the underlying operation
  changed in an incompatible way. The RAPI client can talk to old
  servers, but it needs to be told so as the return value changed.
- When creating file-based instances via RAPI, the ``file_driver``
  parameter no longer defaults to ``loop`` and must be specified.
- The deprecated ``bridge`` NIC parameter is no longer supported. Use
  ``link`` instead.
- Support for the undocumented and deprecated RAPI instance creation
  request format version 0 has been dropped. Use version 1, supported
  since Ganeti 2.1.3 and :doc:`documented <rapi>`, instead.
- Pyparsing 1.4.6 or above is required, see :doc:`installation
  documentation <install>`.
- The "cluster-verify" hooks are now executed per group by the
  ``OP_CLUSTER_VERIFY_GROUP`` opcode. This maintains the same behavior
  if you just run ``gnt-cluster verify``, which generates one opcode per
  group.
- The environment as passed to the OS scripts is cleared, and thus no
  environment variables defined in the node daemon's environment will be
  inherited by the scripts.
- The :doc:`iallocator <iallocator>` mode ``multi-evacuate`` has been
  deprecated.
- :doc:`New iallocator modes <design-multi-reloc>` have been added to
  support operations involving multiple node groups.
- Offline nodes are ignored when failing over an instance.
- Support for KVM version 1.0, which changed the version reporting format
  from 3 to 2 digits.
- TCP/IP ports used by DRBD disks are returned to a pool upon instance
  removal.
- ``Makefile`` is now compatible with Automake 1.11.2
- Includes all bugfixes made in the 2.4 series

New features
~~~~~~~~~~~~

- The ganeti-htools project has been merged into the ganeti-core source
  tree and will be built as part of Ganeti (see :doc:`install-quick`).
- Implemented support for :doc:`shared storage <design-shared-storage>`.
- Add support for disks larger than 2 TB in ``lvmstrap`` by supporting
  GPT-style partition tables (requires `parted
  <http://www.gnu.org/s/parted/>`_).
- Added support for floppy drive and 2nd CD-ROM drive in KVM hypervisor.
- Allowed adding tags on instance creation.
- Export instance tags to hooks (``INSTANCE_TAGS``, see :doc:`hooks`)
- Allow instances to be started in a paused state, enabling the user to
  see the complete console output on boot using the console.
- Added new hypervisor flag to control default reboot behaviour
  (``reboot_behavior``).
- Added support for KVM keymaps (hypervisor parameter ``keymap``).
- Improved out-of-band management support:

  - Added ``gnt-node health`` command reporting the health status of
    nodes.
  - Added ``gnt-node power`` command to manage power status of nodes.
  - Added command for emergency power-off (EPO), ``gnt-cluster epo``.

- Instance migration can fall back to failover if instance is not
  running.
- Filters can be used when listing nodes, instances, groups and locks;
  see :manpage:`ganeti(7)` manpage.
- Added post-execution status as variables to :doc:`hooks <hooks>`
  environment.
- Instance tags are exported/imported together with the instance.
- When given an explicit job ID, ``gnt-job info`` will work for archived
  jobs.
- Jobs can define dependencies on other jobs (not yet supported via
  RAPI or command line, but used by internal commands and usable via
  LUXI).

  - Lock monitor (``gnt-debug locks``) shows jobs waiting for
    dependencies.

- Instance failover is now available as a RAPI resource
  (``/2/instances/[instance_name]/failover``).
- ``gnt-instance info`` defaults to static information if primary node
  is offline.
- Opcodes have a new ``comment`` attribute.
- Added basic SPICE support to KVM hypervisor.
- ``tools/ganeti-listrunner`` allows passing of arguments to executable.

Node group improvements
~~~~~~~~~~~~~~~~~~~~~~~

- ``gnt-cluster verify`` has been modified to check groups separately,
  thereby improving performance.
- Node group support has been added to ``gnt-cluster verify-disks``,
  which now operates per node group.
- Watcher has been changed to work better with node groups.

  - One process and state file per node group.
  - Slow watcher in one group doesn't block other group's watcher.

- Added new command, ``gnt-group evacuate``, to move all instances in a
  node group to other groups.
- Added ``gnt-instance change-group`` to move an instance to another
  node group.
- ``gnt-cluster command`` and ``gnt-cluster copyfile`` now support
  per-group operations.
- Node groups can be tagged.
- Some operations switch from an exclusive to a shared lock as soon as
  possible.
- Instance's primary and secondary nodes' groups are now available as
  query fields (``pnode.group``, ``pnode.group.uuid``, ``snodes.group``
  and ``snodes.group.uuid``).

Misc
~~~~

- Numerous updates to documentation and manpages.

  - :doc:`RAPI <rapi>` documentation now has detailed parameter
    descriptions.
  - Some opcode/job results are now also documented, see :doc:`RAPI
    <rapi>`.

- A lockset's internal lock is now also visible in lock monitor.
- Log messages from job queue workers now contain information about the
  opcode they're processing.
- ``gnt-instance console`` no longer requires the instance lock.
- A short delay when waiting for job changes reduces the number of LUXI
  requests significantly.
- DRBD metadata volumes are overwritten with zeros during disk creation.
- Out-of-band commands no longer acquire the cluster lock in exclusive
  mode.
- ``devel/upload`` now uses correct permissions for directories.


Version 2.5.0 rc6
-----------------

*(Released Fri, 23 Mar 2012)*

This was the sixth release candidate of the 2.5 series.


Version 2.5.0 rc5
-----------------

*(Released Mon, 9 Jan 2012)*

This was the fifth release candidate of the 2.5 series.


Version 2.5.0 rc4
-----------------

*(Released Thu, 27 Oct 2011)*

This was the fourth release candidate of the 2.5 series.


Version 2.5.0 rc3
-----------------

*(Released Wed, 26 Oct 2011)*

This was the third release candidate of the 2.5 series.


Version 2.5.0 rc2
-----------------

*(Released Tue, 18 Oct 2011)*

This was the second release candidate of the 2.5 series.


Version 2.5.0 rc1
-----------------

*(Released Tue, 4 Oct 2011)*

This was the first release candidate of the 2.5 series.


Version 2.5.0 beta3
-------------------

*(Released Wed, 31 Aug 2011)*

This was the third beta release of the 2.5 series.


Version 2.5.0 beta2
-------------------

*(Released Mon, 22 Aug 2011)*

This was the second beta release of the 2.5 series.


Version 2.5.0 beta1
-------------------

*(Released Fri, 12 Aug 2011)*

This was the first beta release of the 2.5 series.


Version 2.4.5
-------------

*(Released Thu, 27 Oct 2011)*

- Fixed bug when parsing command line parameter values ending in
  backslash
- Fixed assertion error after unclean master shutdown
- Disable HTTP client pool for RPC, significantly reducing memory usage
  of master daemon
- Fixed queue archive creation with wrong permissions


Version 2.4.4
-------------

*(Released Tue, 23 Aug 2011)*

Small bug-fixes:

- Fixed documentation for importing with ``--src-dir`` option
- Fixed a bug in ``ensure-dirs`` with queue/archive permissions
- Fixed a parsing issue with DRBD 8.3.11 in the Linux kernel


Version 2.4.3
-------------

*(Released Fri, 5 Aug 2011)*

Many bug-fixes and a few small features:

- Fixed argument order in ``ReserveLV`` and ``ReserveMAC`` which caused
  issues when you tried to add an instance with two MAC addresses in one
  request
- KVM: fixed per-instance stored UID value
- KVM: configure bridged NICs at migration start
- KVM: Fix a bug where instance will not start with never KVM versions
  (>= 0.14)
- Added OS search path to ``gnt-cluster info``
- Fixed an issue with ``file_storage_dir`` where you were forced to
  provide an absolute path, but the documentation states it is a
  relative path, the documentation was right
- Added a new parameter to instance stop/start called ``--no-remember``
  that will make the state change to not be remembered
- Implemented ``no_remember`` at RAPI level
- Improved the documentation
- Node evacuation: don't call IAllocator if node is already empty
- Fixed bug in DRBD8 replace disks on current nodes
- Fixed bug in recreate-disks for DRBD instances
- Moved assertion checking locks in ``gnt-instance replace-disks``
  causing it to abort with not owning the right locks for some situation
- Job queue: Fixed potential race condition when cancelling queued jobs
- Fixed off-by-one bug in job serial generation
- ``gnt-node volumes``: Fix instance names
- Fixed aliases in bash completion
- Fixed a bug in reopening log files after being sent a SIGHUP
- Added a flag to burnin to allow specifying VCPU count
- Bugfixes to non-root Ganeti configuration


Version 2.4.2
-------------

*(Released Thu, 12 May 2011)*

Many bug-fixes and a few new small features:

- Fixed a bug related to log opening failures
- Fixed a bug in instance listing with orphan instances
- Fixed a bug which prevented resetting the cluster-level node parameter
  ``oob_program`` to the default
- Many fixes related to the ``cluster-merge`` tool
- Fixed a race condition in the lock monitor, which caused failures
  during (at least) creation of many instances in parallel
- Improved output for gnt-job info
- Removed the quiet flag on some ssh calls which prevented debugging
  failures
- Improved the N+1 failure messages in cluster verify by actually
  showing the memory values (needed and available)
- Increased lock attempt timeouts so that when executing long operations
  (e.g. DRBD replace-disks) other jobs do not enter 'blocking acquire'
  too early and thus prevent the use of the 'fair' mechanism
- Changed instance query data (``gnt-instance info``) to not acquire
  locks unless needed, thus allowing its use on locked instance if only
  static information is asked for
- Improved behaviour with filesystems that do not support rename on an
  opened file
- Fixed the behaviour of ``prealloc_wipe_disks`` cluster parameter which
  kept locks on all nodes during the wipe, which is unneeded
- Fixed ``gnt-watcher`` handling of errors during hooks execution
- Fixed bug in ``prealloc_wipe_disks`` with small disk sizes (less than
  10GiB) which caused the wipe to fail right at the end in some cases
- Fixed master IP activation when doing master failover with no-voting
- Fixed bug in ``gnt-node add --readd`` which allowed the re-adding of
  the master node itself
- Fixed potential data-loss in under disk full conditions, where Ganeti
  wouldn't check correctly the return code and would consider
  partially-written files 'correct'
- Fixed bug related to multiple VGs and DRBD disk replacing
- Added new disk parameter ``metavg`` that allows placement of the meta
  device for DRBD in a different volume group
- Fixed error handling in the node daemon when the system libc doesn't
  have major number 6 (i.e. if ``libc.so.6`` is not the actual libc)
- Fixed lock release during replace-disks, which kept cluster-wide locks
  when doing disk replaces with an iallocator script
- Added check for missing bridges in cluster verify
- Handle EPIPE errors while writing to the terminal better, so that
  piping the output to e.g. ``less`` doesn't cause a backtrace
- Fixed rare case where a ^C during Luxi calls could have been
  interpreted as server errors, instead of simply terminating
- Fixed a race condition in LUGroupAssignNodes (``gnt-group
  assign-nodes``)
- Added a few more parameters to the KVM hypervisor, allowing a second
  CDROM, custom disk type for CDROMs and a floppy image
- Removed redundant message in instance rename when the name is given
  already as a FQDN
- Added option to ``gnt-instance recreate-disks`` to allow creating the
  disks on new nodes, allowing recreation when the original instance
  nodes are completely gone
- Added option when converting disk templates to DRBD to skip waiting
  for the resync, in order to make the instance available sooner
- Added two new variables to the OS scripts environment (containing the
  instance's nodes)
- Made the root_path and optional parameter for the xen-pvm hypervisor,
  to allow use of ``pvgrub`` as bootloader
- Changed the instance memory modifications to only check out-of-memory
  conditions on memory increases, and turned the secondary node warnings
  into errors (they can still be overridden via ``--force``)
- Fixed the handling of a corner case when the Python installation gets
  corrupted (e.g. a bad disk) while ganeti-noded is running and we try
  to execute a command that doesn't exist
- Fixed a bug in ``gnt-instance move`` (LUInstanceMove) when the primary
  node of the instance returned failures during instance shutdown; this
  adds the option ``--ignore-consistency`` to gnt-instance move

And as usual, various improvements to the error messages, documentation
and man pages.


Version 2.4.1
-------------

*(Released Wed, 09 Mar 2011)*

Emergency bug-fix release. ``tools/cfgupgrade`` was broken and overwrote
the RAPI users file if run twice (even with ``--dry-run``).

The release fixes that bug (nothing else changed).


Version 2.4.0
-------------

*(Released Mon, 07 Mar 2011)*

Final 2.4.0 release. Just a few small fixes:

- Fixed RAPI node evacuate
- Fixed the kvm-ifup script
- Fixed internal error handling for special job cases
- Updated man page to specify the escaping feature for options


Version 2.4.0 rc3
-----------------

*(Released Mon, 28 Feb 2011)*

A critical fix for the ``prealloc_wipe_disks`` feature: it is possible
that this feature wiped the disks of the wrong instance, leading to loss
of data.

Other changes:

- Fixed title of query field containing instance name
- Expanded the glossary in the documentation
- Fixed one unittest (internal issue)


Version 2.4.0 rc2
-----------------

*(Released Mon, 21 Feb 2011)*

A number of bug fixes plus just a couple functionality changes.

On the user-visible side, the ``gnt-* list`` command output has changed
with respect to "special" field states. The current rc1 style of display
can be re-enabled by passing a new ``--verbose`` (``-v``) flag, but in
the default output mode special fields states are displayed as follows:

- Offline resource: ``*``
- Unavailable/not applicable: ``-``
- Data missing (RPC failure): ``?``
- Unknown field: ``??``

Another user-visible change is the addition of ``--force-join`` to
``gnt-node add``.

As for bug fixes:

- ``tools/cluster-merge`` has seen many fixes and is now enabled again
- Fixed regression in RAPI/instance reinstall where all parameters were
  required (instead of optional)
- Fixed ``gnt-cluster repair-disk-sizes``, was broken since Ganeti 2.2
- Fixed iallocator usage (offline nodes were not considered offline)
- Fixed ``gnt-node list`` with respect to non-vm_capable nodes
- Fixed hypervisor and OS parameter validation with respect to
  non-vm_capable nodes
- Fixed ``gnt-cluster verify`` with respect to offline nodes (mostly
  cosmetic)
- Fixed ``tools/listrunner`` with respect to agent-based usage


Version 2.4.0 rc1
-----------------

*(Released Fri,  4 Feb 2011)*

Many changes and fixes since the beta1 release. While there were some
internal changes, the code has been mostly stabilised for the RC
release.

Note: the dumb allocator was removed in this release, as it was not kept
up-to-date with the IAllocator protocol changes. It is recommended to
use the ``hail`` command from the ganeti-htools package.

Note: the 2.4 and up versions of Ganeti are not compatible with the
0.2.x branch of ganeti-htools. You need to upgrade to
ganeti-htools-0.3.0 (or later).

Regressions fixed from 2.3
~~~~~~~~~~~~~~~~~~~~~~~~~~

- Fixed the ``gnt-cluster verify-disks`` command
- Made ``gnt-cluster verify-disks`` work in parallel (as opposed to
  serially on nodes)
- Fixed disk adoption breakage
- Fixed wrong headers in instance listing for field aliases

Other bugs fixed
~~~~~~~~~~~~~~~~

- Fixed corner case in KVM handling of NICs
- Fixed many cases of wrong handling of non-vm_capable nodes
- Fixed a bug where a missing instance symlink was not possible to
  recreate with any ``gnt-*`` command (now ``gnt-instance
  activate-disks`` does it)
- Fixed the volume group name as reported by ``gnt-cluster
  verify-disks``
- Increased timeouts for the import-export code, hopefully leading to
  fewer aborts due network or instance timeouts
- Fixed bug in ``gnt-node list-storage``
- Fixed bug where not all daemons were started on cluster
  initialisation, but only at the first watcher run
- Fixed many bugs in the OOB implementation
- Fixed watcher behaviour in presence of instances with offline
  secondaries
- Fixed instance list output for instances running on the wrong node
- a few fixes to the cluster-merge tool, but it still cannot merge
  multi-node groups (currently it is not recommended to use this tool)


Improvements
~~~~~~~~~~~~

- Improved network configuration for the KVM hypervisor
- Added e1000 as a supported NIC for Xen-HVM
- Improved the lvmstrap tool to also be able to use partitions, as
  opposed to full disks
- Improved speed of disk wiping (the cluster parameter
  ``prealloc_wipe_disks``, so that it has a low impact on the total time
  of instance creations
- Added documentation for the OS parameters
- Changed ``gnt-instance deactivate-disks`` so that it can work if the
  hypervisor is not responding
- Added display of blacklisted and hidden OS information in
  ``gnt-cluster info``
- Extended ``gnt-cluster verify`` to also validate hypervisor, backend,
  NIC and node parameters, which might create problems with currently
  invalid (but undetected) configuration files, but prevents validation
  failures when unrelated parameters are modified
- Changed cluster initialisation to wait for the master daemon to become
  available
- Expanded the RAPI interface:

  - Added config redistribution resource
  - Added activation/deactivation of instance disks
  - Added export of console information

- Implemented log file reopening on SIGHUP, which allows using
  logrotate(8) for the Ganeti log files
- Added a basic OOB helper script as an example


Version 2.4.0 beta1
-------------------

*(Released Fri, 14 Jan 2011)*

User-visible
~~~~~~~~~~~~

- Fixed timezone issues when formatting timestamps
- Added support for node groups, available via ``gnt-group`` and other
  commands
- Added out-of-band framework and management, see :doc:`design
  document <design-oob>`
- Removed support for roman numbers from ``gnt-node list`` and
  ``gnt-instance list``.
- Allowed modification of master network interface via ``gnt-cluster
  modify --master-netdev``
- Accept offline secondaries while shutting down instance disks
- Added ``blockdev_prefix`` parameter to Xen PVM and HVM hypervisors
- Added support for multiple LVM volume groups
- Avoid sorting nodes for ``gnt-node list`` if specific nodes are
  requested
- Added commands to list available fields:

  - ``gnt-node list-fields``
  - ``gnt-group list-fields``
  - ``gnt-instance list-fields``

- Updated documentation and man pages

Integration
~~~~~~~~~~~

- Moved ``rapi_users`` file into separate directory, now named
  ``.../ganeti/rapi/users``, ``cfgupgrade`` moves the file and creates a
  symlink
- Added new tool for running commands on many machines,
  ``tools/ganeti-listrunner``
- Implemented more verbose result in ``OpInstanceConsole`` opcode, also
  improving the ``gnt-instance console`` output
- Allowed customisation of disk index separator at ``configure`` time
- Export node group allocation policy to :doc:`iallocator <iallocator>`
- Added support for non-partitioned md disks in ``lvmstrap``
- Added script to gracefully power off KVM instances
- Split ``utils`` module into smaller parts
- Changed query operations to return more detailed information, e.g.
  whether an information is unavailable due to an offline node. To use
  this new functionality, the LUXI call ``Query`` must be used. Field
  information is now stored by the master daemon and can be retrieved
  using ``QueryFields``. Instances, nodes and groups can also be queried
  using the new opcodes ``OpQuery`` and ``OpQueryFields`` (not yet
  exposed via RAPI). The following commands make use of this
  infrastructure change:

  - ``gnt-group list``
  - ``gnt-group list-fields``
  - ``gnt-node list``
  - ``gnt-node list-fields``
  - ``gnt-instance list``
  - ``gnt-instance list-fields``
  - ``gnt-debug locks``

Remote API
~~~~~~~~~~

- New RAPI resources (see :doc:`rapi`):

  - ``/2/modify``
  - ``/2/groups``
  - ``/2/groups/[group_name]``
  - ``/2/groups/[group_name]/assign-nodes``
  - ``/2/groups/[group_name]/modify``
  - ``/2/groups/[group_name]/rename``
  - ``/2/instances/[instance_name]/disk/[disk_index]/grow``

- RAPI changes:

  - Implemented ``no_install`` for instance creation
  - Implemented OS parameters for instance reinstallation, allowing
    use of special settings on reinstallation (e.g. for preserving data)

Misc
~~~~

- Added IPv6 support in import/export
- Pause DRBD synchronization while wiping disks on instance creation
- Updated unittests and QA scripts
- Improved network parameters passed to KVM
- Converted man pages from docbook to reStructuredText


Version 2.3.1
-------------

*(Released Mon, 20 Dec 2010)*

Released version 2.3.1~rc1 without any changes.


Version 2.3.1 rc1
-----------------

*(Released Wed, 1 Dec 2010)*

- impexpd: Disable OpenSSL compression in socat if possible (backport
  from master, commit e90739d625b, see :doc:`installation guide
  <install-quick>` for details)
- Changed unittest coverage report to exclude test scripts
- Added script to check version format


Version 2.3.0
-------------

*(Released Wed, 1 Dec 2010)*

Released version 2.3.0~rc1 without any changes.


Version 2.3.0 rc1
-----------------

*(Released Fri, 19 Nov 2010)*

A number of bugfixes and documentation updates:

- Update ganeti-os-interface documentation
- Fixed a bug related to duplicate MACs or similar items which should be
  unique
- Fix breakage in OS state modify
- Reinstall instance: disallow offline secondaries (fixes bug related to
  OS changing but reinstall failing)
- plus all the other fixes between 2.2.1 and 2.2.2


Version 2.3.0 rc0
-----------------

*(Released Tue, 2 Nov 2010)*

- Fixed clearing of the default iallocator using ``gnt-cluster modify``
- Fixed master failover race with watcher
- Fixed a bug in ``gnt-node modify`` which could lead to an inconsistent
  configuration
- Accept previously stopped instance for export with instance removal
- Simplify and extend the environment variables for instance OS scripts
- Added new node flags, ``master_capable`` and ``vm_capable``
- Added optional instance disk wiping prior during allocation. This is a
  cluster-wide option and can be set/modified using
  ``gnt-cluster {init,modify} --prealloc-wipe-disks``.
- Added IPv6 support, see :doc:`design document <design-2.3>` and
  :doc:`install-quick`
- Added a new watcher option (``--ignore-pause``)
- Added option to ignore offline node on instance start/stop
  (``--ignore-offline``)
- Allow overriding OS parameters with ``gnt-instance reinstall``
- Added ability to change node's secondary IP address using ``gnt-node
  modify``
- Implemented privilege separation for all daemons except
  ``ganeti-noded``, see ``configure`` options
- Complain if an instance's disk is marked faulty in ``gnt-cluster
  verify``
- Implemented job priorities (see ``ganeti(7)`` manpage)
- Ignore failures while shutting down instances during failover from
  offline node
- Exit daemon's bootstrap process only once daemon is ready
- Export more information via ``LUInstanceQuery``/remote API
- Improved documentation, QA and unittests
- RAPI daemon now watches ``rapi_users`` all the time and doesn't need a
  restart if the file was created or changed
- Added LUXI protocol version sent with each request and response,
  allowing detection of server/client mismatches
- Moved the Python scripts among gnt-* and ganeti-* into modules
- Moved all code related to setting up SSH to an external script,
  ``setup-ssh``
- Infrastructure changes for node group support in future versions


Version 2.2.2
-------------

*(Released Fri, 19 Nov 2010)*

A few small bugs fixed, and some improvements to the build system:

- Fix documentation regarding conversion to drbd
- Fix validation of parameters in cluster modify (``gnt-cluster modify
  -B``)
- Fix error handling in node modify with multiple changes
- Allow remote imports without checked names


Version 2.2.1
-------------

*(Released Tue, 19 Oct 2010)*

- Disable SSL session ID cache in RPC client


Version 2.2.1 rc1
-----------------

*(Released Thu, 14 Oct 2010)*

- Fix interaction between Curl/GnuTLS and the Python's HTTP server
  (thanks Apollon Oikonomopoulos!), finally allowing the use of Curl
  with GnuTLS
- Fix problems with interaction between Curl and Python's HTTP server,
  resulting in increased speed in many RPC calls
- Improve our release script to prevent breakage with older aclocal and
  Python 2.6


Version 2.2.1 rc0
-----------------

*(Released Thu, 7 Oct 2010)*

- Fixed issue 125, replace hardcoded "xenvg" in ``gnt-cluster`` with
  value retrieved from master
- Added support for blacklisted or hidden OS definitions
- Added simple lock monitor (accessible via (``gnt-debug locks``)
- Added support for -mem-path in KVM hypervisor abstraction layer
- Allow overriding instance parameters in tool for inter-cluster
  instance moves (``tools/move-instance``)
- Improved opcode summaries (e.g. in ``gnt-job list``)
- Improve consistency of OS listing by sorting it
- Documentation updates


Version 2.2.0.1
---------------

*(Released Fri, 8 Oct 2010)*

- Rebuild with a newer autotools version, to fix python 2.6 compatibility


Version 2.2.0
-------------

*(Released Mon, 4 Oct 2010)*

- Fixed regression in ``gnt-instance rename``


Version 2.2.0 rc2
-----------------

*(Released Wed, 22 Sep 2010)*

- Fixed OS_VARIANT variable for OS scripts
- Fixed cluster tag operations via RAPI
- Made ``setup-ssh`` exit with non-zero code if an error occurred
- Disabled RAPI CA checks in watcher


Version 2.2.0 rc1
-----------------

*(Released Mon, 23 Aug 2010)*

- Support DRBD versions of the format "a.b.c.d"
- Updated manpages
- Re-introduce support for usage from multiple threads in RAPI client
- Instance renames and modify via RAPI
- Work around race condition between processing and archival in job
  queue
- Mark opcodes following failed one as failed, too
- Job field ``lock_status`` was removed due to difficulties making it
  work with the changed job queue in Ganeti 2.2; a better way to monitor
  locks is expected for a later 2.2.x release
- Fixed dry-run behaviour with many commands
- Support ``ssh-agent`` again when adding nodes
- Many additional bugfixes


Version 2.2.0 rc0
-----------------

*(Released Fri, 30 Jul 2010)*

Important change: the internal RPC mechanism between Ganeti nodes has
changed from using a home-grown http library (based on the Python base
libraries) to use the PycURL library. This requires that PycURL is
installed on nodes. Please note that on Debian/Ubuntu, PycURL is linked
against GnuTLS by default. cURL's support for GnuTLS had known issues
before cURL 7.21.0 and we recommend using the latest cURL release or
linking against OpenSSL. Most other distributions already link PycURL
and cURL against OpenSSL. The command::

  python -c 'import pycurl; print pycurl.version'

can be used to determine the libraries PycURL and cURL are linked
against.

Other significant changes:

- Rewrote much of the internals of the job queue, in order to achieve
  better parallelism; this decouples job query operations from the job
  processing, and it should allow much nicer behaviour of the master
  daemon under load, and it also has uncovered some long-standing bugs
  related to the job serialisation (now fixed)
- Added a default iallocator setting to the cluster parameters,
  eliminating the need to always pass nodes or an iallocator for
  operations that require selection of new node(s)
- Added experimental support for the LXC virtualization method
- Added support for OS parameters, which allows the installation of
  instances to pass parameter to OS scripts in order to customise the
  instance
- Added a hypervisor parameter controlling the migration type (live or
  non-live), since hypervisors have various levels of reliability; this
  has renamed the 'live' parameter to 'mode'
- Added a cluster parameter ``reserved_lvs`` that denotes reserved
  logical volumes, meaning that cluster verify will ignore them and not
  flag their presence as errors
- The watcher will now reset the error count for failed instances after
  8 hours, thus allowing self-healing if the problem that caused the
  instances to be down/fail to start has cleared in the meantime
- Added a cluster parameter ``drbd_usermode_helper`` that makes Ganeti
  check for, and warn, if the drbd module parameter ``usermode_helper``
  is not consistent with the cluster-wide setting; this is needed to
  make diagnose easier of failed drbd creations
- Started adding base IPv6 support, but this is not yet
  enabled/available for use
- Rename operations (cluster, instance) will now return the new name,
  which is especially useful if a short name was passed in
- Added support for instance migration in RAPI
- Added a tool to pre-configure nodes for the SSH setup, before joining
  them to the cluster; this will allow in the future a simplified model
  for node joining (but not yet fully enabled in 2.2); this needs the
  paramiko python library
- Fixed handling of name-resolving errors
- Fixed consistency of job results on the error path
- Fixed master-failover race condition when executed multiple times in
  sequence
- Fixed many bugs related to the job queue (mostly introduced during the
  2.2 development cycle, so not all are impacting 2.1)
- Fixed instance migration with missing disk symlinks
- Fixed handling of unknown jobs in ``gnt-job archive``
- And many other small fixes/improvements

Internal changes:

- Enhanced both the unittest and the QA coverage
- Switched the opcode validation to a generic model, and extended the
  validation to all opcode parameters
- Changed more parts of the code that write shell scripts to use the
  same class for this
- Switched the master daemon to use the asyncore library for the Luxi
  server endpoint


Version 2.2.0 beta0
-------------------

*(Released Thu, 17 Jun 2010)*

- Added tool (``move-instance``) and infrastructure to move instances
  between separate clusters (see :doc:`separate documentation
  <move-instance>` and :doc:`design document <design-2.2>`)
- Added per-request RPC timeout
- RAPI now requires a Content-Type header for requests with a body (e.g.
  ``PUT`` or ``POST``) which must be set to ``application/json`` (see
  :rfc:`2616` (HTTP/1.1), section 7.2.1)
- ``ganeti-watcher`` attempts to restart ``ganeti-rapi`` if RAPI is not
  reachable
- Implemented initial support for running Ganeti daemons as separate
  users, see configure-time flags ``--with-user-prefix`` and
  ``--with-group-prefix`` (only ``ganeti-rapi`` is supported at this
  time)
- Instances can be removed after export (``gnt-backup export
  --remove-instance``)
- Self-signed certificates generated by Ganeti now use a 2048 bit RSA
  key (instead of 1024 bit)
- Added new cluster configuration file for cluster domain secret
- Import/export now use SSL instead of SSH
- Added support for showing estimated time when exporting an instance,
  see the ``ganeti-os-interface(7)`` manpage and look for
  ``EXP_SIZE_FD``


Version 2.1.8
-------------

*(Released Tue, 16 Nov 2010)*

Some more bugfixes. Unless critical bugs occur, this will be the last
2.1 release:

- Fix case of MAC special-values
- Fix mac checker regex
- backend: Fix typo causing "out of range" error
- Add missing --units in gnt-instance list man page


Version 2.1.7
-------------

*(Released Tue, 24 Aug 2010)*

Bugfixes only:
  - Don't ignore secondary node silently on non-mirrored disk templates
    (issue 113)
  - Fix --master-netdev arg name in gnt-cluster(8) (issue 114)
  - Fix usb_mouse parameter breaking with vnc_console (issue 109)
  - Properly document the usb_mouse parameter
  - Fix path in ganeti-rapi(8) (issue 116)
  - Adjust error message when the ganeti user's .ssh directory is
    missing
  - Add same-node-check when changing the disk template to drbd


Version 2.1.6
-------------

*(Released Fri, 16 Jul 2010)*

Bugfixes only:
  - Add an option to only select some reboot types during qa/burnin.
    (on some hypervisors consequent reboots are not supported)
  - Fix infrequent race condition in master failover. Sometimes the old
    master ip address would be still detected as up for a short time
    after it was removed, causing failover to fail.
  - Decrease mlockall warnings when the ctypes module is missing. On
    Python 2.4 we support running even if no ctypes module is installed,
    but we were too verbose about this issue.
  - Fix building on old distributions, on which man doesn't have a
    --warnings option.
  - Fix RAPI not to ignore the MAC address on instance creation
  - Implement the old instance creation format in the RAPI client.


Version 2.1.5
-------------

*(Released Thu, 01 Jul 2010)*

A small bugfix release:
  - Fix disk adoption: broken by strict --disk option checking in 2.1.4
  - Fix batch-create: broken in the whole 2.1 series due to a lookup on
    a non-existing option
  - Fix instance create: the --force-variant option was ignored
  - Improve pylint 0.21 compatibility and warnings with Python 2.6
  - Fix modify node storage with non-FQDN arguments
  - Fix RAPI client to authenticate under Python 2.6 when used
    for more than 5 requests needing authentication
  - Fix gnt-instance modify -t (storage) giving a wrong error message
    when converting a non-shutdown drbd instance to plain


Version 2.1.4
-------------

*(Released Fri, 18 Jun 2010)*

A small bugfix release:

  - Fix live migration of KVM instances started with older Ganeti
    versions which had fewer hypervisor parameters
  - Fix gnt-instance grow-disk on down instances
  - Fix an error-reporting bug during instance migration
  - Better checking of the ``--net`` and ``--disk`` values, to avoid
    silently ignoring broken ones
  - Fix an RPC error reporting bug affecting, for example, RAPI client
    users
  - Fix bug triggered by different API version os-es on different nodes
  - Fix a bug in instance startup with custom hvparams: OS level
    parameters would fail to be applied.
  - Fix the RAPI client under Python 2.6 (but more work is needed to
    make it work completely well with OpenSSL)
  - Fix handling of errors when resolving names from DNS


Version 2.1.3
-------------

*(Released Thu, 3 Jun 2010)*

A medium sized development cycle. Some new features, and some
fixes/small improvements/cleanups.

Significant features
~~~~~~~~~~~~~~~~~~~~

The node deamon now tries to mlock itself into memory, unless the
``--no-mlock`` flag is passed. It also doesn't fail if it can't write
its logs, and falls back to console logging. This allows emergency
features such as ``gnt-node powercycle`` to work even in the event of a
broken node disk (tested offlining the disk hosting the node's
filesystem and dropping its memory caches; don't try this at home)

KVM: add vhost-net acceleration support. It can be tested with a new
enough version of the kernel and of qemu-kvm.

KVM: Add instance chrooting feature. If you use privilege dropping for
your VMs you can also now force them to chroot to an empty directory,
before starting the emulated guest.

KVM: Add maximum migration bandwith and maximum downtime tweaking
support (requires a new-enough version of qemu-kvm).

Cluster verify will now warn if the master node doesn't have the master
ip configured on it.

Add a new (incompatible) instance creation request format to RAPI which
supports all parameters (previously only a subset was supported, and it
wasn't possible to extend the old format to accomodate all the new
features. The old format is still supported, and a client can check for
this feature, before using it, by checking for its presence in the
``features`` RAPI resource.

Now with ancient latin support. Try it passing the ``--roman`` option to
``gnt-instance info``, ``gnt-cluster info`` or ``gnt-node list``
(requires the python-roman module to be installed, in order to work).

Other changes
~~~~~~~~~~~~~

As usual many internal code refactorings, documentation updates, and
such. Among others:

  - Lots of improvements and cleanups to the experimental Remote API
    (RAPI) client library.
  - A new unit test suite for the core daemon libraries.
  - A fix to creating missing directories makes sure the umask is not
    applied anymore. This enforces the same directory permissions
    everywhere.
  - Better handling terminating daemons with ctrl+c (used when running
    them in debugging mode).
  - Fix a race condition in live migrating a KVM instance, when stat()
    on the old proc status file returned EINVAL, which is an unexpected
    value.
  - Fixed manpage checking with newer man and utf-8 charachters. But now
    you need the en_US.UTF-8 locale enabled to build Ganeti from git.


Version 2.1.2.1
---------------

*(Released Fri, 7 May 2010)*

Fix a bug which prevented untagged KVM instances from starting.


Version 2.1.2
-------------

*(Released Fri, 7 May 2010)*

Another release with a long development cycle, during which many
different features were added.

Significant features
~~~~~~~~~~~~~~~~~~~~

The KVM hypervisor now can run the individual instances as non-root, to
reduce the impact of a VM being hijacked due to bugs in the
hypervisor. It is possible to run all instances as a single (non-root)
user, to manually specify a user for each instance, or to dynamically
allocate a user out of a cluster-wide pool to each instance, with the
guarantee that no two instances will run under the same user ID on any
given node.

An experimental RAPI client library, that can be used standalone
(without the other Ganeti libraries), is provided in the source tree as
``lib/rapi/client.py``. Note this client might change its interface in
the future, as we iterate on its capabilities.

A new command, ``gnt-cluster renew-crypto`` has been added to easily
replace the cluster's certificates and crypto keys. This might help in
case they have been compromised, or have simply expired.

A new disk option for instance creation has been added that allows one
to "adopt" currently existing logical volumes, with data
preservation. This should allow easier migration to Ganeti from
unmanaged (or managed via other software) instances.

Another disk improvement is the possibility to convert between redundant
(DRBD) and plain (LVM) disk configuration for an instance. This should
allow better scalability (starting with one node and growing the
cluster, or shrinking a two-node cluster to one node).

A new feature that could help with automated node failovers has been
implemented: if a node sees itself as offline (by querying the master
candidates), it will try to shutdown (hard) all instances and any active
DRBD devices. This reduces the risk of duplicate instances if an
external script automatically failovers the instances on such nodes. To
enable this, the cluster parameter ``maintain_node_health`` should be
enabled; in the future this option (per the name) will enable other
automatic maintenance features.

Instance export/import now will reuse the original instance
specifications for all parameters; that means exporting an instance,
deleting it and the importing it back should give an almost identical
instance. Note that the default import behaviour has changed from
before, where it created only one NIC; now it recreates the original
number of NICs.

Cluster verify has added a few new checks: SSL certificates validity,
/etc/hosts consistency across the cluster, etc.

Other changes
~~~~~~~~~~~~~

As usual, many internal changes were done, documentation fixes,
etc. Among others:

- Fixed cluster initialization with disabled cluster storage (regression
  introduced in 2.1.1)
- File-based storage supports growing the disks
- Fixed behaviour of node role changes
- Fixed cluster verify for some corner cases, plus a general rewrite of
  cluster verify to allow future extension with more checks
- Fixed log spamming by watcher and node daemon (regression introduced
  in 2.1.1)
- Fixed possible validation issues when changing the list of enabled
  hypervisors
- Fixed cleanup of /etc/hosts during node removal
- Fixed RAPI response for invalid methods
- Fixed bug with hashed passwords in ``ganeti-rapi`` daemon
- Multiple small improvements to the KVM hypervisor (VNC usage, booting
  from ide disks, etc.)
- Allow OS changes without re-installation (to record a changed OS
  outside of Ganeti, or to allow OS renames)
- Allow instance creation without OS installation (useful for example if
  the OS will be installed manually, or restored from a backup not in
  Ganeti format)
- Implemented option to make cluster ``copyfile`` use the replication
  network
- Added list of enabled hypervisors to ssconf (possibly useful for
  external scripts)
- Added a new tool (``tools/cfgupgrade12``) that allows upgrading from
  1.2 clusters
- A partial form of node re-IP is possible via node readd, which now
  allows changed node primary IP
- Command line utilities now show an informational message if the job is
  waiting for a lock
- The logs of the master daemon now show the PID/UID/GID of the
  connected client


Version 2.1.1
-------------

*(Released Fri, 12 Mar 2010)*

During the 2.1.0 long release candidate cycle, a lot of improvements and
changes have accumulated with were released later as 2.1.1.

Major changes
~~~~~~~~~~~~~

The node evacuate command (``gnt-node evacuate``) was significantly
rewritten, and as such the IAllocator protocol was changed - a new
request type has been added. This unfortunate change during a stable
series is designed to improve performance of node evacuations; on
clusters with more than about five nodes and which are well-balanced,
evacuation should proceed in parallel for all instances of the node
being evacuated. As such, any existing IAllocator scripts need to be
updated, otherwise the above command will fail due to the unknown
request. The provided "dumb" allocator has not been updated; but the
ganeti-htools package supports the new protocol since version 0.2.4.

Another important change is increased validation of node and instance
names. This might create problems in special cases, if invalid host
names are being used.

Also, a new layer of hypervisor parameters has been added, that sits at
OS level between the cluster defaults and the instance ones. This allows
customisation of virtualization parameters depending on the installed
OS. For example instances with OS 'X' may have a different KVM kernel
(or any other parameter) than the cluster defaults. This is intended to
help managing a multiple OSes on the same cluster, without manual
modification of each instance's parameters.

A tool for merging clusters, ``cluster-merge``, has been added in the
tools sub-directory.

Bug fixes
~~~~~~~~~

- Improved the int/float conversions that should make the code more
  robust in face of errors from the node daemons
- Fixed the remove node code in case of internal configuration errors
- Fixed the node daemon behaviour in face of inconsistent queue
  directory (e.g. read-only file-system where we can't open the files
  read-write, etc.)
- Fixed the behaviour of gnt-node modify for master candidate demotion;
  now it either aborts cleanly or, if given the new "auto_promote"
  parameter, will automatically promote other nodes as needed
- Fixed compatibility with (unreleased yet) Python 2.6.5 that would
  completely prevent Ganeti from working
- Fixed bug for instance export when not all disks were successfully
  exported
- Fixed behaviour of node add when the new node is slow in starting up
  the node daemon
- Fixed handling of signals in the LUXI client, which should improve
  behaviour of command-line scripts
- Added checks for invalid node/instance names in the configuration (now
  flagged during cluster verify)
- Fixed watcher behaviour for disk activation errors
- Fixed two potentially endless loops in http library, which led to the
  RAPI daemon hanging and consuming 100% CPU in some cases
- Fixed bug in RAPI daemon related to hashed passwords
- Fixed bug for unintended qemu-level bridging of multi-NIC KVM
  instances
- Enhanced compatibility with non-Debian OSes, but not using absolute
  path in some commands and allowing customisation of the ssh
  configuration directory
- Fixed possible future issue with new Python versions by abiding to the
  proper use of ``__slots__`` attribute on classes
- Added checks that should prevent directory traversal attacks
- Many documentation fixes based on feedback from users

New features
~~~~~~~~~~~~

- Added an "early_release" more for instance replace disks and node
  evacuate, where we release locks earlier and thus allow higher
  parallelism within the cluster
- Added watcher hooks, intended to allow the watcher to restart other
  daemons (e.g. from the ganeti-nbma project), but they can be used of
  course for any other purpose
- Added a compile-time disable for DRBD barriers, to increase
  performance if the administrator trusts the power supply or the
  storage system to not lose writes
- Added the option of using syslog for logging instead of, or in
  addition to, Ganeti's own log files
- Removed boot restriction for paravirtual NICs for KVM, recent versions
  can indeed boot from a paravirtual NIC
- Added a generic debug level for many operations; while this is not
  used widely yet, it allows one to pass the debug value all the way to
  the OS scripts
- Enhanced the hooks environment for instance moves (failovers,
  migrations) where the primary/secondary nodes changed during the
  operation, by adding {NEW,OLD}_{PRIMARY,SECONDARY} vars
- Enhanced data validations for many user-supplied values; one important
  item is the restrictions imposed on instance and node names, which
  might reject some (invalid) host names
- Add a configure-time option to disable file-based storage, if it's not
  needed; this allows greater security separation between the master
  node and the other nodes from the point of view of the inter-node RPC
  protocol
- Added user notification in interactive tools if job is waiting in the
  job queue or trying to acquire locks
- Added log messages when a job is waiting for locks
- Added filtering by node tags in instance operations which admit
  multiple instances (start, stop, reboot, reinstall)
- Added a new tool for cluster mergers, ``cluster-merge``
- Parameters from command line which are of the form ``a=b,c=d`` can now
  use backslash escapes to pass in values which contain commas,
  e.g. ``a=b\\c,d=e`` where the 'a' parameter would get the value
  ``b,c``
- For KVM, the instance name is the first parameter passed to KVM, so
  that it's more visible in the process list


Version 2.1.0
-------------

*(Released Tue, 2 Mar 2010)*

Ganeti 2.1 brings many improvements with it. Major changes:

- Added infrastructure to ease automated disk repairs
- Added new daemon to export configuration data in a cheaper way than
  using the remote API
- Instance NICs can now be routed instead of being associated with a
  networking bridge
- Improved job locking logic to reduce impact of jobs acquiring multiple
  locks waiting for other long-running jobs

In-depth implementation details can be found in the Ganeti 2.1 design
document.

Details
~~~~~~~

- Added chroot hypervisor
- Added more options to xen-hvm hypervisor (``kernel_path`` and
  ``device_model``)
- Added more options to xen-pvm hypervisor (``use_bootloader``,
  ``bootloader_path`` and ``bootloader_args``)
- Added the ``use_localtime`` option for the xen-hvm and kvm
  hypervisors, and the default value for this has changed to false (in
  2.0 xen-hvm always enabled it)
- Added luxi call to submit multiple jobs in one go
- Added cluster initialization option to not modify ``/etc/hosts``
  file on nodes
- Added network interface parameters
- Added dry run mode to some LUs
- Added RAPI resources:

  - ``/2/instances/[instance_name]/info``
  - ``/2/instances/[instance_name]/replace-disks``
  - ``/2/nodes/[node_name]/evacuate``
  - ``/2/nodes/[node_name]/migrate``
  - ``/2/nodes/[node_name]/role``
  - ``/2/nodes/[node_name]/storage``
  - ``/2/nodes/[node_name]/storage/modify``
  - ``/2/nodes/[node_name]/storage/repair``

- Added OpCodes to evacuate or migrate all instances on a node
- Added new command to list storage elements on nodes (``gnt-node
  list-storage``) and modify them (``gnt-node modify-storage``)
- Added new ssconf files with master candidate IP address
  (``ssconf_master_candidates_ips``), node primary IP address
  (``ssconf_node_primary_ips``) and node secondary IP address
  (``ssconf_node_secondary_ips``)
- Added ``ganeti-confd`` and a client library to query the Ganeti
  configuration via UDP
- Added ability to run hooks after cluster initialization and before
  cluster destruction
- Added automatic mode for disk replace (``gnt-instance replace-disks
  --auto``)
- Added ``gnt-instance recreate-disks`` to re-create (empty) disks
  after catastrophic data-loss
- Added ``gnt-node repair-storage`` command to repair damaged LVM volume
  groups
- Added ``gnt-instance move`` command to move instances
- Added ``gnt-cluster watcher`` command to control watcher
- Added ``gnt-node powercycle`` command to powercycle nodes
- Added new job status field ``lock_status``
- Added parseable error codes to cluster verification (``gnt-cluster
  verify --error-codes``) and made output less verbose (use
  ``--verbose`` to restore previous behaviour)
- Added UUIDs to the main config entities (cluster, nodes, instances)
- Added support for OS variants
- Added support for hashed passwords in the Ganeti remote API users file
  (``rapi_users``)
- Added option to specify maximum timeout on instance shutdown
- Added ``--no-ssh-init`` option to ``gnt-cluster init``
- Added new helper script to start and stop Ganeti daemons
  (``daemon-util``), with the intent to reduce the work necessary to
  adjust Ganeti for non-Debian distributions and to start/stop daemons
  from one place
- Added more unittests
- Fixed critical bug in ganeti-masterd startup
- Removed the configure-time ``kvm-migration-port`` parameter, this is
  now customisable at the cluster level for both the KVM and Xen
  hypervisors using the new ``migration_port`` parameter
- Pass ``INSTANCE_REINSTALL`` variable to OS installation script when
  reinstalling an instance
- Allowed ``@`` in tag names
- Migrated to Sphinx (http://sphinx.pocoo.org/) for documentation
- Many documentation updates
- Distribute hypervisor files on ``gnt-cluster redist-conf``
- ``gnt-instance reinstall`` can now reinstall multiple instances
- Updated many command line parameters
- Introduced new OS API version 15
- No longer support a default hypervisor
- Treat virtual LVs as inexistent
- Improved job locking logic to reduce lock contention
- Match instance and node names case insensitively
- Reimplemented bash completion script to be more complete
- Improved burnin


Version 2.0.6
-------------

*(Released Thu, 4 Feb 2010)*

- Fix cleaner behaviour on nodes not in a cluster (Debian bug 568105)
- Fix a string formatting bug
- Improve safety of the code in some error paths
- Improve data validation in the master of values returned from nodes


Version 2.0.5
-------------

*(Released Thu, 17 Dec 2009)*

- Fix security issue due to missing validation of iallocator names; this
  allows local and remote execution of arbitrary executables
- Fix failure of gnt-node list during instance removal
- Ship the RAPI documentation in the archive


Version 2.0.4
-------------

*(Released Wed, 30 Sep 2009)*

- Fixed many wrong messages
- Fixed a few bugs related to the locking library
- Fixed MAC checking at instance creation time
- Fixed a DRBD parsing bug related to gaps in /proc/drbd
- Fixed a few issues related to signal handling in both daemons and
  scripts
- Fixed the example startup script provided
- Fixed insserv dependencies in the example startup script (patch from
  Debian)
- Fixed handling of drained nodes in the iallocator framework
- Fixed handling of KERNEL_PATH parameter for xen-hvm (Debian bug
  #528618)
- Fixed error related to invalid job IDs in job polling
- Fixed job/opcode persistence on unclean master shutdown
- Fixed handling of partial job processing after unclean master
  shutdown
- Fixed error reporting from LUs, previously all errors were converted
  into execution errors
- Fixed error reporting from burnin
- Decreased significantly the memory usage of the job queue
- Optimised slightly multi-job submission
- Optimised slightly opcode loading
- Backported the multi-job submit framework from the development
  branch; multi-instance start and stop should be faster
- Added script to clean archived jobs after 21 days; this will reduce
  the size of the queue directory
- Added some extra checks in disk size tracking
- Added an example ethers hook script
- Added a cluster parameter that prevents Ganeti from modifying of
  /etc/hosts
- Added more node information to RAPI responses
- Added a ``gnt-job watch`` command that allows following the ouput of a
  job
- Added a bind-address option to ganeti-rapi
- Added more checks to the configuration verify
- Enhanced the burnin script such that some operations can be retried
  automatically
- Converted instance reinstall to multi-instance model


Version 2.0.3
-------------

*(Released Fri, 7 Aug 2009)*

- Added ``--ignore-size`` to the ``gnt-instance activate-disks`` command
  to allow using the pre-2.0.2 behaviour in activation, if any existing
  instances have mismatched disk sizes in the configuration
- Added ``gnt-cluster repair-disk-sizes`` command to check and update
  any configuration mismatches for disk sizes
- Added ``gnt-master cluste-failover --no-voting`` to allow master
  failover to work on two-node clusters
- Fixed the ``--net`` option of ``gnt-backup import``, which was
  unusable
- Fixed detection of OS script errors in ``gnt-backup export``
- Fixed exit code of ``gnt-backup export``


Version 2.0.2
-------------

*(Released Fri, 17 Jul 2009)*

- Added experimental support for stripped logical volumes; this should
  enhance performance but comes with a higher complexity in the block
  device handling; stripping is only enabled when passing
  ``--with-lvm-stripecount=N`` to ``configure``, but codepaths are
  affected even in the non-stripped mode
- Improved resiliency against transient failures at the end of DRBD
  resyncs, and in general of DRBD resync checks
- Fixed a couple of issues with exports and snapshot errors
- Fixed a couple of issues in instance listing
- Added display of the disk size in ``gnt-instance info``
- Fixed checking for valid OSes in instance creation
- Fixed handling of the "vcpus" parameter in instance listing and in
  general of invalid parameters
- Fixed http server library, and thus RAPI, to handle invalid
  username/password combinations correctly; this means that now they
  report unauthorized for queries too, not only for modifications,
  allowing earlier detect of configuration problems
- Added a new "role" node list field, equivalent to the master/master
  candidate/drained/offline flags combinations
- Fixed cluster modify and changes of candidate pool size
- Fixed cluster verify error messages for wrong files on regular nodes
- Fixed a couple of issues with node demotion from master candidate role
- Fixed node readd issues
- Added non-interactive mode for ``ganeti-masterd --no-voting`` startup
- Added a new ``--no-voting`` option for masterfailover to fix failover
  on two-nodes clusters when the former master node is unreachable
- Added instance reinstall over RAPI


Version 2.0.1
-------------

*(Released Tue, 16 Jun 2009)*

- added ``-H``/``-B`` startup parameters to ``gnt-instance``, which will
  allow re-adding the start in single-user option (regression from 1.2)
- the watcher writes the instance status to a file, to allow monitoring
  to report the instance status (from the master) based on cached
  results of the watcher's queries; while this can get stale if the
  watcher is being locked due to other work on the cluster, this is
  still an improvement
- the watcher now also restarts the node daemon and the rapi daemon if
  they died
- fixed the watcher to handle full and drained queue cases
- hooks export more instance data in the environment, which helps if
  hook scripts need to take action based on the instance's properties
  (no longer need to query back into ganeti)
- instance failovers when the instance is stopped do not check for free
  RAM, so that failing over a stopped instance is possible in low memory
  situations
- rapi uses queries for tags instead of jobs (for less job traffic), and
  for cluster tags it won't talk to masterd at all but read them from
  ssconf
- a couple of error handling fixes in RAPI
- drbd handling: improved the error handling of inconsistent disks after
  resync to reduce the frequency of "there are some degraded disks for
  this instance" messages
- fixed a bug in live migration when DRBD doesn't want to reconnect (the
  error handling path called a wrong function name)


Version 2.0.0
-------------

*(Released Wed, 27 May 2009)*

- no changes from rc5


Version 2.0 rc5
---------------

*(Released Wed, 20 May 2009)*

- fix a couple of bugs (validation, argument checks)
- fix ``gnt-cluster getmaster`` on non-master nodes (regression)
- some small improvements to RAPI and IAllocator
- make watcher automatically start the master daemon if down


Version 2.0 rc4
---------------

*(Released Mon, 27 Apr 2009)*

- change the OS list to not require locks; this helps with big clusters
- fix ``gnt-cluster verify`` and ``gnt-cluster verify-disks`` when the
  volume group is broken
- ``gnt-instance info``, without any arguments, doesn't run for all
  instances anymore; either pass ``--all`` or pass the desired
  instances; this helps against mistakes on big clusters where listing
  the information for all instances takes a long time
- miscellaneous doc and man pages fixes


Version 2.0 rc3
---------------

*(Released Wed, 8 Apr 2009)*

- Change the internal locking model of some ``gnt-node`` commands, in
  order to reduce contention (and blocking of master daemon) when
  batching many creation/reinstall jobs
- Fixes to Xen soft reboot
- No longer build documentation at build time, instead distribute it in
  the archive, in order to reduce the need for the whole docbook/rst
  toolchains


Version 2.0 rc2
---------------

*(Released Fri, 27 Mar 2009)*

- Now the cfgupgrade scripts works and can upgrade 1.2.7 clusters to 2.0
- Fix watcher startup sequence, improves the behaviour of busy clusters
- Some other fixes in ``gnt-cluster verify``, ``gnt-instance
  replace-disks``, ``gnt-instance add``, ``gnt-cluster queue``, KVM VNC
  bind address and other places
- Some documentation fixes and updates


Version 2.0 rc1
---------------

*(Released Mon, 2 Mar 2009)*

- More documentation updates, now all docs should be more-or-less
  up-to-date
- A couple of small fixes (mixed hypervisor clusters, offline nodes,
  etc.)
- Added a customizable HV_KERNEL_ARGS hypervisor parameter (for Xen PVM
  and KVM)
- Fix an issue related to $libdir/run/ganeti and cluster creation


Version 2.0 beta2
-----------------

*(Released Thu, 19 Feb 2009)*

- Xen PVM and KVM have switched the default value for the instance root
  disk to the first partition on the first drive, instead of the whole
  drive; this means that the OS installation scripts must be changed
  accordingly
- Man pages have been updated
- RAPI has been switched by default to HTTPS, and the exported functions
  should all work correctly
- RAPI v1 has been removed
- Many improvements to the KVM hypervisor
- Block device errors are now better reported
- Many other bugfixes and small improvements


Version 2.0 beta1
-----------------

*(Released Mon, 26 Jan 2009)*

- Version 2 is a general rewrite of the code and therefore the
  differences are too many to list, see the design document for 2.0 in
  the ``doc/`` subdirectory for more details
- In this beta version there is not yet a migration path from 1.2 (there
  will be one in the final 2.0 release)
- A few significant changes are:

  - all commands are executed by a daemon (``ganeti-masterd``) and the
    various ``gnt-*`` commands are just front-ends to it
  - all the commands are entered into, and executed from a job queue,
    see the ``gnt-job(8)`` manpage
  - the RAPI daemon supports read-write operations, secured by basic
    HTTP authentication on top of HTTPS
  - DRBD version 0.7 support has been removed, DRBD 8 is the only
    supported version (when migrating from Ganeti 1.2 to 2.0, you need
    to migrate to DRBD 8 first while still running Ganeti 1.2)
  - DRBD devices are using statically allocated minor numbers, which
    will be assigned to existing instances during the migration process
  - there is support for both Xen PVM and Xen HVM instances running on
    the same cluster
  - KVM virtualization is supported too
  - file-based storage has been implemented, which means that it is
    possible to run the cluster without LVM and DRBD storage, for
    example using a shared filesystem exported from shared storage (and
    still have live migration)


Version 1.2.7
-------------

*(Released Tue, 13 Jan 2009)*

- Change the default reboot type in ``gnt-instance reboot`` to "hard"
- Reuse the old instance mac address by default on instance import, if
  the instance name is the same.
- Handle situations in which the node info rpc returns incomplete
  results (issue 46)
- Add checks for tcp/udp ports collisions in ``gnt-cluster verify``
- Improved version of batcher:

  - state file support
  - instance mac address support
  - support for HVM clusters/instances

- Add an option to show the number of cpu sockets and nodes in
  ``gnt-node list``
- Support OSes that handle more than one version of the OS api (but do
  not change the current API in any other way)
- Fix ``gnt-node migrate``
- ``gnt-debug`` man page
- Fixes various more typos and small issues
- Increase disk resync maximum speed to 60MB/s (from 30MB/s)


Version 1.2.6
-------------

*(Released Wed, 24 Sep 2008)*

- new ``--hvm-nic-type`` and ``--hvm-disk-type`` flags to control the
  type of disk exported to fully virtualized instances.
- provide access to the serial console of HVM instances
- instance auto_balance flag, set by default. If turned off it will
  avoid warnings on cluster verify if there is not enough memory to fail
  over an instance. in the future it will prevent automatically failing
  it over when we will support that.
- batcher tool for instance creation, see ``tools/README.batcher``
- ``gnt-instance reinstall --select-os`` to interactively select a new
  operating system when reinstalling an instance.
- when changing the memory amount on instance modify a check has been
  added that the instance will be able to start. also warnings are
  emitted if the instance will not be able to fail over, if auto_balance
  is true.
- documentation fixes
- sync fields between ``gnt-instance list/modify/add/import``
- fix a race condition in drbd when the sync speed was set after giving
  the device a remote peer.


Version 1.2.5
-------------

*(Released Tue, 22 Jul 2008)*

- note: the allowed size and number of tags per object were reduced
- fix a bug in ``gnt-cluster verify`` with inconsistent volume groups
- fixed twisted 8.x compatibility
- fixed ``gnt-instance replace-disks`` with iallocator
- add TCP keepalives on twisted connections to detect restarted nodes
- disk increase support, see ``gnt-instance grow-disk``
- implement bulk node/instance query for RAPI
- add tags in node/instance listing (optional)
- experimental migration (and live migration) support, read the man page
  for ``gnt-instance migrate``
- the ``ganeti-watcher`` logs are now timestamped, and the watcher also
  has some small improvements in handling its state file


Version 1.2.4
-------------

*(Released Fri, 13 Jun 2008)*

- Experimental readonly, REST-based remote API implementation;
  automatically started on master node, TCP port 5080, if enabled by
  ``--enable-rapi`` parameter to configure script.
- Instance allocator support. Add and import instance accept a
  ``--iallocator`` parameter, and call that instance allocator to decide
  which node to use for the instance. The iallocator document describes
  what's expected from an allocator script.
- ``gnt-cluster verify`` N+1 memory redundancy checks: Unless passed the
  ``--no-nplus1-mem`` option ``gnt-cluster verify`` now checks that if a
  node is lost there is still enough memory to fail over the instances
  that reside on it.
- ``gnt-cluster verify`` hooks: it is now possible to add post-hooks to
  ``gnt-cluster verify``, to check for site-specific compliance. All the
  hooks will run, and their output, if any, will be displayed. Any
  failing hook will make the verification return an error value.
- ``gnt-cluster verify`` now checks that its peers are reachable on the
  primary and secondary interfaces
- ``gnt-node add`` now supports the ``--readd`` option, to readd a node
  that is still declared as part of the cluster and has failed.
- ``gnt-* list`` commands now accept a new ``-o +field`` way of
  specifying output fields, that just adds the chosen fields to the
  default ones.
- ``gnt-backup`` now has a new ``remove`` command to delete an existing
  export from the filesystem.
- New per-instance parameters hvm_acpi, hvm_pae and hvm_cdrom_image_path
  have been added. Using them you can enable/disable acpi and pae
  support, and specify a path for a cd image to be exported to the
  instance. These parameters as the name suggest only work on HVM
  clusters.
- When upgrading an HVM cluster to Ganeti 1.2.4, the values for ACPI and
  PAE support will be set to the previously hardcoded values, but the
  (previously hardcoded) path to the CDROM ISO image will be unset and
  if required, needs to be set manually with ``gnt-instance modify``
  after the upgrade.
- The address to which an instance's VNC console is bound is now
  selectable per-instance, rather than being cluster wide. Of course
  this only applies to instances controlled via VNC, so currently just
  applies to HVM clusters.


Version 1.2.3
-------------

*(Released Mon, 18 Feb 2008)*

- more tweaks to the disk activation code (especially helpful for DRBD)
- change the default ``gnt-instance list`` output format, now there is
  one combined status field (see the manpage for the exact values this
  field will have)
- some more fixes for the mac export to hooks change
- make Ganeti not break with DRBD 8.2.x (which changed the version
  format in ``/proc/drbd``) (issue 24)
- add an upgrade tool from "remote_raid1" disk template to "drbd" disk
  template, allowing migration from DRBD0.7+MD to DRBD8


Version 1.2.2
-------------

*(Released Wed, 30 Jan 2008)*

- fix ``gnt-instance modify`` breakage introduced in 1.2.1 with the HVM
  support (issue 23)
- add command aliases infrastructure and a few aliases
- allow listing of VCPUs in the ``gnt-instance list`` and improve the
  man pages and the ``--help`` option of ``gnt-node
  list``/``gnt-instance list``
- fix ``gnt-backup list`` with down nodes (issue 21)
- change the tools location (move from $pkgdatadir to $pkglibdir/tools)
- fix the dist archive and add a check for including svn/git files in
  the future
- some developer-related changes: improve the burnin and the QA suite,
  add an upload script for testing during development


Version 1.2.1
-------------

*(Released Wed, 16 Jan 2008)*

- experimental HVM support, read the install document, section
  "Initializing the cluster"
- allow for the PVM hypervisor per-instance kernel and initrd paths
- add a new command ``gnt-cluster verify-disks`` which uses a new
  algorithm to improve the reconnection of the DRBD pairs if the device
  on the secondary node has gone away
- make logical volume code auto-activate LVs at disk activation time
- slightly improve the speed of activating disks
- allow specification of the MAC address at instance creation time, and
  changing it later via ``gnt-instance modify``
- fix handling of external commands that generate lots of output on
  stderr
- update documentation with regard to minimum version of DRBD8 supported


Version 1.2.0
-------------

*(Released Tue, 4 Dec 2007)*

- Log the ``xm create`` output to the node daemon log on failure (to
  help diagnosing the error)
- In debug mode, log all external commands output if failed to the logs
- Change parsing of lvm commands to ignore stderr


Version 1.2 beta3
-----------------

*(Released Wed, 28 Nov 2007)*

- Another round of updates to the DRBD 8 code to deal with more failures
  in the replace secondary node operation
- Some more logging of failures in disk operations (lvm, drbd)
- A few documentation updates
- QA updates


Version 1.2 beta2
-----------------

*(Released Tue, 13 Nov 2007)*

- Change configuration file format from Python's Pickle to JSON.
  Upgrading is possible using the cfgupgrade utility.
- Add support for DRBD 8.0 (new disk template ``drbd``) which allows for
  faster replace disks and is more stable (DRBD 8 has many improvements
  compared to DRBD 0.7)
- Added command line tags support (see man pages for ``gnt-instance``,
  ``gnt-node``, ``gnt-cluster``)
- Added instance rename support
- Added multi-instance startup/shutdown
- Added cluster rename support
- Added ``gnt-node evacuate`` to simplify some node operations
- Added instance reboot operation that can speedup reboot as compared to
  stop and start
- Soften the requirement that hostnames are in FQDN format
- The ``ganeti-watcher`` now activates drbd pairs after secondary node
  reboots
- Removed dependency on debian's patched fping that uses the
  non-standard ``-S`` option
- Now the OS definitions are searched for in multiple, configurable
  paths (easier for distros to package)
- Some changes to the hooks infrastructure (especially the new
  post-configuration update hook)
- Other small bugfixes

.. vim: set textwidth=72 syntax=rst :
.. Local Variables:
.. mode: rst
.. fill-column: 72
.. End:<|MERGE_RESOLUTION|>--- conflicted
+++ resolved
@@ -2,7 +2,6 @@
 ====
 
 
-<<<<<<< HEAD
 Version 2.12.0 beta1
 --------------------
 
@@ -71,7 +70,8 @@
   instance" error
 - Issue 885: Network hotplugging on KVM sometimes makes an instance
   inresponsive
-=======
+
+
 Version 2.11.5
 --------------
 
@@ -113,7 +113,6 @@
 Inherited from the 2.9 branch:
 
 - Make htools tolerate missing 'spfree' on luxi
->>>>>>> 7bcc5fc0
 
 
 Version 2.11.4
