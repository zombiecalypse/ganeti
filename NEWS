--- conflicted
+++ resolved
@@ -2,7 +2,6 @@
 ====
 
 
-<<<<<<< HEAD
 Version 2.11.1
 --------------
 
@@ -203,7 +202,8 @@
 
 This was the first beta release of the 2.11 series. All important changes
 are listed in the latest 2.11 entry.
-=======
+
+
 Version 2.10.5
 --------------
 
@@ -232,7 +232,6 @@
 - network queries fixed with respect to instances
 - relax too strict prerequisite in LUClusterSetParams for DRBD helpers
 - VArious improvements to QA and build-time tests
->>>>>>> 21698e49
 
 
 Version 2.10.4
