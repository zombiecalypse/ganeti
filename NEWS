News
====


<<<<<<< HEAD
Version 2.9.0 rc3
-----------------

*(Released Tue, 15 Oct 2013)*

Incompatible/important changes
~~~~~~~~~~~~~~~~~~~~~~~~~~~~~~

- hroller now also plans for capacity to move non-redundant instances off
  any node to be rebooted; the old behavior of completely ignoring any
  non-redundant instances can be restored by adding the --ignore-non-redundant
  option.
- The cluster option '--no-lvm-storage' was removed in favor of the new option
  '--enabled-disk-templates'.
- On instance creation, disk templates no longer need to be specified
  with '-t'. The default disk template will be taken from the list of
  enabled disk templates.
- The monitoring daemon is now running as root, in order to be able to collect
  information only available to root (such as the state of Xen instances).
- The ConfD client is now IPv6 compatible.
- File and shared file storage is no longer dis/enabled at configure time,
  but using the option '--enabled-disk-templates' at cluster initialization and
  modification.
- The default directories for file and shared file storage are not anymore
  specified at configure time, but taken from the cluster's configuration.
  They can be set at cluster initialization and modification with
  '--file-storage-dir' and '--shared-file-storage-dir'.
- Cluster verification now includes stricter checks regarding the
  default file and shared file storage directories. It now checks that
  the directories are explicitely allowed in the 'file-storage-paths' file and
  that the directories exist on all nodes.
- The list of allowed disk templates in the instance policy and the list
  of cluster-wide enabled disk templates is now checked for consistency
  on cluster or group modification. On cluster initialization, the ipolicy
  disk templates are ensured to be a subset of the cluster-wide enabled
  disk templates.

New features
~~~~~~~~~~~~

- DRBD 8.4 support. Depending on the installed DRBD version, Ganeti now uses
  the correct command syntax. It is possible to use different DRBD versions
  on different nodes as long as they are compatible to each other. This
  enables rolling upgrades of DRBD with no downtime. As permanent operation
  of different DRBD versions within a node group is discouraged,
  ``gnt-cluster verify`` will emit a warning if it detects such a situation.
- New "inst-status-xen" data collector for the monitoring daemon, providing
  information about the state of the xen instances on the nodes.
- New "lv" data collector for the monitoring daemon, collecting data about the
  logical volumes on the nodes, and pairing them with the name of the instances
  they belong to.
- New "diskstats" data collector, collecting the data from /proc/diskstats and
  presenting them over the monitoring daemon interface.
- The ConfD client is now IPv6 compatible.

New dependencies
~~~~~~~~~~~~~~~~
The following new dependencies have been added.

Python

- ``python-mock`` (http://www.voidspace.org.uk/python/mock/) is now a required
  for the unit tests (and only used for testing).

Haskell

- ``hslogger`` (http://software.complete.org/hslogger) is now always
  required, even if confd is not enabled.

Since 2.9.0 rc2
~~~~~~~~~~~~~~~

- in implicit configuration upgrade, match ipolicy with enabled disk templates
- improved harep documentation (inherited from stable-2.8)


Version 2.9.0 rc2
-----------------

*(Released Wed, 9 Oct 2013)*

The second release candidate in the 2.9 series. Since 2.9.0 rc1:

- Fix bug in cfgupgrade that led to failure when upgrading from 2.8 with
  at least one DRBD instance.
- Fix bug in cfgupgrade that led to an invalid 2.8 configuration after
  downgrading.


Version 2.9.0 rc1
-----------------

*(Released Tue, 1 Oct 2013)*

The first release candidate in the 2.9 series. Since 2.9.0 beta1:

- various bug fixes
- update of the documentation, in particular installation instructions
- merging of LD_* constants into DT_* constants
- python style changes to be compatible with newer versions of pylint


Version 2.9.0 beta1
-------------------

*(Released Thu, 29 Aug 2013)*

This was the first beta release of the 2.9 series. All important changes
are listed in the latest 2.9 entry.
=======
Version 2.8.1
-------------

*(Released Thu, 17 Oct 2013)*

- Correctly start/stop luxid during gnt-cluster master-failover
- Don't attempt IPv6 ssh in case of IPv4 cluster (Issue 595)
- Fix path for the job queue serial file
- Improved harep man page
- Minor documentation improvements
>>>>>>> 39d36a5d


Version 2.8.0
-------------

*(Released Mon, 30 Sep 2013)*

Incompatible/important changes
~~~~~~~~~~~~~~~~~~~~~~~~~~~~~~

- Instance policy can contain multiple instance specs, as described in
  the “Constrained instance sizes” section of :doc:`Partitioned Ganeti
  <design-partitioned>`. As a consequence, it's not possible to partially change
  or override instance specs. Bounding specs (min and max) can be specified as a
  whole using the new option ``--ipolicy-bounds-specs``, while standard
  specs use the new option ``--ipolicy-std-specs``.
- The output of the info command of gnt-cluster, gnt-group, gnt-node,
  gnt-instance is a valid YAML object.
- hail now honors network restrictions when allocating nodes. This led to an
  update of the IAllocator protocol. See the IAllocator documentation for
  details.
- confd now only answers static configuration request over the network. luxid
  was extracted, listens on the local LUXI socket and responds to live queries.
  This allows finer grained permissions if using separate users.

New features
~~~~~~~~~~~~

- The :doc:`Remote API <rapi>` daemon now supports a command line flag
  to always require authentication, ``--require-authentication``. It can
  be specified in ``$sysconfdir/default/ganeti``.
- A new cluster attribute 'enabled_disk_templates' is introduced. It will
  be used to manage the disk templates to be used by instances in the cluster.
  Initially, it will be set to a list that includes plain, drbd, if they were
  enabled by specifying a volume group name, and file and sharedfile, if those
  were enabled at configure time. Additionally, it will include all disk
  templates that are currently used by instances. The order of disk templates
  will be based on Ganeti's history of supporting them. In the future, the
  first entry of the list will be used as a default disk template on instance
  creation.
- ``cfgupgrade`` now supports a ``--downgrade`` option to bring the
  configuration back to the previous stable version.
- Disk templates in group ipolicy can be restored to the default value.
- Initial support for diskless instances and virtual clusters in QA.
- More QA and unit tests for instance policies.
- Every opcode now contains a reason trail (visible through ``gnt-job info``)
  describing why the opcode itself was executed.
- The monitoring daemon is now available. It allows users to query the cluster
  for obtaining information about the status of the system. The daemon is only
  responsible for providing the information over the network: the actual data
  gathering is performed by data collectors (currently, only the DRBD status
  collector is available).
- In order to help developers work on Ganeti, a new script
  (``devel/build_chroot``) is provided, for building a chroot that contains all
  the required development libraries and tools for compiling Ganeti on a Debian
  Squeeze system.
- A new tool, ``harep``, for performing self-repair and recreation of instances
  in Ganeti has been added.
- Split queries are enabled for tags, network, exports, cluster info, groups,
  jobs, nodes.
- New command ``show-ispecs-cmd`` for ``gnt-cluster`` and ``gnt-group``.
  It prints the command line to set the current policies, to ease
  changing them.
- Add the ``vnet_hdr`` HV parameter for KVM, to control whether the tap
  devices for KVM virtio-net interfaces will get created with VNET_HDR
  (IFF_VNET_HDR) support. If set to false, it disables offloading on the
  virtio-net interfaces, which prevents host kernel tainting and log
  flooding, when dealing with broken or malicious virtio-net drivers.
  It's set to true by default.
- Instance failover now supports a ``--cleanup`` parameter for fixing previous
  failures.
- Support 'viridian' parameter in Xen HVM
- Support DSA SSH keys in bootstrap
- To simplify the work of packaging frameworks that want to add the needed users
  and groups in a split-user setup themselves, at build time three files in
  ``doc/users`` will be generated. The ``groups`` files contains, one per line,
  the groups to be generated, the ``users`` file contains, one per line, the
  users to be generated, optionally followed by their primary group, where
  important. The ``groupmemberships`` file contains, one per line, additional
  user-group membership relations that need to be established. The syntax of
  these files will remain stable in all future versions.


New dependencies
~~~~~~~~~~~~~~~~
The following new dependencies have been added:

For Haskell:
- The ``curl`` library is not optional anymore for compiling the Haskell code.
- ``snap-server`` library (if monitoring is enabled).

For Python:
- The minimum Python version needed to run Ganeti is now 2.6.
- ``yaml`` library (only for running the QA).

Since 2.8.0 rc3
~~~~~~~~~~~~~~~
- Perform proper cleanup on termination of Haskell daemons
- Fix corner-case in handling of remaining retry time


Version 2.8.0 rc3
-----------------

*(Released Tue, 17 Sep 2013)*

- To simplify the work of packaging frameworks that want to add the needed users
  and groups in a split-user setup themselves, at build time three files in
  ``doc/users`` will be generated. The ``groups`` files contains, one per line,
  the groups to be generated, the ``users`` file contains, one per line, the
  users to be generated, optionally followed by their primary group, where
  important. The ``groupmemberships`` file contains, one per line, additional
  user-group membership relations that need to be established. The syntax of
  these files will remain stable in all future versions.
- Add a default to file-driver when unspecified over RAPI (Issue 571)
- Mark the DSA host pubkey as optional, and remove it during config downgrade
  (Issue 560)
- Some documentation fixes


Version 2.8.0 rc2
-----------------

*(Released Tue, 27 Aug 2013)*

The second release candidate of the 2.8 series. Since 2.8.0. rc1:

- Support 'viridian' parameter in Xen HVM (Issue 233)
- Include VCS version in ``gnt-cluster version``
- Support DSA SSH keys in bootstrap (Issue 338)
- Fix batch creation of instances
- Use FQDN to check master node status (Issue 551)
- Make the DRBD collector more failure-resilient


Version 2.8.0 rc1
-----------------

*(Released Fri, 2 Aug 2013)*

The first release candidate of the 2.8 series. Since 2.8.0 beta1:

- Fix upgrading/downgrading from 2.7
- Increase maximum RAPI message size
- Documentation updates
- Split ``confd`` between ``luxid`` and ``confd``
- Merge 2.7 series up to the 2.7.1 release
- Allow the ``modify_etc_hosts`` option to be changed
- Add better debugging for ``luxid`` queries
- Expose bulk parameter for GetJobs in RAPI client
- Expose missing ``network`` fields in RAPI
- Add some ``cluster verify`` tests
- Some unittest fixes
- Fix a malfunction in ``hspace``'s tiered allocation
- Fix query compatibility between haskell and python implementations
- Add the ``vnet_hdr`` HV parameter for KVM
- Add ``--cleanup`` to instance failover
- Change the connected groups format in ``gnt-network info`` output; it
  was previously displayed as a raw list by mistake. (Merged from 2.7)


Version 2.8.0 beta1
-------------------

*(Released Mon, 24 Jun 2013)*

This was the first beta release of the 2.8 series. All important changes
are listed in the latest 2.8 entry.


Version 2.7.2
-------------

*(Released Thu, 26 Sep 2013)*

- Change the connected groups format in ``gnt-network info`` output; it
  was previously displayed as a raw list by mistake
- Check disk template in right dict when copying
- Support multi-instance allocs without iallocator
- Fix some errors in the documentation
- Fix formatting of tuple in an error message


Version 2.7.1
-------------

*(Released Thu, 25 Jul 2013)*

- Add logrotate functionality in daemon-util
- Add logrotate example file
- Add missing fields to network queries over rapi
- Fix network object timestamps
- Add support for querying network timestamps
- Fix a typo in the example crontab
- Fix a documentation typo


Version 2.7.0
-------------

*(Released Thu, 04 Jul 2013)*

Incompatible/important changes
~~~~~~~~~~~~~~~~~~~~~~~~~~~~~~

- Instance policies for disk size were documented to be on a per-disk
  basis, but hail applied them to the sum of all disks. This has been
  fixed.
- ``hbal`` will now exit with status 0 if, during job execution over
  LUXI, early exit has been requested and all jobs are successful;
  before, exit status 1 was used, which cannot be differentiated from
  "job error" case
- Compatibility with newer versions of rbd has been fixed
- ``gnt-instance batch-create`` has been changed to use the bulk create
  opcode from Ganeti. This lead to incompatible changes in the format of
  the JSON file. It's now not a custom dict anymore but a dict
  compatible with the ``OpInstanceCreate`` opcode.
- Parent directories for file storage need to be listed in
  ``$sysconfdir/ganeti/file-storage-paths`` now. ``cfgupgrade`` will
  write the file automatically based on old configuration values, but it
  can not distribute it across all nodes and the file contents should be
  verified. Use ``gnt-cluster copyfile
  $sysconfdir/ganeti/file-storage-paths`` once the cluster has been
  upgraded. The reason for requiring this list of paths now is that
  before it would have been possible to inject new paths via RPC,
  allowing files to be created in arbitrary locations. The RPC protocol
  is protected using SSL/X.509 certificates, but as a design principle
  Ganeti does not permit arbitrary paths to be passed.
- The parsing of the variants file for OSes (see
  :manpage:`ganeti-os-interface(7)`) has been slightly changed: now empty
  lines and comment lines (starting with ``#``) are ignored for better
  readability.
- The ``setup-ssh`` tool added in Ganeti 2.2 has been replaced and is no
  longer available. ``gnt-node add`` now invokes a new tool on the
  destination node, named ``prepare-node-join``, to configure the SSH
  daemon. Paramiko is no longer necessary to configure nodes' SSH
  daemons via ``gnt-node add``.
- Draining (``gnt-cluster queue drain``) and un-draining the job queue
  (``gnt-cluster queue undrain``) now affects all nodes in a cluster and
  the flag is not reset after a master failover.
- Python 2.4 has *not* been tested with this release. Using 2.6 or above
  is recommended. 2.6 will be mandatory from the 2.8 series.


New features
~~~~~~~~~~~~

- New network management functionality to support automatic allocation
  of IP addresses and managing of network parameters. See
  :manpage:`gnt-network(8)` for more details.
- New external storage backend, to allow managing arbitrary storage
  systems external to the cluster. See
  :manpage:`ganeti-extstorage-interface(7)`.
- New ``exclusive-storage`` node parameter added, restricted to
  nodegroup level. When it's set to true, physical disks are assigned in
  an exclusive fashion to instances, as documented in :doc:`Partitioned
  Ganeti <design-partitioned>`.  Currently, only instances using the
  ``plain`` disk template are supported.
- The KVM hypervisor has been updated with many new hypervisor
  parameters, including a generic one for passing arbitrary command line
  values. See a complete list in :manpage:`gnt-instance(8)`. It is now
  compatible up to qemu 1.4.
- A new tool, called ``mon-collector``, is the stand-alone executor of
  the data collectors for a monitoring system. As of this version, it
  just includes the DRBD data collector, that can be executed by calling
  ``mon-collector`` using the ``drbd`` parameter. See
  :manpage:`mon-collector(7)`.
- A new user option, :pyeval:`rapi.RAPI_ACCESS_READ`, has been added
  for RAPI users. It allows granting permissions to query for
  information to a specific user without giving
  :pyeval:`rapi.RAPI_ACCESS_WRITE` permissions.
- A new tool named ``node-cleanup`` has been added. It cleans remains of
  a cluster from a machine by stopping all daemons, removing
  certificates and ssconf files. Unless the ``--no-backup`` option is
  given, copies of the certificates are made.
- Instance creations now support the use of opportunistic locking,
  potentially speeding up the (parallel) creation of multiple instances.
  This feature is currently only available via the :doc:`RAPI
  <rapi>` interface and when an instance allocator is used. If the
  ``opportunistic_locking`` parameter is set the opcode will try to
  acquire as many locks as possible, but will not wait for any locks
  held by other opcodes. If not enough resources can be found to
  allocate the instance, the temporary error code
  :pyeval:`errors.ECODE_TEMP_NORES` is returned. The operation can be
  retried thereafter, with or without opportunistic locking.
- New experimental linux-ha resource scripts.
- Restricted-commands support: ganeti can now be asked (via command line
  or rapi) to perform commands on a node. These are passed via ganeti
  RPC rather than ssh. This functionality is restricted to commands
  specified on the ``$sysconfdir/ganeti/restricted-commands`` for security
  reasons. The file is not copied automatically.


Misc changes
~~~~~~~~~~~~

- Diskless instances are now externally mirrored (Issue 237). This for
  now has only been tested in conjunction with explicit target nodes for
  migration/failover.
- Queries not needing locks or RPC access to the node can now be
  performed by the confd daemon, making them independent from jobs, and
  thus faster to execute. This is selectable at configure time.
- The functionality for allocating multiple instances at once has been
  overhauled and is now also available through :doc:`RAPI <rapi>`.

There are no significant changes from version 2.7.0~rc3.


Version 2.7.0 rc3
-----------------

*(Released Tue, 25 Jun 2013)*

- Fix permissions on the confd query socket (Issue 477)
- Fix permissions on the job archive dir (Issue 498)
- Fix handling of an internal exception in replace-disks (Issue 472)
- Fix gnt-node info handling of shortened names (Issue 497)
- Fix gnt-instance grow-disk when wiping is enabled
- Documentation improvements, and support for newer pandoc
- Fix hspace honoring ipolicy for disks (Issue 484)
- Improve handling of the ``kvm_extra`` HV parameter


Version 2.7.0 rc2
-----------------

*(Released Fri, 24 May 2013)*

- ``devel/upload`` now works when ``/var/run`` on the target nodes is a
  symlink.
- Disks added through ``gnt-instance modify`` or created through
  ``gnt-instance recreate-disks`` are wiped, if the
  ``prealloc_wipe_disks`` flag is set.
- If wiping newly created disks fails, the disks are removed. Also,
  partial failures in creating disks through ``gnt-instance modify``
  triggers a cleanup of the partially-created disks.
- Removing the master IP address doesn't fail if the address has been
  already removed.
- Fix ownership of the OS log dir
- Workaround missing SO_PEERCRED constant (Issue 191)


Version 2.7.0 rc1
-----------------

*(Released Fri, 3 May 2013)*

This was the first release candidate of the 2.7 series. Since beta3:

- Fix kvm compatibility with qemu 1.4 (Issue 389)
- Documentation updates (admin guide, upgrade notes, install
  instructions) (Issue 372)
- Fix gnt-group list nodes and instances count (Issue 436)
- Fix compilation without non-mandatory libraries (Issue 441)
- Fix xen-hvm hypervisor forcing nics to type 'ioemu' (Issue 247)
- Make confd logging more verbose at INFO level (Issue 435)
- Improve "networks" documentation in :manpage:`gnt-instance(8)`
- Fix failure path for instance storage type conversion (Issue 229)
- Update htools text backend documentation
- Improve the renew-crypto section of :manpage:`gnt-cluster(8)`
- Disable inter-cluster instance move for file-based instances, because
  it is dependant on instance export, which is not supported for
  file-based instances. (Issue 414)
- Fix gnt-job crashes on non-ascii characters (Issue 427)
- Fix volume group checks on non-vm-capable nodes (Issue 432)


Version 2.7.0 beta3
-------------------

*(Released Mon, 22 Apr 2013)*

This was the third beta release of the 2.7 series. Since beta2:

- Fix hail to verify disk instance policies on a per-disk basis (Issue 418).
- Fix data loss on wrong usage of ``gnt-instance move``
- Properly export errors in confd-based job queries
- Add ``users-setup`` tool
- Fix iallocator protocol to report 0 as a disk size for diskless
  instances. This avoids hail breaking when a diskless instance is
  present.
- Fix job queue directory permission problem that made confd job queries
  fail. This requires running an ``ensure-dirs --full-run`` on upgrade
  for access to archived jobs (Issue 406).
- Limit the sizes of networks supported by ``gnt-network`` to something
  between a ``/16`` and a ``/30`` to prevent memory bloat and crashes.
- Fix bugs in instance disk template conversion
- Fix GHC 7 compatibility
- Fix ``burnin`` install path (Issue 426).
- Allow very small disk grows (Issue 347).
- Fix a ``ganeti-noded`` memory bloat introduced in 2.5, by making sure
  that noded doesn't import masterd code (Issue 419).
- Make sure the default metavg at cluster init is the same as the vg, if
  unspecified (Issue 358).
- Fix cleanup of partially created disks (part of Issue 416)


Version 2.7.0 beta2
-------------------

*(Released Tue, 2 Apr 2013)*

This was the second beta release of the 2.7 series. Since beta1:

- Networks no longer have a "type" slot, since this information was
  unused in Ganeti: instead of it tags should be used.
- The rapi client now has a ``target_node`` option to MigrateInstance.
- Fix early exit return code for hbal (Issue 386).
- Fix ``gnt-instance migrate/failover -n`` (Issue 396).
- Fix ``rbd showmapped`` output parsing (Issue 312).
- Networks are now referenced indexed by UUID, rather than name. This
  will require running cfgupgrade, from 2.7.0beta1, if networks are in
  use.
- The OS environment now includes network information.
- Deleting of a network is now disallowed if any instance nic is using
  it, to prevent dangling references.
- External storage is now documented in man pages.
- The exclusive_storage flag can now only be set at nodegroup level.
- Hbal can now submit an explicit priority with its jobs.
- Many network related locking fixes.
- Bump up the required pylint version to 0.25.1.
- Fix the ``no_remember`` option in RAPI client.
- Many ipolicy related tests, qa, and fixes.
- Many documentation improvements and fixes.
- Fix building with ``--disable-file-storage``.
- Fix ``-q`` option in htools, which was broken if passed more than
  once.
- Some haskell/python interaction improvements and fixes.
- Fix iallocator in case of missing LVM storage.
- Fix confd config load in case of ``--no-lvm-storage``.
- The confd/query functionality is now mentioned in the security
  documentation.


Version 2.7.0 beta1
-------------------

*(Released Wed, 6 Feb 2013)*

This was the first beta release of the 2.7 series. All important changes
are listed in the latest 2.7 entry.


Version 2.6.2
-------------

*(Released Fri, 21 Dec 2012)*

Important behaviour change: hbal won't rebalance anymore instances which
have the ``auto_balance`` attribute set to false. This was the intention
all along, but until now it only skipped those from the N+1 memory
reservation (DRBD-specific).

A significant number of bug fixes in this release:

- Fixed disk adoption interaction with ipolicy checks.
- Fixed networking issues when instances are started, stopped or
  migrated, by forcing the tap device's MAC prefix to "fe" (issue 217).
- Fixed the warning in cluster verify for shared storage instances not
  being redundant.
- Fixed removal of storage directory on shared file storage (issue 262).
- Fixed validation of LVM volume group name in OpClusterSetParams
  (``gnt-cluster modify``) (issue 285).
- Fixed runtime memory increases (``gnt-instance modify -m``).
- Fixed live migration under Xen's ``xl`` mode.
- Fixed ``gnt-instance console`` with ``xl``.
- Fixed building with newer Haskell compiler/libraries.
- Fixed PID file writing in Haskell daemons (confd); this prevents
  restart issues if confd was launched manually (outside of
  ``daemon-util``) while another copy of it was running
- Fixed a type error when doing live migrations with KVM (issue 297) and
  the error messages for failing migrations have been improved.
- Fixed opcode validation for the out-of-band commands (``gnt-node
  power``).
- Fixed a type error when unsetting OS hypervisor parameters (issue
  311); now it's possible to unset all OS-specific hypervisor
  parameters.
- Fixed the ``dry-run`` mode for many operations: verification of
  results was over-zealous but didn't take into account the ``dry-run``
  operation, resulting in "wrong" failures.
- Fixed bash completion in ``gnt-job list`` when the job queue has
  hundreds of entries; especially with older ``bash`` versions, this
  results in significant CPU usage.

And lastly, a few other improvements have been made:

- Added option to force master-failover without voting (issue 282).
- Clarified error message on lock conflict (issue 287).
- Logging of newly submitted jobs has been improved (issue 290).
- Hostname checks have been made uniform between instance rename and
  create (issue 291).
- The ``--submit`` option is now supported by ``gnt-debug delay``.
- Shutting down the master daemon by sending SIGTERM now stops it from
  processing jobs waiting for locks; instead, those jobs will be started
  once again after the master daemon is started the next time (issue
  296).
- Support for Xen's ``xl`` program has been improved (besides the fixes
  above).
- Reduced logging noise in the Haskell confd daemon (only show one log
  entry for each config reload, instead of two).
- Several man page updates and typo fixes.


Version 2.6.1
-------------

*(Released Fri, 12 Oct 2012)*

A small bugfix release. Among the bugs fixed:

- Fixed double use of ``PRIORITY_OPT`` in ``gnt-node migrate``, that
  made the command unusable.
- Commands that issue many jobs don't fail anymore just because some jobs
  take so long that other jobs are archived.
- Failures during ``gnt-instance reinstall`` are reflected by the exit
  status.
- Issue 190 fixed. Check for DRBD in cluster verify is enabled only when
  DRBD is enabled.
- When ``always_failover`` is set, ``--allow-failover`` is not required
  in migrate commands anymore.
- ``bash_completion`` works even if extglob is disabled.
- Fixed bug with locks that made failover for RDB-based instances fail.
- Fixed bug in non-mirrored instance allocation that made Ganeti choose
  a random node instead of one based on the allocator metric.
- Support for newer versions of pylint and pep8.
- Hail doesn't fail anymore when trying to add an instance of type
  ``file``, ``sharedfile`` or ``rbd``.
- Added new Makefile target to rebuild the whole distribution, so that
  all files are included.


Version 2.6.0
-------------

*(Released Fri, 27 Jul 2012)*


.. attention:: The ``LUXI`` protocol has been made more consistent
   regarding its handling of command arguments. This, however, leads to
   incompatibility issues with previous versions. Please ensure that you
   restart Ganeti daemons soon after the upgrade, otherwise most
   ``LUXI`` calls (job submission, setting/resetting the drain flag,
   pausing/resuming the watcher, cancelling and archiving jobs, querying
   the cluster configuration) will fail.


New features
~~~~~~~~~~~~

Instance run status
+++++++++++++++++++

The current ``admin_up`` field, which used to denote whether an instance
should be running or not, has been removed. Instead, ``admin_state`` is
introduced, with 3 possible values -- ``up``, ``down`` and ``offline``.

The rational behind this is that an instance being “down” can have
different meanings:

- it could be down during a reboot
- it could be temporarily be down for a reinstall
- or it could be down because it is deprecated and kept just for its
  disk

The previous Boolean state was making it difficult to do capacity
calculations: should Ganeti reserve memory for a down instance? Now, the
tri-state field makes it clear:

- in ``up`` and ``down`` state, all resources are reserved for the
  instance, and it can be at any time brought up if it is down
- in ``offline`` state, only disk space is reserved for it, but not
  memory or CPUs

The field can have an extra use: since the transition between ``up`` and
``down`` and vice-versus is done via ``gnt-instance start/stop``, but
transition between ``offline`` and ``down`` is done via ``gnt-instance
modify``, it is possible to given different rights to users. For
example, owners of an instance could be allowed to start/stop it, but
not transition it out of the offline state.

Instance policies and specs
+++++++++++++++++++++++++++

In previous Ganeti versions, an instance creation request was not
limited on the minimum size and on the maximum size just by the cluster
resources. As such, any policy could be implemented only in third-party
clients (RAPI clients, or shell wrappers over ``gnt-*``
tools). Furthermore, calculating cluster capacity via ``hspace`` again
required external input with regards to instance sizes.

In order to improve these workflows and to allow for example better
per-node group differentiation, we introduced instance specs, which
allow declaring:

- minimum instance disk size, disk count, memory size, cpu count
- maximum values for the above metrics
- and “standard” values (used in ``hspace`` to calculate the standard
  sized instances)

The minimum/maximum values can be also customised at node-group level,
for example allowing more powerful hardware to support bigger instance
memory sizes.

Beside the instance specs, there are a few other settings belonging to
the instance policy framework. It is possible now to customise, per
cluster and node-group:

- the list of allowed disk templates
- the maximum ratio of VCPUs per PCPUs (to control CPU oversubscription)
- the maximum ratio of instance to spindles (see below for more
  information) for local storage

All these together should allow all tools that talk to Ganeti to know
what are the ranges of allowed values for instances and the
over-subscription that is allowed.

For the VCPU/PCPU ratio, we already have the VCPU configuration from the
instance configuration, and the physical CPU configuration from the
node. For the spindle ratios however, we didn't track before these
values, so new parameters have been added:

- a new node parameter ``spindle_count``, defaults to 1, customisable at
  node group or node level
- at new backend parameter (for instances), ``spindle_use`` defaults to 1

Note that spindles in this context doesn't need to mean actual
mechanical hard-drives; it's just a relative number for both the node
I/O capacity and instance I/O consumption.

Instance migration behaviour
++++++++++++++++++++++++++++

While live-migration is in general desirable over failover, it is
possible that for some workloads it is actually worse, due to the
variable time of the “suspend” phase during live migration.

To allow the tools to work consistently over such instances (without
having to hard-code instance names), a new backend parameter
``always_failover`` has been added to control the migration/failover
behaviour. When set to True, all migration requests for an instance will
instead fall-back to failover.

Instance memory ballooning
++++++++++++++++++++++++++

Initial support for memory ballooning has been added. The memory for an
instance is no longer fixed (backend parameter ``memory``), but instead
can vary between minimum and maximum values (backend parameters
``minmem`` and ``maxmem``). Currently we only change an instance's
memory when:

- live migrating or failing over and instance and the target node
  doesn't have enough memory
- user requests changing the memory via ``gnt-instance modify
  --runtime-memory``

Instance CPU pinning
++++++++++++++++++++

In order to control the use of specific CPUs by instance, support for
controlling CPU pinning has been added for the Xen, HVM and LXC
hypervisors. This is controlled by a new hypervisor parameter
``cpu_mask``; details about possible values for this are in the
:manpage:`gnt-instance(8)`. Note that use of the most specific (precise
VCPU-to-CPU mapping) form will work well only when all nodes in your
cluster have the same amount of CPUs.

Disk parameters
+++++++++++++++

Another area in which Ganeti was not customisable were the parameters
used for storage configuration, e.g. how many stripes to use for LVM,
DRBD resync configuration, etc.

To improve this area, we've added disks parameters, which are
customisable at cluster and node group level, and which allow to
specify various parameters for disks (DRBD has the most parameters
currently), for example:

- DRBD resync algorithm and parameters (e.g. speed)
- the default VG for meta-data volumes for DRBD
- number of stripes for LVM (plain disk template)
- the RBD pool

These parameters can be modified via ``gnt-cluster modify -D …`` and
``gnt-group modify -D …``, and are used at either instance creation (in
case of LVM stripes, for example) or at disk “activation” time
(e.g. resync speed).

Rados block device support
++++++++++++++++++++++++++

A Rados (http://ceph.com/wiki/Rbd) storage backend has been added,
denoted by the ``rbd`` disk template type. This is considered
experimental, feedback is welcome. For details on configuring it, see
the :doc:`install` document and the :manpage:`gnt-cluster(8)` man page.

Master IP setup
+++++++++++++++

The existing master IP functionality works well only in simple setups (a
single network shared by all nodes); however, if nodes belong to
different networks, then the ``/32`` setup and lack of routing
information is not enough.

To allow the master IP to function well in more complex cases, the
system was reworked as follows:

- a master IP netmask setting has been added
- the master IP activation/turn-down code was moved from the node daemon
  to a separate script
- whether to run the Ganeti-supplied master IP script or a user-supplied
  on is a ``gnt-cluster init`` setting

Details about the location of the standard and custom setup scripts are
in the man page :manpage:`gnt-cluster(8)`; for information about the
setup script protocol, look at the Ganeti-supplied script.

SPICE support
+++++++++++++

The `SPICE <http://www.linux-kvm.org/page/SPICE>`_ support has been
improved.

It is now possible to use TLS-protected connections, and when renewing
or changing the cluster certificates (via ``gnt-cluster renew-crypto``,
it is now possible to specify spice or spice CA certificates. Also, it
is possible to configure a password for SPICE sessions via the
hypervisor parameter ``spice_password_file``.

There are also new parameters to control the compression and streaming
options (e.g. ``spice_image_compression``, ``spice_streaming_video``,
etc.). For details, see the man page :manpage:`gnt-instance(8)` and look
for the spice parameters.

Lastly, it is now possible to see the SPICE connection information via
``gnt-instance console``.

OVF converter
+++++++++++++

A new tool (``tools/ovfconverter``) has been added that supports
conversion between Ganeti and the `Open Virtualization Format
<http://en.wikipedia.org/wiki/Open_Virtualization_Format>`_ (both to and
from).

This relies on the ``qemu-img`` tool to convert the disk formats, so the
actual compatibility with other virtualization solutions depends on it.

Confd daemon changes
++++++++++++++++++++

The configuration query daemon (``ganeti-confd``) is now optional, and
has been rewritten in Haskell; whether to use the daemon at all, use the
Python (default) or the Haskell version is selectable at configure time
via the ``--enable-confd`` parameter, which can take one of the
``haskell``, ``python`` or ``no`` values. If not used, disabling the
daemon will result in a smaller footprint; for larger systems, we
welcome feedback on the Haskell version which might become the default
in future versions.

If you want to use ``gnt-node list-drbd`` you need to have the Haskell
daemon running. The Python version doesn't implement the new call.


User interface changes
~~~~~~~~~~~~~~~~~~~~~~

We have replaced the ``--disks`` option of ``gnt-instance
replace-disks`` with a more flexible ``--disk`` option, which allows
adding and removing disks at arbitrary indices (Issue 188). Furthermore,
disk size and mode can be changed upon recreation (via ``gnt-instance
recreate-disks``, which accepts the same ``--disk`` option).

As many people are used to a ``show`` command, we have added that as an
alias to ``info`` on all ``gnt-*`` commands.

The ``gnt-instance grow-disk`` command has a new mode in which it can
accept the target size of the disk, instead of the delta; this can be
more safe since two runs in absolute mode will be idempotent, and
sometimes it's also easier to specify the desired size directly.

Also the handling of instances with regard to offline secondaries has
been improved. Instance operations should not fail because one of it's
secondary nodes is offline, even though it's safe to proceed.

A new command ``list-drbd`` has been added to the ``gnt-node`` script to
support debugging of DRBD issues on nodes. It provides a mapping of DRBD
minors to instance name.

API changes
~~~~~~~~~~~

RAPI coverage has improved, with (for example) new resources for
recreate-disks, node power-cycle, etc.

Compatibility
~~~~~~~~~~~~~

There is partial support for ``xl`` in the Xen hypervisor; feedback is
welcome.

Python 2.7 is better supported, and after Ganeti 2.6 we will investigate
whether to still support Python 2.4 or move to Python 2.6 as minimum
required version.

Support for Fedora has been slightly improved; the provided example
init.d script should work better on it and the INSTALL file should
document the needed dependencies.

Internal changes
~~~~~~~~~~~~~~~~

The deprecated ``QueryLocks`` LUXI request has been removed. Use
``Query(what=QR_LOCK, ...)`` instead.

The LUXI requests :pyeval:`luxi.REQ_QUERY_JOBS`,
:pyeval:`luxi.REQ_QUERY_INSTANCES`, :pyeval:`luxi.REQ_QUERY_NODES`,
:pyeval:`luxi.REQ_QUERY_GROUPS`, :pyeval:`luxi.REQ_QUERY_EXPORTS` and
:pyeval:`luxi.REQ_QUERY_TAGS` are deprecated and will be removed in a
future version. :pyeval:`luxi.REQ_QUERY` should be used instead.

RAPI client: ``CertificateError`` now derives from
``GanetiApiError``. This should make it more easy to handle Ganeti
errors.

Deprecation warnings due to PyCrypto/paramiko import in
``tools/setup-ssh`` have been silenced, as usually they are safe; please
make sure to run an up-to-date paramiko version, if you use this tool.

The QA scripts now depend on Python 2.5 or above (the main code base
still works with Python 2.4).

The configuration file (``config.data``) is now written without
indentation for performance reasons; if you want to edit it, it can be
re-formatted via ``tools/fmtjson``.

A number of bugs has been fixed in the cluster merge tool.

``x509`` certification verification (used in import-export) has been
changed to allow the same clock skew as permitted by the cluster
verification. This will remove some rare but hard to diagnose errors in
import-export.


Version 2.6.0 rc4
-----------------

*(Released Thu, 19 Jul 2012)*

Very few changes from rc4 to the final release, only bugfixes:

- integrated fixes from release 2.5.2 (fix general boot flag for KVM
  instance, fix CDROM booting for KVM instances)
- fixed node group modification of node parameters
- fixed issue in LUClusterVerifyGroup with multi-group clusters
- fixed generation of bash completion to ensure a stable ordering
- fixed a few typos


Version 2.6.0 rc3
-----------------

*(Released Fri, 13 Jul 2012)*

Third release candidate for 2.6. The following changes were done from
rc3 to rc4:

- Fixed ``UpgradeConfig`` w.r.t. to disk parameters on disk objects.
- Fixed an inconsistency in the LUXI protocol with the provided
  arguments (NOT backwards compatible)
- Fixed a bug with node groups ipolicy where ``min`` was greater than
  the cluster ``std`` value
- Implemented a new ``gnt-node list-drbd`` call to list DRBD minors for
  easier instance debugging on nodes (requires ``hconfd`` to work)


Version 2.6.0 rc2
-----------------

*(Released Tue, 03 Jul 2012)*

Second release candidate for 2.6. The following changes were done from
rc2 to rc3:

- Fixed ``gnt-cluster verify`` regarding ``master-ip-script`` on non
  master candidates
- Fixed a RAPI regression on missing beparams/memory
- Fixed redistribution of files on offline nodes
- Added possibility to run activate-disks even though secondaries are
  offline. With this change it relaxes also the strictness on some other
  commands which use activate disks internally:
  * ``gnt-instance start|reboot|rename|backup|export``
- Made it possible to remove safely an instance if its secondaries are
  offline
- Made it possible to reinstall even though secondaries are offline


Version 2.6.0 rc1
-----------------

*(Released Mon, 25 Jun 2012)*

First release candidate for 2.6. The following changes were done from
rc1 to rc2:

- Fixed bugs with disk parameters and ``rbd`` templates as well as
  ``instance_os_add``
- Made ``gnt-instance modify`` more consistent regarding new NIC/Disk
  behaviour. It supports now the modify operation
- ``hcheck`` implemented to analyze cluster health and possibility of
  improving health by rebalance
- ``hbal`` has been improved in dealing with split instances


Version 2.6.0 beta2
-------------------

*(Released Mon, 11 Jun 2012)*

Second beta release of 2.6. The following changes were done from beta2
to rc1:

- Fixed ``daemon-util`` with non-root user models
- Fixed creation of plain instances with ``--no-wait-for-sync``
- Fix wrong iv_names when running ``cfgupgrade``
- Export more information in RAPI group queries
- Fixed bug when changing instance network interfaces
- Extended burnin to do NIC changes
- query: Added ``<``, ``>``, ``<=``, ``>=`` comparison operators
- Changed default for DRBD barriers
- Fixed DRBD error reporting for syncer rate
- Verify the options on disk parameters

And of course various fixes to documentation and improved unittests and
QA.


Version 2.6.0 beta1
-------------------

*(Released Wed, 23 May 2012)*

First beta release of 2.6. The following changes were done from beta1 to
beta2:

- integrated patch for distributions without ``start-stop-daemon``
- adapted example init.d script to work on Fedora
- fixed log handling in Haskell daemons
- adapted checks in the watcher for pycurl linked against libnss
- add partial support for ``xl`` instead of ``xm`` for Xen
- fixed a type issue in cluster verification
- fixed ssconf handling in the Haskell code (was breaking confd in IPv6
  clusters)

Plus integrated fixes from the 2.5 branch:

- fixed ``kvm-ifup`` to use ``/bin/bash``
- fixed parallel build failures
- KVM live migration when using a custom keymap


Version 2.5.2
-------------

*(Released Tue, 24 Jul 2012)*

A small bugfix release, with no new features:

- fixed bash-isms in kvm-ifup, for compatibility with systems which use a
  different default shell (e.g. Debian, Ubuntu)
- fixed KVM startup and live migration with a custom keymap (fixes Issue
  243 and Debian bug #650664)
- fixed compatibility with KVM versions that don't support multiple boot
  devices (fixes Issue 230 and Debian bug #624256)

Additionally, a few fixes were done to the build system (fixed parallel
build failures) and to the unittests (fixed race condition in test for
FileID functions, and the default enable/disable mode for QA test is now
customisable).


Version 2.5.1
-------------

*(Released Fri, 11 May 2012)*

A small bugfix release.

The main issues solved are on the topic of compatibility with newer LVM
releases:

- fixed parsing of ``lv_attr`` field
- adapted to new ``vgreduce --removemissing`` behaviour where sometimes
  the ``--force`` flag is needed

Also on the topic of compatibility, ``tools/lvmstrap`` has been changed
to accept kernel 3.x too (was hardcoded to 2.6.*).

A regression present in 2.5.0 that broke handling (in the gnt-* scripts)
of hook results and that also made display of other errors suboptimal
was fixed; the code behaves now like 2.4 and earlier.

Another change in 2.5, the cleanup of the OS scripts environment, is too
aggressive: it removed even the ``PATH`` variable, which requires the OS
scripts to *always* need to export it. Since this is a bit too strict,
we now export a minimal PATH, the same that we export for hooks.

The fix for issue 201 (Preserve bridge MTU in KVM ifup script) was
integrated into this release.

Finally, a few other miscellaneous changes were done (no new features,
just small improvements):

- Fix ``gnt-group --help`` display
- Fix hardcoded Xen kernel path
- Fix grow-disk handling of invalid units
- Update synopsis for ``gnt-cluster repair-disk-sizes``
- Accept both PUT and POST in noded (makes future upgrade to 2.6 easier)


Version 2.5.0
-------------

*(Released Thu, 12 Apr 2012)*

Incompatible/important changes and bugfixes
~~~~~~~~~~~~~~~~~~~~~~~~~~~~~~~~~~~~~~~~~~~

- The default of the ``/2/instances/[instance_name]/rename`` RAPI
  resource's ``ip_check`` parameter changed from ``True`` to ``False``
  to match the underlying LUXI interface.
- The ``/2/nodes/[node_name]/evacuate`` RAPI resource was changed to use
  body parameters, see :doc:`RAPI documentation <rapi>`. The server does
  not maintain backwards-compatibility as the underlying operation
  changed in an incompatible way. The RAPI client can talk to old
  servers, but it needs to be told so as the return value changed.
- When creating file-based instances via RAPI, the ``file_driver``
  parameter no longer defaults to ``loop`` and must be specified.
- The deprecated ``bridge`` NIC parameter is no longer supported. Use
  ``link`` instead.
- Support for the undocumented and deprecated RAPI instance creation
  request format version 0 has been dropped. Use version 1, supported
  since Ganeti 2.1.3 and :doc:`documented <rapi>`, instead.
- Pyparsing 1.4.6 or above is required, see :doc:`installation
  documentation <install>`.
- The "cluster-verify" hooks are now executed per group by the
  ``OP_CLUSTER_VERIFY_GROUP`` opcode. This maintains the same behavior
  if you just run ``gnt-cluster verify``, which generates one opcode per
  group.
- The environment as passed to the OS scripts is cleared, and thus no
  environment variables defined in the node daemon's environment will be
  inherited by the scripts.
- The :doc:`iallocator <iallocator>` mode ``multi-evacuate`` has been
  deprecated.
- :doc:`New iallocator modes <design-multi-reloc>` have been added to
  support operations involving multiple node groups.
- Offline nodes are ignored when failing over an instance.
- Support for KVM version 1.0, which changed the version reporting format
  from 3 to 2 digits.
- TCP/IP ports used by DRBD disks are returned to a pool upon instance
  removal.
- ``Makefile`` is now compatible with Automake 1.11.2
- Includes all bugfixes made in the 2.4 series

New features
~~~~~~~~~~~~

- The ganeti-htools project has been merged into the ganeti-core source
  tree and will be built as part of Ganeti (see :doc:`install-quick`).
- Implemented support for :doc:`shared storage <design-shared-storage>`.
- Add support for disks larger than 2 TB in ``lvmstrap`` by supporting
  GPT-style partition tables (requires `parted
  <http://www.gnu.org/s/parted/>`_).
- Added support for floppy drive and 2nd CD-ROM drive in KVM hypervisor.
- Allowed adding tags on instance creation.
- Export instance tags to hooks (``INSTANCE_TAGS``, see :doc:`hooks`)
- Allow instances to be started in a paused state, enabling the user to
  see the complete console output on boot using the console.
- Added new hypervisor flag to control default reboot behaviour
  (``reboot_behavior``).
- Added support for KVM keymaps (hypervisor parameter ``keymap``).
- Improved out-of-band management support:

  - Added ``gnt-node health`` command reporting the health status of
    nodes.
  - Added ``gnt-node power`` command to manage power status of nodes.
  - Added command for emergency power-off (EPO), ``gnt-cluster epo``.

- Instance migration can fall back to failover if instance is not
  running.
- Filters can be used when listing nodes, instances, groups and locks;
  see :manpage:`ganeti(7)` manpage.
- Added post-execution status as variables to :doc:`hooks <hooks>`
  environment.
- Instance tags are exported/imported together with the instance.
- When given an explicit job ID, ``gnt-job info`` will work for archived
  jobs.
- Jobs can define dependencies on other jobs (not yet supported via
  RAPI or command line, but used by internal commands and usable via
  LUXI).

  - Lock monitor (``gnt-debug locks``) shows jobs waiting for
    dependencies.

- Instance failover is now available as a RAPI resource
  (``/2/instances/[instance_name]/failover``).
- ``gnt-instance info`` defaults to static information if primary node
  is offline.
- Opcodes have a new ``comment`` attribute.
- Added basic SPICE support to KVM hypervisor.
- ``tools/ganeti-listrunner`` allows passing of arguments to executable.

Node group improvements
~~~~~~~~~~~~~~~~~~~~~~~

- ``gnt-cluster verify`` has been modified to check groups separately,
  thereby improving performance.
- Node group support has been added to ``gnt-cluster verify-disks``,
  which now operates per node group.
- Watcher has been changed to work better with node groups.

  - One process and state file per node group.
  - Slow watcher in one group doesn't block other group's watcher.

- Added new command, ``gnt-group evacuate``, to move all instances in a
  node group to other groups.
- Added ``gnt-instance change-group`` to move an instance to another
  node group.
- ``gnt-cluster command`` and ``gnt-cluster copyfile`` now support
  per-group operations.
- Node groups can be tagged.
- Some operations switch from an exclusive to a shared lock as soon as
  possible.
- Instance's primary and secondary nodes' groups are now available as
  query fields (``pnode.group``, ``pnode.group.uuid``, ``snodes.group``
  and ``snodes.group.uuid``).

Misc
~~~~

- Numerous updates to documentation and manpages.

  - :doc:`RAPI <rapi>` documentation now has detailed parameter
    descriptions.
  - Some opcode/job results are now also documented, see :doc:`RAPI
    <rapi>`.

- A lockset's internal lock is now also visible in lock monitor.
- Log messages from job queue workers now contain information about the
  opcode they're processing.
- ``gnt-instance console`` no longer requires the instance lock.
- A short delay when waiting for job changes reduces the number of LUXI
  requests significantly.
- DRBD metadata volumes are overwritten with zeros during disk creation.
- Out-of-band commands no longer acquire the cluster lock in exclusive
  mode.
- ``devel/upload`` now uses correct permissions for directories.


Version 2.5.0 rc6
-----------------

*(Released Fri, 23 Mar 2012)*

This was the sixth release candidate of the 2.5 series.


Version 2.5.0 rc5
-----------------

*(Released Mon, 9 Jan 2012)*

This was the fifth release candidate of the 2.5 series.


Version 2.5.0 rc4
-----------------

*(Released Thu, 27 Oct 2011)*

This was the fourth release candidate of the 2.5 series.


Version 2.5.0 rc3
-----------------

*(Released Wed, 26 Oct 2011)*

This was the third release candidate of the 2.5 series.


Version 2.5.0 rc2
-----------------

*(Released Tue, 18 Oct 2011)*

This was the second release candidate of the 2.5 series.


Version 2.5.0 rc1
-----------------

*(Released Tue, 4 Oct 2011)*

This was the first release candidate of the 2.5 series.


Version 2.5.0 beta3
-------------------

*(Released Wed, 31 Aug 2011)*

This was the third beta release of the 2.5 series.


Version 2.5.0 beta2
-------------------

*(Released Mon, 22 Aug 2011)*

This was the second beta release of the 2.5 series.


Version 2.5.0 beta1
-------------------

*(Released Fri, 12 Aug 2011)*

This was the first beta release of the 2.5 series.


Version 2.4.5
-------------

*(Released Thu, 27 Oct 2011)*

- Fixed bug when parsing command line parameter values ending in
  backslash
- Fixed assertion error after unclean master shutdown
- Disable HTTP client pool for RPC, significantly reducing memory usage
  of master daemon
- Fixed queue archive creation with wrong permissions


Version 2.4.4
-------------

*(Released Tue, 23 Aug 2011)*

Small bug-fixes:

- Fixed documentation for importing with ``--src-dir`` option
- Fixed a bug in ``ensure-dirs`` with queue/archive permissions
- Fixed a parsing issue with DRBD 8.3.11 in the Linux kernel


Version 2.4.3
-------------

*(Released Fri, 5 Aug 2011)*

Many bug-fixes and a few small features:

- Fixed argument order in ``ReserveLV`` and ``ReserveMAC`` which caused
  issues when you tried to add an instance with two MAC addresses in one
  request
- KVM: fixed per-instance stored UID value
- KVM: configure bridged NICs at migration start
- KVM: Fix a bug where instance will not start with never KVM versions
  (>= 0.14)
- Added OS search path to ``gnt-cluster info``
- Fixed an issue with ``file_storage_dir`` where you were forced to
  provide an absolute path, but the documentation states it is a
  relative path, the documentation was right
- Added a new parameter to instance stop/start called ``--no-remember``
  that will make the state change to not be remembered
- Implemented ``no_remember`` at RAPI level
- Improved the documentation
- Node evacuation: don't call IAllocator if node is already empty
- Fixed bug in DRBD8 replace disks on current nodes
- Fixed bug in recreate-disks for DRBD instances
- Moved assertion checking locks in ``gnt-instance replace-disks``
  causing it to abort with not owning the right locks for some situation
- Job queue: Fixed potential race condition when cancelling queued jobs
- Fixed off-by-one bug in job serial generation
- ``gnt-node volumes``: Fix instance names
- Fixed aliases in bash completion
- Fixed a bug in reopening log files after being sent a SIGHUP
- Added a flag to burnin to allow specifying VCPU count
- Bugfixes to non-root Ganeti configuration


Version 2.4.2
-------------

*(Released Thu, 12 May 2011)*

Many bug-fixes and a few new small features:

- Fixed a bug related to log opening failures
- Fixed a bug in instance listing with orphan instances
- Fixed a bug which prevented resetting the cluster-level node parameter
  ``oob_program`` to the default
- Many fixes related to the ``cluster-merge`` tool
- Fixed a race condition in the lock monitor, which caused failures
  during (at least) creation of many instances in parallel
- Improved output for gnt-job info
- Removed the quiet flag on some ssh calls which prevented debugging
  failures
- Improved the N+1 failure messages in cluster verify by actually
  showing the memory values (needed and available)
- Increased lock attempt timeouts so that when executing long operations
  (e.g. DRBD replace-disks) other jobs do not enter 'blocking acquire'
  too early and thus prevent the use of the 'fair' mechanism
- Changed instance query data (``gnt-instance info``) to not acquire
  locks unless needed, thus allowing its use on locked instance if only
  static information is asked for
- Improved behaviour with filesystems that do not support rename on an
  opened file
- Fixed the behaviour of ``prealloc_wipe_disks`` cluster parameter which
  kept locks on all nodes during the wipe, which is unneeded
- Fixed ``gnt-watcher`` handling of errors during hooks execution
- Fixed bug in ``prealloc_wipe_disks`` with small disk sizes (less than
  10GiB) which caused the wipe to fail right at the end in some cases
- Fixed master IP activation when doing master failover with no-voting
- Fixed bug in ``gnt-node add --readd`` which allowed the re-adding of
  the master node itself
- Fixed potential data-loss in under disk full conditions, where Ganeti
  wouldn't check correctly the return code and would consider
  partially-written files 'correct'
- Fixed bug related to multiple VGs and DRBD disk replacing
- Added new disk parameter ``metavg`` that allows placement of the meta
  device for DRBD in a different volume group
- Fixed error handling in the node daemon when the system libc doesn't
  have major number 6 (i.e. if ``libc.so.6`` is not the actual libc)
- Fixed lock release during replace-disks, which kept cluster-wide locks
  when doing disk replaces with an iallocator script
- Added check for missing bridges in cluster verify
- Handle EPIPE errors while writing to the terminal better, so that
  piping the output to e.g. ``less`` doesn't cause a backtrace
- Fixed rare case where a ^C during Luxi calls could have been
  interpreted as server errors, instead of simply terminating
- Fixed a race condition in LUGroupAssignNodes (``gnt-group
  assign-nodes``)
- Added a few more parameters to the KVM hypervisor, allowing a second
  CDROM, custom disk type for CDROMs and a floppy image
- Removed redundant message in instance rename when the name is given
  already as a FQDN
- Added option to ``gnt-instance recreate-disks`` to allow creating the
  disks on new nodes, allowing recreation when the original instance
  nodes are completely gone
- Added option when converting disk templates to DRBD to skip waiting
  for the resync, in order to make the instance available sooner
- Added two new variables to the OS scripts environment (containing the
  instance's nodes)
- Made the root_path and optional parameter for the xen-pvm hypervisor,
  to allow use of ``pvgrub`` as bootloader
- Changed the instance memory modifications to only check out-of-memory
  conditions on memory increases, and turned the secondary node warnings
  into errors (they can still be overridden via ``--force``)
- Fixed the handling of a corner case when the Python installation gets
  corrupted (e.g. a bad disk) while ganeti-noded is running and we try
  to execute a command that doesn't exist
- Fixed a bug in ``gnt-instance move`` (LUInstanceMove) when the primary
  node of the instance returned failures during instance shutdown; this
  adds the option ``--ignore-consistency`` to gnt-instance move

And as usual, various improvements to the error messages, documentation
and man pages.


Version 2.4.1
-------------

*(Released Wed, 09 Mar 2011)*

Emergency bug-fix release. ``tools/cfgupgrade`` was broken and overwrote
the RAPI users file if run twice (even with ``--dry-run``).

The release fixes that bug (nothing else changed).


Version 2.4.0
-------------

*(Released Mon, 07 Mar 2011)*

Final 2.4.0 release. Just a few small fixes:

- Fixed RAPI node evacuate
- Fixed the kvm-ifup script
- Fixed internal error handling for special job cases
- Updated man page to specify the escaping feature for options


Version 2.4.0 rc3
-----------------

*(Released Mon, 28 Feb 2011)*

A critical fix for the ``prealloc_wipe_disks`` feature: it is possible
that this feature wiped the disks of the wrong instance, leading to loss
of data.

Other changes:

- Fixed title of query field containing instance name
- Expanded the glossary in the documentation
- Fixed one unittest (internal issue)


Version 2.4.0 rc2
-----------------

*(Released Mon, 21 Feb 2011)*

A number of bug fixes plus just a couple functionality changes.

On the user-visible side, the ``gnt-* list`` command output has changed
with respect to "special" field states. The current rc1 style of display
can be re-enabled by passing a new ``--verbose`` (``-v``) flag, but in
the default output mode special fields states are displayed as follows:

- Offline resource: ``*``
- Unavailable/not applicable: ``-``
- Data missing (RPC failure): ``?``
- Unknown field: ``??``

Another user-visible change is the addition of ``--force-join`` to
``gnt-node add``.

As for bug fixes:

- ``tools/cluster-merge`` has seen many fixes and is now enabled again
- Fixed regression in RAPI/instance reinstall where all parameters were
  required (instead of optional)
- Fixed ``gnt-cluster repair-disk-sizes``, was broken since Ganeti 2.2
- Fixed iallocator usage (offline nodes were not considered offline)
- Fixed ``gnt-node list`` with respect to non-vm_capable nodes
- Fixed hypervisor and OS parameter validation with respect to
  non-vm_capable nodes
- Fixed ``gnt-cluster verify`` with respect to offline nodes (mostly
  cosmetic)
- Fixed ``tools/listrunner`` with respect to agent-based usage


Version 2.4.0 rc1
-----------------

*(Released Fri,  4 Feb 2011)*

Many changes and fixes since the beta1 release. While there were some
internal changes, the code has been mostly stabilised for the RC
release.

Note: the dumb allocator was removed in this release, as it was not kept
up-to-date with the IAllocator protocol changes. It is recommended to
use the ``hail`` command from the ganeti-htools package.

Note: the 2.4 and up versions of Ganeti are not compatible with the
0.2.x branch of ganeti-htools. You need to upgrade to
ganeti-htools-0.3.0 (or later).

Regressions fixed from 2.3
~~~~~~~~~~~~~~~~~~~~~~~~~~

- Fixed the ``gnt-cluster verify-disks`` command
- Made ``gnt-cluster verify-disks`` work in parallel (as opposed to
  serially on nodes)
- Fixed disk adoption breakage
- Fixed wrong headers in instance listing for field aliases

Other bugs fixed
~~~~~~~~~~~~~~~~

- Fixed corner case in KVM handling of NICs
- Fixed many cases of wrong handling of non-vm_capable nodes
- Fixed a bug where a missing instance symlink was not possible to
  recreate with any ``gnt-*`` command (now ``gnt-instance
  activate-disks`` does it)
- Fixed the volume group name as reported by ``gnt-cluster
  verify-disks``
- Increased timeouts for the import-export code, hopefully leading to
  fewer aborts due network or instance timeouts
- Fixed bug in ``gnt-node list-storage``
- Fixed bug where not all daemons were started on cluster
  initialisation, but only at the first watcher run
- Fixed many bugs in the OOB implementation
- Fixed watcher behaviour in presence of instances with offline
  secondaries
- Fixed instance list output for instances running on the wrong node
- a few fixes to the cluster-merge tool, but it still cannot merge
  multi-node groups (currently it is not recommended to use this tool)


Improvements
~~~~~~~~~~~~

- Improved network configuration for the KVM hypervisor
- Added e1000 as a supported NIC for Xen-HVM
- Improved the lvmstrap tool to also be able to use partitions, as
  opposed to full disks
- Improved speed of disk wiping (the cluster parameter
  ``prealloc_wipe_disks``, so that it has a low impact on the total time
  of instance creations
- Added documentation for the OS parameters
- Changed ``gnt-instance deactivate-disks`` so that it can work if the
  hypervisor is not responding
- Added display of blacklisted and hidden OS information in
  ``gnt-cluster info``
- Extended ``gnt-cluster verify`` to also validate hypervisor, backend,
  NIC and node parameters, which might create problems with currently
  invalid (but undetected) configuration files, but prevents validation
  failures when unrelated parameters are modified
- Changed cluster initialisation to wait for the master daemon to become
  available
- Expanded the RAPI interface:

  - Added config redistribution resource
  - Added activation/deactivation of instance disks
  - Added export of console information

- Implemented log file reopening on SIGHUP, which allows using
  logrotate(8) for the Ganeti log files
- Added a basic OOB helper script as an example


Version 2.4.0 beta1
-------------------

*(Released Fri, 14 Jan 2011)*

User-visible
~~~~~~~~~~~~

- Fixed timezone issues when formatting timestamps
- Added support for node groups, available via ``gnt-group`` and other
  commands
- Added out-of-band framework and management, see :doc:`design
  document <design-oob>`
- Removed support for roman numbers from ``gnt-node list`` and
  ``gnt-instance list``.
- Allowed modification of master network interface via ``gnt-cluster
  modify --master-netdev``
- Accept offline secondaries while shutting down instance disks
- Added ``blockdev_prefix`` parameter to Xen PVM and HVM hypervisors
- Added support for multiple LVM volume groups
- Avoid sorting nodes for ``gnt-node list`` if specific nodes are
  requested
- Added commands to list available fields:

  - ``gnt-node list-fields``
  - ``gnt-group list-fields``
  - ``gnt-instance list-fields``

- Updated documentation and man pages

Integration
~~~~~~~~~~~

- Moved ``rapi_users`` file into separate directory, now named
  ``.../ganeti/rapi/users``, ``cfgupgrade`` moves the file and creates a
  symlink
- Added new tool for running commands on many machines,
  ``tools/ganeti-listrunner``
- Implemented more verbose result in ``OpInstanceConsole`` opcode, also
  improving the ``gnt-instance console`` output
- Allowed customisation of disk index separator at ``configure`` time
- Export node group allocation policy to :doc:`iallocator <iallocator>`
- Added support for non-partitioned md disks in ``lvmstrap``
- Added script to gracefully power off KVM instances
- Split ``utils`` module into smaller parts
- Changed query operations to return more detailed information, e.g.
  whether an information is unavailable due to an offline node. To use
  this new functionality, the LUXI call ``Query`` must be used. Field
  information is now stored by the master daemon and can be retrieved
  using ``QueryFields``. Instances, nodes and groups can also be queried
  using the new opcodes ``OpQuery`` and ``OpQueryFields`` (not yet
  exposed via RAPI). The following commands make use of this
  infrastructure change:

  - ``gnt-group list``
  - ``gnt-group list-fields``
  - ``gnt-node list``
  - ``gnt-node list-fields``
  - ``gnt-instance list``
  - ``gnt-instance list-fields``
  - ``gnt-debug locks``

Remote API
~~~~~~~~~~

- New RAPI resources (see :doc:`rapi`):

  - ``/2/modify``
  - ``/2/groups``
  - ``/2/groups/[group_name]``
  - ``/2/groups/[group_name]/assign-nodes``
  - ``/2/groups/[group_name]/modify``
  - ``/2/groups/[group_name]/rename``
  - ``/2/instances/[instance_name]/disk/[disk_index]/grow``

- RAPI changes:

  - Implemented ``no_install`` for instance creation
  - Implemented OS parameters for instance reinstallation, allowing
    use of special settings on reinstallation (e.g. for preserving data)

Misc
~~~~

- Added IPv6 support in import/export
- Pause DRBD synchronization while wiping disks on instance creation
- Updated unittests and QA scripts
- Improved network parameters passed to KVM
- Converted man pages from docbook to reStructuredText


Version 2.3.1
-------------

*(Released Mon, 20 Dec 2010)*

Released version 2.3.1~rc1 without any changes.


Version 2.3.1 rc1
-----------------

*(Released Wed, 1 Dec 2010)*

- impexpd: Disable OpenSSL compression in socat if possible (backport
  from master, commit e90739d625b, see :doc:`installation guide
  <install-quick>` for details)
- Changed unittest coverage report to exclude test scripts
- Added script to check version format


Version 2.3.0
-------------

*(Released Wed, 1 Dec 2010)*

Released version 2.3.0~rc1 without any changes.


Version 2.3.0 rc1
-----------------

*(Released Fri, 19 Nov 2010)*

A number of bugfixes and documentation updates:

- Update ganeti-os-interface documentation
- Fixed a bug related to duplicate MACs or similar items which should be
  unique
- Fix breakage in OS state modify
- Reinstall instance: disallow offline secondaries (fixes bug related to
  OS changing but reinstall failing)
- plus all the other fixes between 2.2.1 and 2.2.2


Version 2.3.0 rc0
-----------------

*(Released Tue, 2 Nov 2010)*

- Fixed clearing of the default iallocator using ``gnt-cluster modify``
- Fixed master failover race with watcher
- Fixed a bug in ``gnt-node modify`` which could lead to an inconsistent
  configuration
- Accept previously stopped instance for export with instance removal
- Simplify and extend the environment variables for instance OS scripts
- Added new node flags, ``master_capable`` and ``vm_capable``
- Added optional instance disk wiping prior during allocation. This is a
  cluster-wide option and can be set/modified using
  ``gnt-cluster {init,modify} --prealloc-wipe-disks``.
- Added IPv6 support, see :doc:`design document <design-2.3>` and
  :doc:`install-quick`
- Added a new watcher option (``--ignore-pause``)
- Added option to ignore offline node on instance start/stop
  (``--ignore-offline``)
- Allow overriding OS parameters with ``gnt-instance reinstall``
- Added ability to change node's secondary IP address using ``gnt-node
  modify``
- Implemented privilege separation for all daemons except
  ``ganeti-noded``, see ``configure`` options
- Complain if an instance's disk is marked faulty in ``gnt-cluster
  verify``
- Implemented job priorities (see ``ganeti(7)`` manpage)
- Ignore failures while shutting down instances during failover from
  offline node
- Exit daemon's bootstrap process only once daemon is ready
- Export more information via ``LUInstanceQuery``/remote API
- Improved documentation, QA and unittests
- RAPI daemon now watches ``rapi_users`` all the time and doesn't need a
  restart if the file was created or changed
- Added LUXI protocol version sent with each request and response,
  allowing detection of server/client mismatches
- Moved the Python scripts among gnt-* and ganeti-* into modules
- Moved all code related to setting up SSH to an external script,
  ``setup-ssh``
- Infrastructure changes for node group support in future versions


Version 2.2.2
-------------

*(Released Fri, 19 Nov 2010)*

A few small bugs fixed, and some improvements to the build system:

- Fix documentation regarding conversion to drbd
- Fix validation of parameters in cluster modify (``gnt-cluster modify
  -B``)
- Fix error handling in node modify with multiple changes
- Allow remote imports without checked names


Version 2.2.1
-------------

*(Released Tue, 19 Oct 2010)*

- Disable SSL session ID cache in RPC client


Version 2.2.1 rc1
-----------------

*(Released Thu, 14 Oct 2010)*

- Fix interaction between Curl/GnuTLS and the Python's HTTP server
  (thanks Apollon Oikonomopoulos!), finally allowing the use of Curl
  with GnuTLS
- Fix problems with interaction between Curl and Python's HTTP server,
  resulting in increased speed in many RPC calls
- Improve our release script to prevent breakage with older aclocal and
  Python 2.6


Version 2.2.1 rc0
-----------------

*(Released Thu, 7 Oct 2010)*

- Fixed issue 125, replace hardcoded "xenvg" in ``gnt-cluster`` with
  value retrieved from master
- Added support for blacklisted or hidden OS definitions
- Added simple lock monitor (accessible via (``gnt-debug locks``)
- Added support for -mem-path in KVM hypervisor abstraction layer
- Allow overriding instance parameters in tool for inter-cluster
  instance moves (``tools/move-instance``)
- Improved opcode summaries (e.g. in ``gnt-job list``)
- Improve consistency of OS listing by sorting it
- Documentation updates


Version 2.2.0.1
---------------

*(Released Fri, 8 Oct 2010)*

- Rebuild with a newer autotools version, to fix python 2.6 compatibility


Version 2.2.0
-------------

*(Released Mon, 4 Oct 2010)*

- Fixed regression in ``gnt-instance rename``


Version 2.2.0 rc2
-----------------

*(Released Wed, 22 Sep 2010)*

- Fixed OS_VARIANT variable for OS scripts
- Fixed cluster tag operations via RAPI
- Made ``setup-ssh`` exit with non-zero code if an error occurred
- Disabled RAPI CA checks in watcher


Version 2.2.0 rc1
-----------------

*(Released Mon, 23 Aug 2010)*

- Support DRBD versions of the format "a.b.c.d"
- Updated manpages
- Re-introduce support for usage from multiple threads in RAPI client
- Instance renames and modify via RAPI
- Work around race condition between processing and archival in job
  queue
- Mark opcodes following failed one as failed, too
- Job field ``lock_status`` was removed due to difficulties making it
  work with the changed job queue in Ganeti 2.2; a better way to monitor
  locks is expected for a later 2.2.x release
- Fixed dry-run behaviour with many commands
- Support ``ssh-agent`` again when adding nodes
- Many additional bugfixes


Version 2.2.0 rc0
-----------------

*(Released Fri, 30 Jul 2010)*

Important change: the internal RPC mechanism between Ganeti nodes has
changed from using a home-grown http library (based on the Python base
libraries) to use the PycURL library. This requires that PycURL is
installed on nodes. Please note that on Debian/Ubuntu, PycURL is linked
against GnuTLS by default. cURL's support for GnuTLS had known issues
before cURL 7.21.0 and we recommend using the latest cURL release or
linking against OpenSSL. Most other distributions already link PycURL
and cURL against OpenSSL. The command::

  python -c 'import pycurl; print pycurl.version'

can be used to determine the libraries PycURL and cURL are linked
against.

Other significant changes:

- Rewrote much of the internals of the job queue, in order to achieve
  better parallelism; this decouples job query operations from the job
  processing, and it should allow much nicer behaviour of the master
  daemon under load, and it also has uncovered some long-standing bugs
  related to the job serialisation (now fixed)
- Added a default iallocator setting to the cluster parameters,
  eliminating the need to always pass nodes or an iallocator for
  operations that require selection of new node(s)
- Added experimental support for the LXC virtualization method
- Added support for OS parameters, which allows the installation of
  instances to pass parameter to OS scripts in order to customise the
  instance
- Added a hypervisor parameter controlling the migration type (live or
  non-live), since hypervisors have various levels of reliability; this
  has renamed the 'live' parameter to 'mode'
- Added a cluster parameter ``reserved_lvs`` that denotes reserved
  logical volumes, meaning that cluster verify will ignore them and not
  flag their presence as errors
- The watcher will now reset the error count for failed instances after
  8 hours, thus allowing self-healing if the problem that caused the
  instances to be down/fail to start has cleared in the meantime
- Added a cluster parameter ``drbd_usermode_helper`` that makes Ganeti
  check for, and warn, if the drbd module parameter ``usermode_helper``
  is not consistent with the cluster-wide setting; this is needed to
  make diagnose easier of failed drbd creations
- Started adding base IPv6 support, but this is not yet
  enabled/available for use
- Rename operations (cluster, instance) will now return the new name,
  which is especially useful if a short name was passed in
- Added support for instance migration in RAPI
- Added a tool to pre-configure nodes for the SSH setup, before joining
  them to the cluster; this will allow in the future a simplified model
  for node joining (but not yet fully enabled in 2.2); this needs the
  paramiko python library
- Fixed handling of name-resolving errors
- Fixed consistency of job results on the error path
- Fixed master-failover race condition when executed multiple times in
  sequence
- Fixed many bugs related to the job queue (mostly introduced during the
  2.2 development cycle, so not all are impacting 2.1)
- Fixed instance migration with missing disk symlinks
- Fixed handling of unknown jobs in ``gnt-job archive``
- And many other small fixes/improvements

Internal changes:

- Enhanced both the unittest and the QA coverage
- Switched the opcode validation to a generic model, and extended the
  validation to all opcode parameters
- Changed more parts of the code that write shell scripts to use the
  same class for this
- Switched the master daemon to use the asyncore library for the Luxi
  server endpoint


Version 2.2.0 beta0
-------------------

*(Released Thu, 17 Jun 2010)*

- Added tool (``move-instance``) and infrastructure to move instances
  between separate clusters (see :doc:`separate documentation
  <move-instance>` and :doc:`design document <design-2.2>`)
- Added per-request RPC timeout
- RAPI now requires a Content-Type header for requests with a body (e.g.
  ``PUT`` or ``POST``) which must be set to ``application/json`` (see
  :rfc:`2616` (HTTP/1.1), section 7.2.1)
- ``ganeti-watcher`` attempts to restart ``ganeti-rapi`` if RAPI is not
  reachable
- Implemented initial support for running Ganeti daemons as separate
  users, see configure-time flags ``--with-user-prefix`` and
  ``--with-group-prefix`` (only ``ganeti-rapi`` is supported at this
  time)
- Instances can be removed after export (``gnt-backup export
  --remove-instance``)
- Self-signed certificates generated by Ganeti now use a 2048 bit RSA
  key (instead of 1024 bit)
- Added new cluster configuration file for cluster domain secret
- Import/export now use SSL instead of SSH
- Added support for showing estimated time when exporting an instance,
  see the ``ganeti-os-interface(7)`` manpage and look for
  ``EXP_SIZE_FD``


Version 2.1.8
-------------

*(Released Tue, 16 Nov 2010)*

Some more bugfixes. Unless critical bugs occur, this will be the last
2.1 release:

- Fix case of MAC special-values
- Fix mac checker regex
- backend: Fix typo causing "out of range" error
- Add missing --units in gnt-instance list man page


Version 2.1.7
-------------

*(Released Tue, 24 Aug 2010)*

Bugfixes only:
  - Don't ignore secondary node silently on non-mirrored disk templates
    (issue 113)
  - Fix --master-netdev arg name in gnt-cluster(8) (issue 114)
  - Fix usb_mouse parameter breaking with vnc_console (issue 109)
  - Properly document the usb_mouse parameter
  - Fix path in ganeti-rapi(8) (issue 116)
  - Adjust error message when the ganeti user's .ssh directory is
    missing
  - Add same-node-check when changing the disk template to drbd


Version 2.1.6
-------------

*(Released Fri, 16 Jul 2010)*

Bugfixes only:
  - Add an option to only select some reboot types during qa/burnin.
    (on some hypervisors consequent reboots are not supported)
  - Fix infrequent race condition in master failover. Sometimes the old
    master ip address would be still detected as up for a short time
    after it was removed, causing failover to fail.
  - Decrease mlockall warnings when the ctypes module is missing. On
    Python 2.4 we support running even if no ctypes module is installed,
    but we were too verbose about this issue.
  - Fix building on old distributions, on which man doesn't have a
    --warnings option.
  - Fix RAPI not to ignore the MAC address on instance creation
  - Implement the old instance creation format in the RAPI client.


Version 2.1.5
-------------

*(Released Thu, 01 Jul 2010)*

A small bugfix release:
  - Fix disk adoption: broken by strict --disk option checking in 2.1.4
  - Fix batch-create: broken in the whole 2.1 series due to a lookup on
    a non-existing option
  - Fix instance create: the --force-variant option was ignored
  - Improve pylint 0.21 compatibility and warnings with Python 2.6
  - Fix modify node storage with non-FQDN arguments
  - Fix RAPI client to authenticate under Python 2.6 when used
    for more than 5 requests needing authentication
  - Fix gnt-instance modify -t (storage) giving a wrong error message
    when converting a non-shutdown drbd instance to plain


Version 2.1.4
-------------

*(Released Fri, 18 Jun 2010)*

A small bugfix release:

  - Fix live migration of KVM instances started with older Ganeti
    versions which had fewer hypervisor parameters
  - Fix gnt-instance grow-disk on down instances
  - Fix an error-reporting bug during instance migration
  - Better checking of the ``--net`` and ``--disk`` values, to avoid
    silently ignoring broken ones
  - Fix an RPC error reporting bug affecting, for example, RAPI client
    users
  - Fix bug triggered by different API version os-es on different nodes
  - Fix a bug in instance startup with custom hvparams: OS level
    parameters would fail to be applied.
  - Fix the RAPI client under Python 2.6 (but more work is needed to
    make it work completely well with OpenSSL)
  - Fix handling of errors when resolving names from DNS


Version 2.1.3
-------------

*(Released Thu, 3 Jun 2010)*

A medium sized development cycle. Some new features, and some
fixes/small improvements/cleanups.

Significant features
~~~~~~~~~~~~~~~~~~~~

The node deamon now tries to mlock itself into memory, unless the
``--no-mlock`` flag is passed. It also doesn't fail if it can't write
its logs, and falls back to console logging. This allows emergency
features such as ``gnt-node powercycle`` to work even in the event of a
broken node disk (tested offlining the disk hosting the node's
filesystem and dropping its memory caches; don't try this at home)

KVM: add vhost-net acceleration support. It can be tested with a new
enough version of the kernel and of qemu-kvm.

KVM: Add instance chrooting feature. If you use privilege dropping for
your VMs you can also now force them to chroot to an empty directory,
before starting the emulated guest.

KVM: Add maximum migration bandwith and maximum downtime tweaking
support (requires a new-enough version of qemu-kvm).

Cluster verify will now warn if the master node doesn't have the master
ip configured on it.

Add a new (incompatible) instance creation request format to RAPI which
supports all parameters (previously only a subset was supported, and it
wasn't possible to extend the old format to accomodate all the new
features. The old format is still supported, and a client can check for
this feature, before using it, by checking for its presence in the
``features`` RAPI resource.

Now with ancient latin support. Try it passing the ``--roman`` option to
``gnt-instance info``, ``gnt-cluster info`` or ``gnt-node list``
(requires the python-roman module to be installed, in order to work).

Other changes
~~~~~~~~~~~~~

As usual many internal code refactorings, documentation updates, and
such. Among others:

  - Lots of improvements and cleanups to the experimental Remote API
    (RAPI) client library.
  - A new unit test suite for the core daemon libraries.
  - A fix to creating missing directories makes sure the umask is not
    applied anymore. This enforces the same directory permissions
    everywhere.
  - Better handling terminating daemons with ctrl+c (used when running
    them in debugging mode).
  - Fix a race condition in live migrating a KVM instance, when stat()
    on the old proc status file returned EINVAL, which is an unexpected
    value.
  - Fixed manpage checking with newer man and utf-8 charachters. But now
    you need the en_US.UTF-8 locale enabled to build Ganeti from git.


Version 2.1.2.1
---------------

*(Released Fri, 7 May 2010)*

Fix a bug which prevented untagged KVM instances from starting.


Version 2.1.2
-------------

*(Released Fri, 7 May 2010)*

Another release with a long development cycle, during which many
different features were added.

Significant features
~~~~~~~~~~~~~~~~~~~~

The KVM hypervisor now can run the individual instances as non-root, to
reduce the impact of a VM being hijacked due to bugs in the
hypervisor. It is possible to run all instances as a single (non-root)
user, to manually specify a user for each instance, or to dynamically
allocate a user out of a cluster-wide pool to each instance, with the
guarantee that no two instances will run under the same user ID on any
given node.

An experimental RAPI client library, that can be used standalone
(without the other Ganeti libraries), is provided in the source tree as
``lib/rapi/client.py``. Note this client might change its interface in
the future, as we iterate on its capabilities.

A new command, ``gnt-cluster renew-crypto`` has been added to easily
replace the cluster's certificates and crypto keys. This might help in
case they have been compromised, or have simply expired.

A new disk option for instance creation has been added that allows one
to "adopt" currently existing logical volumes, with data
preservation. This should allow easier migration to Ganeti from
unmanaged (or managed via other software) instances.

Another disk improvement is the possibility to convert between redundant
(DRBD) and plain (LVM) disk configuration for an instance. This should
allow better scalability (starting with one node and growing the
cluster, or shrinking a two-node cluster to one node).

A new feature that could help with automated node failovers has been
implemented: if a node sees itself as offline (by querying the master
candidates), it will try to shutdown (hard) all instances and any active
DRBD devices. This reduces the risk of duplicate instances if an
external script automatically failovers the instances on such nodes. To
enable this, the cluster parameter ``maintain_node_health`` should be
enabled; in the future this option (per the name) will enable other
automatic maintenance features.

Instance export/import now will reuse the original instance
specifications for all parameters; that means exporting an instance,
deleting it and the importing it back should give an almost identical
instance. Note that the default import behaviour has changed from
before, where it created only one NIC; now it recreates the original
number of NICs.

Cluster verify has added a few new checks: SSL certificates validity,
/etc/hosts consistency across the cluster, etc.

Other changes
~~~~~~~~~~~~~

As usual, many internal changes were done, documentation fixes,
etc. Among others:

- Fixed cluster initialization with disabled cluster storage (regression
  introduced in 2.1.1)
- File-based storage supports growing the disks
- Fixed behaviour of node role changes
- Fixed cluster verify for some corner cases, plus a general rewrite of
  cluster verify to allow future extension with more checks
- Fixed log spamming by watcher and node daemon (regression introduced
  in 2.1.1)
- Fixed possible validation issues when changing the list of enabled
  hypervisors
- Fixed cleanup of /etc/hosts during node removal
- Fixed RAPI response for invalid methods
- Fixed bug with hashed passwords in ``ganeti-rapi`` daemon
- Multiple small improvements to the KVM hypervisor (VNC usage, booting
  from ide disks, etc.)
- Allow OS changes without re-installation (to record a changed OS
  outside of Ganeti, or to allow OS renames)
- Allow instance creation without OS installation (useful for example if
  the OS will be installed manually, or restored from a backup not in
  Ganeti format)
- Implemented option to make cluster ``copyfile`` use the replication
  network
- Added list of enabled hypervisors to ssconf (possibly useful for
  external scripts)
- Added a new tool (``tools/cfgupgrade12``) that allows upgrading from
  1.2 clusters
- A partial form of node re-IP is possible via node readd, which now
  allows changed node primary IP
- Command line utilities now show an informational message if the job is
  waiting for a lock
- The logs of the master daemon now show the PID/UID/GID of the
  connected client


Version 2.1.1
-------------

*(Released Fri, 12 Mar 2010)*

During the 2.1.0 long release candidate cycle, a lot of improvements and
changes have accumulated with were released later as 2.1.1.

Major changes
~~~~~~~~~~~~~

The node evacuate command (``gnt-node evacuate``) was significantly
rewritten, and as such the IAllocator protocol was changed - a new
request type has been added. This unfortunate change during a stable
series is designed to improve performance of node evacuations; on
clusters with more than about five nodes and which are well-balanced,
evacuation should proceed in parallel for all instances of the node
being evacuated. As such, any existing IAllocator scripts need to be
updated, otherwise the above command will fail due to the unknown
request. The provided "dumb" allocator has not been updated; but the
ganeti-htools package supports the new protocol since version 0.2.4.

Another important change is increased validation of node and instance
names. This might create problems in special cases, if invalid host
names are being used.

Also, a new layer of hypervisor parameters has been added, that sits at
OS level between the cluster defaults and the instance ones. This allows
customisation of virtualization parameters depending on the installed
OS. For example instances with OS 'X' may have a different KVM kernel
(or any other parameter) than the cluster defaults. This is intended to
help managing a multiple OSes on the same cluster, without manual
modification of each instance's parameters.

A tool for merging clusters, ``cluster-merge``, has been added in the
tools sub-directory.

Bug fixes
~~~~~~~~~

- Improved the int/float conversions that should make the code more
  robust in face of errors from the node daemons
- Fixed the remove node code in case of internal configuration errors
- Fixed the node daemon behaviour in face of inconsistent queue
  directory (e.g. read-only file-system where we can't open the files
  read-write, etc.)
- Fixed the behaviour of gnt-node modify for master candidate demotion;
  now it either aborts cleanly or, if given the new "auto_promote"
  parameter, will automatically promote other nodes as needed
- Fixed compatibility with (unreleased yet) Python 2.6.5 that would
  completely prevent Ganeti from working
- Fixed bug for instance export when not all disks were successfully
  exported
- Fixed behaviour of node add when the new node is slow in starting up
  the node daemon
- Fixed handling of signals in the LUXI client, which should improve
  behaviour of command-line scripts
- Added checks for invalid node/instance names in the configuration (now
  flagged during cluster verify)
- Fixed watcher behaviour for disk activation errors
- Fixed two potentially endless loops in http library, which led to the
  RAPI daemon hanging and consuming 100% CPU in some cases
- Fixed bug in RAPI daemon related to hashed passwords
- Fixed bug for unintended qemu-level bridging of multi-NIC KVM
  instances
- Enhanced compatibility with non-Debian OSes, but not using absolute
  path in some commands and allowing customisation of the ssh
  configuration directory
- Fixed possible future issue with new Python versions by abiding to the
  proper use of ``__slots__`` attribute on classes
- Added checks that should prevent directory traversal attacks
- Many documentation fixes based on feedback from users

New features
~~~~~~~~~~~~

- Added an "early_release" more for instance replace disks and node
  evacuate, where we release locks earlier and thus allow higher
  parallelism within the cluster
- Added watcher hooks, intended to allow the watcher to restart other
  daemons (e.g. from the ganeti-nbma project), but they can be used of
  course for any other purpose
- Added a compile-time disable for DRBD barriers, to increase
  performance if the administrator trusts the power supply or the
  storage system to not lose writes
- Added the option of using syslog for logging instead of, or in
  addition to, Ganeti's own log files
- Removed boot restriction for paravirtual NICs for KVM, recent versions
  can indeed boot from a paravirtual NIC
- Added a generic debug level for many operations; while this is not
  used widely yet, it allows one to pass the debug value all the way to
  the OS scripts
- Enhanced the hooks environment for instance moves (failovers,
  migrations) where the primary/secondary nodes changed during the
  operation, by adding {NEW,OLD}_{PRIMARY,SECONDARY} vars
- Enhanced data validations for many user-supplied values; one important
  item is the restrictions imposed on instance and node names, which
  might reject some (invalid) host names
- Add a configure-time option to disable file-based storage, if it's not
  needed; this allows greater security separation between the master
  node and the other nodes from the point of view of the inter-node RPC
  protocol
- Added user notification in interactive tools if job is waiting in the
  job queue or trying to acquire locks
- Added log messages when a job is waiting for locks
- Added filtering by node tags in instance operations which admit
  multiple instances (start, stop, reboot, reinstall)
- Added a new tool for cluster mergers, ``cluster-merge``
- Parameters from command line which are of the form ``a=b,c=d`` can now
  use backslash escapes to pass in values which contain commas,
  e.g. ``a=b\\c,d=e`` where the 'a' parameter would get the value
  ``b,c``
- For KVM, the instance name is the first parameter passed to KVM, so
  that it's more visible in the process list


Version 2.1.0
-------------

*(Released Tue, 2 Mar 2010)*

Ganeti 2.1 brings many improvements with it. Major changes:

- Added infrastructure to ease automated disk repairs
- Added new daemon to export configuration data in a cheaper way than
  using the remote API
- Instance NICs can now be routed instead of being associated with a
  networking bridge
- Improved job locking logic to reduce impact of jobs acquiring multiple
  locks waiting for other long-running jobs

In-depth implementation details can be found in the Ganeti 2.1 design
document.

Details
~~~~~~~

- Added chroot hypervisor
- Added more options to xen-hvm hypervisor (``kernel_path`` and
  ``device_model``)
- Added more options to xen-pvm hypervisor (``use_bootloader``,
  ``bootloader_path`` and ``bootloader_args``)
- Added the ``use_localtime`` option for the xen-hvm and kvm
  hypervisors, and the default value for this has changed to false (in
  2.0 xen-hvm always enabled it)
- Added luxi call to submit multiple jobs in one go
- Added cluster initialization option to not modify ``/etc/hosts``
  file on nodes
- Added network interface parameters
- Added dry run mode to some LUs
- Added RAPI resources:

  - ``/2/instances/[instance_name]/info``
  - ``/2/instances/[instance_name]/replace-disks``
  - ``/2/nodes/[node_name]/evacuate``
  - ``/2/nodes/[node_name]/migrate``
  - ``/2/nodes/[node_name]/role``
  - ``/2/nodes/[node_name]/storage``
  - ``/2/nodes/[node_name]/storage/modify``
  - ``/2/nodes/[node_name]/storage/repair``

- Added OpCodes to evacuate or migrate all instances on a node
- Added new command to list storage elements on nodes (``gnt-node
  list-storage``) and modify them (``gnt-node modify-storage``)
- Added new ssconf files with master candidate IP address
  (``ssconf_master_candidates_ips``), node primary IP address
  (``ssconf_node_primary_ips``) and node secondary IP address
  (``ssconf_node_secondary_ips``)
- Added ``ganeti-confd`` and a client library to query the Ganeti
  configuration via UDP
- Added ability to run hooks after cluster initialization and before
  cluster destruction
- Added automatic mode for disk replace (``gnt-instance replace-disks
  --auto``)
- Added ``gnt-instance recreate-disks`` to re-create (empty) disks
  after catastrophic data-loss
- Added ``gnt-node repair-storage`` command to repair damaged LVM volume
  groups
- Added ``gnt-instance move`` command to move instances
- Added ``gnt-cluster watcher`` command to control watcher
- Added ``gnt-node powercycle`` command to powercycle nodes
- Added new job status field ``lock_status``
- Added parseable error codes to cluster verification (``gnt-cluster
  verify --error-codes``) and made output less verbose (use
  ``--verbose`` to restore previous behaviour)
- Added UUIDs to the main config entities (cluster, nodes, instances)
- Added support for OS variants
- Added support for hashed passwords in the Ganeti remote API users file
  (``rapi_users``)
- Added option to specify maximum timeout on instance shutdown
- Added ``--no-ssh-init`` option to ``gnt-cluster init``
- Added new helper script to start and stop Ganeti daemons
  (``daemon-util``), with the intent to reduce the work necessary to
  adjust Ganeti for non-Debian distributions and to start/stop daemons
  from one place
- Added more unittests
- Fixed critical bug in ganeti-masterd startup
- Removed the configure-time ``kvm-migration-port`` parameter, this is
  now customisable at the cluster level for both the KVM and Xen
  hypervisors using the new ``migration_port`` parameter
- Pass ``INSTANCE_REINSTALL`` variable to OS installation script when
  reinstalling an instance
- Allowed ``@`` in tag names
- Migrated to Sphinx (http://sphinx.pocoo.org/) for documentation
- Many documentation updates
- Distribute hypervisor files on ``gnt-cluster redist-conf``
- ``gnt-instance reinstall`` can now reinstall multiple instances
- Updated many command line parameters
- Introduced new OS API version 15
- No longer support a default hypervisor
- Treat virtual LVs as inexistent
- Improved job locking logic to reduce lock contention
- Match instance and node names case insensitively
- Reimplemented bash completion script to be more complete
- Improved burnin


Version 2.0.6
-------------

*(Released Thu, 4 Feb 2010)*

- Fix cleaner behaviour on nodes not in a cluster (Debian bug 568105)
- Fix a string formatting bug
- Improve safety of the code in some error paths
- Improve data validation in the master of values returned from nodes


Version 2.0.5
-------------

*(Released Thu, 17 Dec 2009)*

- Fix security issue due to missing validation of iallocator names; this
  allows local and remote execution of arbitrary executables
- Fix failure of gnt-node list during instance removal
- Ship the RAPI documentation in the archive


Version 2.0.4
-------------

*(Released Wed, 30 Sep 2009)*

- Fixed many wrong messages
- Fixed a few bugs related to the locking library
- Fixed MAC checking at instance creation time
- Fixed a DRBD parsing bug related to gaps in /proc/drbd
- Fixed a few issues related to signal handling in both daemons and
  scripts
- Fixed the example startup script provided
- Fixed insserv dependencies in the example startup script (patch from
  Debian)
- Fixed handling of drained nodes in the iallocator framework
- Fixed handling of KERNEL_PATH parameter for xen-hvm (Debian bug
  #528618)
- Fixed error related to invalid job IDs in job polling
- Fixed job/opcode persistence on unclean master shutdown
- Fixed handling of partial job processing after unclean master
  shutdown
- Fixed error reporting from LUs, previously all errors were converted
  into execution errors
- Fixed error reporting from burnin
- Decreased significantly the memory usage of the job queue
- Optimised slightly multi-job submission
- Optimised slightly opcode loading
- Backported the multi-job submit framework from the development
  branch; multi-instance start and stop should be faster
- Added script to clean archived jobs after 21 days; this will reduce
  the size of the queue directory
- Added some extra checks in disk size tracking
- Added an example ethers hook script
- Added a cluster parameter that prevents Ganeti from modifying of
  /etc/hosts
- Added more node information to RAPI responses
- Added a ``gnt-job watch`` command that allows following the ouput of a
  job
- Added a bind-address option to ganeti-rapi
- Added more checks to the configuration verify
- Enhanced the burnin script such that some operations can be retried
  automatically
- Converted instance reinstall to multi-instance model


Version 2.0.3
-------------

*(Released Fri, 7 Aug 2009)*

- Added ``--ignore-size`` to the ``gnt-instance activate-disks`` command
  to allow using the pre-2.0.2 behaviour in activation, if any existing
  instances have mismatched disk sizes in the configuration
- Added ``gnt-cluster repair-disk-sizes`` command to check and update
  any configuration mismatches for disk sizes
- Added ``gnt-master cluste-failover --no-voting`` to allow master
  failover to work on two-node clusters
- Fixed the ``--net`` option of ``gnt-backup import``, which was
  unusable
- Fixed detection of OS script errors in ``gnt-backup export``
- Fixed exit code of ``gnt-backup export``


Version 2.0.2
-------------

*(Released Fri, 17 Jul 2009)*

- Added experimental support for stripped logical volumes; this should
  enhance performance but comes with a higher complexity in the block
  device handling; stripping is only enabled when passing
  ``--with-lvm-stripecount=N`` to ``configure``, but codepaths are
  affected even in the non-stripped mode
- Improved resiliency against transient failures at the end of DRBD
  resyncs, and in general of DRBD resync checks
- Fixed a couple of issues with exports and snapshot errors
- Fixed a couple of issues in instance listing
- Added display of the disk size in ``gnt-instance info``
- Fixed checking for valid OSes in instance creation
- Fixed handling of the "vcpus" parameter in instance listing and in
  general of invalid parameters
- Fixed http server library, and thus RAPI, to handle invalid
  username/password combinations correctly; this means that now they
  report unauthorized for queries too, not only for modifications,
  allowing earlier detect of configuration problems
- Added a new "role" node list field, equivalent to the master/master
  candidate/drained/offline flags combinations
- Fixed cluster modify and changes of candidate pool size
- Fixed cluster verify error messages for wrong files on regular nodes
- Fixed a couple of issues with node demotion from master candidate role
- Fixed node readd issues
- Added non-interactive mode for ``ganeti-masterd --no-voting`` startup
- Added a new ``--no-voting`` option for masterfailover to fix failover
  on two-nodes clusters when the former master node is unreachable
- Added instance reinstall over RAPI


Version 2.0.1
-------------

*(Released Tue, 16 Jun 2009)*

- added ``-H``/``-B`` startup parameters to ``gnt-instance``, which will
  allow re-adding the start in single-user option (regression from 1.2)
- the watcher writes the instance status to a file, to allow monitoring
  to report the instance status (from the master) based on cached
  results of the watcher's queries; while this can get stale if the
  watcher is being locked due to other work on the cluster, this is
  still an improvement
- the watcher now also restarts the node daemon and the rapi daemon if
  they died
- fixed the watcher to handle full and drained queue cases
- hooks export more instance data in the environment, which helps if
  hook scripts need to take action based on the instance's properties
  (no longer need to query back into ganeti)
- instance failovers when the instance is stopped do not check for free
  RAM, so that failing over a stopped instance is possible in low memory
  situations
- rapi uses queries for tags instead of jobs (for less job traffic), and
  for cluster tags it won't talk to masterd at all but read them from
  ssconf
- a couple of error handling fixes in RAPI
- drbd handling: improved the error handling of inconsistent disks after
  resync to reduce the frequency of "there are some degraded disks for
  this instance" messages
- fixed a bug in live migration when DRBD doesn't want to reconnect (the
  error handling path called a wrong function name)


Version 2.0.0
-------------

*(Released Wed, 27 May 2009)*

- no changes from rc5


Version 2.0 rc5
---------------

*(Released Wed, 20 May 2009)*

- fix a couple of bugs (validation, argument checks)
- fix ``gnt-cluster getmaster`` on non-master nodes (regression)
- some small improvements to RAPI and IAllocator
- make watcher automatically start the master daemon if down


Version 2.0 rc4
---------------

*(Released Mon, 27 Apr 2009)*

- change the OS list to not require locks; this helps with big clusters
- fix ``gnt-cluster verify`` and ``gnt-cluster verify-disks`` when the
  volume group is broken
- ``gnt-instance info``, without any arguments, doesn't run for all
  instances anymore; either pass ``--all`` or pass the desired
  instances; this helps against mistakes on big clusters where listing
  the information for all instances takes a long time
- miscellaneous doc and man pages fixes


Version 2.0 rc3
---------------

*(Released Wed, 8 Apr 2009)*

- Change the internal locking model of some ``gnt-node`` commands, in
  order to reduce contention (and blocking of master daemon) when
  batching many creation/reinstall jobs
- Fixes to Xen soft reboot
- No longer build documentation at build time, instead distribute it in
  the archive, in order to reduce the need for the whole docbook/rst
  toolchains


Version 2.0 rc2
---------------

*(Released Fri, 27 Mar 2009)*

- Now the cfgupgrade scripts works and can upgrade 1.2.7 clusters to 2.0
- Fix watcher startup sequence, improves the behaviour of busy clusters
- Some other fixes in ``gnt-cluster verify``, ``gnt-instance
  replace-disks``, ``gnt-instance add``, ``gnt-cluster queue``, KVM VNC
  bind address and other places
- Some documentation fixes and updates


Version 2.0 rc1
---------------

*(Released Mon, 2 Mar 2009)*

- More documentation updates, now all docs should be more-or-less
  up-to-date
- A couple of small fixes (mixed hypervisor clusters, offline nodes,
  etc.)
- Added a customizable HV_KERNEL_ARGS hypervisor parameter (for Xen PVM
  and KVM)
- Fix an issue related to $libdir/run/ganeti and cluster creation


Version 2.0 beta2
-----------------

*(Released Thu, 19 Feb 2009)*

- Xen PVM and KVM have switched the default value for the instance root
  disk to the first partition on the first drive, instead of the whole
  drive; this means that the OS installation scripts must be changed
  accordingly
- Man pages have been updated
- RAPI has been switched by default to HTTPS, and the exported functions
  should all work correctly
- RAPI v1 has been removed
- Many improvements to the KVM hypervisor
- Block device errors are now better reported
- Many other bugfixes and small improvements


Version 2.0 beta1
-----------------

*(Released Mon, 26 Jan 2009)*

- Version 2 is a general rewrite of the code and therefore the
  differences are too many to list, see the design document for 2.0 in
  the ``doc/`` subdirectory for more details
- In this beta version there is not yet a migration path from 1.2 (there
  will be one in the final 2.0 release)
- A few significant changes are:

  - all commands are executed by a daemon (``ganeti-masterd``) and the
    various ``gnt-*`` commands are just front-ends to it
  - all the commands are entered into, and executed from a job queue,
    see the ``gnt-job(8)`` manpage
  - the RAPI daemon supports read-write operations, secured by basic
    HTTP authentication on top of HTTPS
  - DRBD version 0.7 support has been removed, DRBD 8 is the only
    supported version (when migrating from Ganeti 1.2 to 2.0, you need
    to migrate to DRBD 8 first while still running Ganeti 1.2)
  - DRBD devices are using statically allocated minor numbers, which
    will be assigned to existing instances during the migration process
  - there is support for both Xen PVM and Xen HVM instances running on
    the same cluster
  - KVM virtualization is supported too
  - file-based storage has been implemented, which means that it is
    possible to run the cluster without LVM and DRBD storage, for
    example using a shared filesystem exported from shared storage (and
    still have live migration)


Version 1.2.7
-------------

*(Released Tue, 13 Jan 2009)*

- Change the default reboot type in ``gnt-instance reboot`` to "hard"
- Reuse the old instance mac address by default on instance import, if
  the instance name is the same.
- Handle situations in which the node info rpc returns incomplete
  results (issue 46)
- Add checks for tcp/udp ports collisions in ``gnt-cluster verify``
- Improved version of batcher:

  - state file support
  - instance mac address support
  - support for HVM clusters/instances

- Add an option to show the number of cpu sockets and nodes in
  ``gnt-node list``
- Support OSes that handle more than one version of the OS api (but do
  not change the current API in any other way)
- Fix ``gnt-node migrate``
- ``gnt-debug`` man page
- Fixes various more typos and small issues
- Increase disk resync maximum speed to 60MB/s (from 30MB/s)


Version 1.2.6
-------------

*(Released Wed, 24 Sep 2008)*

- new ``--hvm-nic-type`` and ``--hvm-disk-type`` flags to control the
  type of disk exported to fully virtualized instances.
- provide access to the serial console of HVM instances
- instance auto_balance flag, set by default. If turned off it will
  avoid warnings on cluster verify if there is not enough memory to fail
  over an instance. in the future it will prevent automatically failing
  it over when we will support that.
- batcher tool for instance creation, see ``tools/README.batcher``
- ``gnt-instance reinstall --select-os`` to interactively select a new
  operating system when reinstalling an instance.
- when changing the memory amount on instance modify a check has been
  added that the instance will be able to start. also warnings are
  emitted if the instance will not be able to fail over, if auto_balance
  is true.
- documentation fixes
- sync fields between ``gnt-instance list/modify/add/import``
- fix a race condition in drbd when the sync speed was set after giving
  the device a remote peer.


Version 1.2.5
-------------

*(Released Tue, 22 Jul 2008)*

- note: the allowed size and number of tags per object were reduced
- fix a bug in ``gnt-cluster verify`` with inconsistent volume groups
- fixed twisted 8.x compatibility
- fixed ``gnt-instance replace-disks`` with iallocator
- add TCP keepalives on twisted connections to detect restarted nodes
- disk increase support, see ``gnt-instance grow-disk``
- implement bulk node/instance query for RAPI
- add tags in node/instance listing (optional)
- experimental migration (and live migration) support, read the man page
  for ``gnt-instance migrate``
- the ``ganeti-watcher`` logs are now timestamped, and the watcher also
  has some small improvements in handling its state file


Version 1.2.4
-------------

*(Released Fri, 13 Jun 2008)*

- Experimental readonly, REST-based remote API implementation;
  automatically started on master node, TCP port 5080, if enabled by
  ``--enable-rapi`` parameter to configure script.
- Instance allocator support. Add and import instance accept a
  ``--iallocator`` parameter, and call that instance allocator to decide
  which node to use for the instance. The iallocator document describes
  what's expected from an allocator script.
- ``gnt-cluster verify`` N+1 memory redundancy checks: Unless passed the
  ``--no-nplus1-mem`` option ``gnt-cluster verify`` now checks that if a
  node is lost there is still enough memory to fail over the instances
  that reside on it.
- ``gnt-cluster verify`` hooks: it is now possible to add post-hooks to
  ``gnt-cluster verify``, to check for site-specific compliance. All the
  hooks will run, and their output, if any, will be displayed. Any
  failing hook will make the verification return an error value.
- ``gnt-cluster verify`` now checks that its peers are reachable on the
  primary and secondary interfaces
- ``gnt-node add`` now supports the ``--readd`` option, to readd a node
  that is still declared as part of the cluster and has failed.
- ``gnt-* list`` commands now accept a new ``-o +field`` way of
  specifying output fields, that just adds the chosen fields to the
  default ones.
- ``gnt-backup`` now has a new ``remove`` command to delete an existing
  export from the filesystem.
- New per-instance parameters hvm_acpi, hvm_pae and hvm_cdrom_image_path
  have been added. Using them you can enable/disable acpi and pae
  support, and specify a path for a cd image to be exported to the
  instance. These parameters as the name suggest only work on HVM
  clusters.
- When upgrading an HVM cluster to Ganeti 1.2.4, the values for ACPI and
  PAE support will be set to the previously hardcoded values, but the
  (previously hardcoded) path to the CDROM ISO image will be unset and
  if required, needs to be set manually with ``gnt-instance modify``
  after the upgrade.
- The address to which an instance's VNC console is bound is now
  selectable per-instance, rather than being cluster wide. Of course
  this only applies to instances controlled via VNC, so currently just
  applies to HVM clusters.


Version 1.2.3
-------------

*(Released Mon, 18 Feb 2008)*

- more tweaks to the disk activation code (especially helpful for DRBD)
- change the default ``gnt-instance list`` output format, now there is
  one combined status field (see the manpage for the exact values this
  field will have)
- some more fixes for the mac export to hooks change
- make Ganeti not break with DRBD 8.2.x (which changed the version
  format in ``/proc/drbd``) (issue 24)
- add an upgrade tool from "remote_raid1" disk template to "drbd" disk
  template, allowing migration from DRBD0.7+MD to DRBD8


Version 1.2.2
-------------

*(Released Wed, 30 Jan 2008)*

- fix ``gnt-instance modify`` breakage introduced in 1.2.1 with the HVM
  support (issue 23)
- add command aliases infrastructure and a few aliases
- allow listing of VCPUs in the ``gnt-instance list`` and improve the
  man pages and the ``--help`` option of ``gnt-node
  list``/``gnt-instance list``
- fix ``gnt-backup list`` with down nodes (issue 21)
- change the tools location (move from $pkgdatadir to $pkglibdir/tools)
- fix the dist archive and add a check for including svn/git files in
  the future
- some developer-related changes: improve the burnin and the QA suite,
  add an upload script for testing during development


Version 1.2.1
-------------

*(Released Wed, 16 Jan 2008)*

- experimental HVM support, read the install document, section
  "Initializing the cluster"
- allow for the PVM hypervisor per-instance kernel and initrd paths
- add a new command ``gnt-cluster verify-disks`` which uses a new
  algorithm to improve the reconnection of the DRBD pairs if the device
  on the secondary node has gone away
- make logical volume code auto-activate LVs at disk activation time
- slightly improve the speed of activating disks
- allow specification of the MAC address at instance creation time, and
  changing it later via ``gnt-instance modify``
- fix handling of external commands that generate lots of output on
  stderr
- update documentation with regard to minimum version of DRBD8 supported


Version 1.2.0
-------------

*(Released Tue, 4 Dec 2007)*

- Log the ``xm create`` output to the node daemon log on failure (to
  help diagnosing the error)
- In debug mode, log all external commands output if failed to the logs
- Change parsing of lvm commands to ignore stderr


Version 1.2 beta3
-----------------

*(Released Wed, 28 Nov 2007)*

- Another round of updates to the DRBD 8 code to deal with more failures
  in the replace secondary node operation
- Some more logging of failures in disk operations (lvm, drbd)
- A few documentation updates
- QA updates


Version 1.2 beta2
-----------------

*(Released Tue, 13 Nov 2007)*

- Change configuration file format from Python's Pickle to JSON.
  Upgrading is possible using the cfgupgrade utility.
- Add support for DRBD 8.0 (new disk template ``drbd``) which allows for
  faster replace disks and is more stable (DRBD 8 has many improvements
  compared to DRBD 0.7)
- Added command line tags support (see man pages for ``gnt-instance``,
  ``gnt-node``, ``gnt-cluster``)
- Added instance rename support
- Added multi-instance startup/shutdown
- Added cluster rename support
- Added ``gnt-node evacuate`` to simplify some node operations
- Added instance reboot operation that can speedup reboot as compared to
  stop and start
- Soften the requirement that hostnames are in FQDN format
- The ``ganeti-watcher`` now activates drbd pairs after secondary node
  reboots
- Removed dependency on debian's patched fping that uses the
  non-standard ``-S`` option
- Now the OS definitions are searched for in multiple, configurable
  paths (easier for distros to package)
- Some changes to the hooks infrastructure (especially the new
  post-configuration update hook)
- Other small bugfixes

.. vim: set textwidth=72 syntax=rst :
.. Local Variables:
.. mode: rst
.. fill-column: 72
.. End:<|MERGE_RESOLUTION|>--- conflicted
+++ resolved
@@ -2,7 +2,6 @@
 ====
 
 
-<<<<<<< HEAD
 Version 2.9.0 rc3
 -----------------
 
@@ -112,7 +111,8 @@
 
 This was the first beta release of the 2.9 series. All important changes
 are listed in the latest 2.9 entry.
-=======
+
+
 Version 2.8.1
 -------------
 
@@ -123,7 +123,6 @@
 - Fix path for the job queue serial file
 - Improved harep man page
 - Minor documentation improvements
->>>>>>> 39d36a5d
 
 
 Version 2.8.0
