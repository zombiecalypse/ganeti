--- conflicted
+++ resolved
@@ -523,13 +523,8 @@
     rpc.Init()
     try:
       # activate ip
-<<<<<<< HEAD
       master_node = ssconf.SimpleStore().GetMasterNode()
-      if not rpc.RpcRunner.call_node_start_master(master_node, False):
-=======
-      master_node = ssconf.SimpleConfigReader().GetMasterNode()
       if not rpc.RpcRunner.call_node_start_master(master_node, False, False):
->>>>>>> 9d725d41
         logging.error("Can't activate master IP address")
 
       master.setup_queue()
