#!/bin/bash
#

<<<<<<< HEAD
# Copyright (C) 2009, 2011 Google Inc.
=======
# Copyright (C) 2009, 2012 Google Inc.
>>>>>>> 6bc3ed14
#
# This program is free software; you can redistribute it and/or modify
# it under the terms of the GNU General Public License as published by
# the Free Software Foundation; either version 2 of the License, or
# (at your option) any later version.
#
# This program is distributed in the hope that it will be useful, but
# WITHOUT ANY WARRANTY; without even the implied warranty of
# MERCHANTABILITY or FITNESS FOR A PARTICULAR PURPOSE.  See the GNU
# General Public License for more details.
#
# You should have received a copy of the GNU General Public License
# along with this program; if not, write to the Free Software
# Foundation, Inc., 51 Franklin Street, Fifth Floor, Boston, MA
# 02110-1301, USA.

set -e

defaults_file=@SYSCONFDIR@/default/ganeti

# This is a list of all daemons and the order in which they're started. The
# order is important as there are dependencies between them. On shutdown,
# they're stopped in reverse order.
DAEMONS=(
  ganeti-noded
  ganeti-masterd
  ganeti-rapi
  )

if [[ "@CUSTOM_ENABLE_CONFD@" == True ]]; then
  DAEMONS+=( ganeti-confd )
fi

NODED_ARGS=
MASTERD_ARGS=
CONFD_ARGS=
RAPI_ARGS=

# Read defaults file if it exists
if [[ -s $defaults_file ]]; then
  . $defaults_file
fi

_daemon_pidfile() {
  echo "@LOCALSTATEDIR@/run/ganeti/$1.pid"
}

_daemon_executable() {
  echo "@PREFIX@/sbin/$1"
}

_daemon_usergroup() {
  case "$1" in
    masterd)
      echo "@GNTMASTERUSER@:@GNTMASTERDGROUP@"
      ;;
    confd)
      echo "@GNTCONFDUSER@:@GNTCONFDGROUP@"
      ;;
    rapi)
      echo "@GNTRAPIUSER@:@GNTRAPIGROUP@"
      ;;
    noded)
      echo "@GNTNODEDUSER@:@GNTDAEMONSGROUP@"
      ;;
    *)
      echo "root:@GNTDAEMONSGROUP@"
      ;;
  esac
}

# Checks whether the local machine is part of a cluster
check_config() {
  local server_pem=@LOCALSTATEDIR@/lib/ganeti/server.pem
  local fname

  for fname in $server_pem; do
    if [[ ! -f $fname ]]; then
      echo "Missing configuration file $fname" >&2
      return 1
    fi
  done

  return 0
}

# Checks the exit code of a daemon
check_exitcode() {
  if [[ "$#" -lt 1 ]]; then
    echo 'Missing exit code.' >&2
    return 1
  fi

  local rc="$1"; shift

  case "$rc" in
    0) ;;
    11)
      echo "not master"
    ;;
    *)
      echo "exit code $rc"
      return 1
    ;;
  esac

  return 0
}

# Prints path to PID file for a daemon.
daemon_pidfile() {
  if [[ "$#" -lt 1 ]]; then
    echo 'Missing daemon name.' >&2
    return 1
  fi

  local name="$1"; shift

  _daemon_pidfile $name
}

# Prints path to daemon executable.
daemon_executable() {
  if [[ "$#" -lt 1 ]]; then
    echo 'Missing daemon name.' >&2
    return 1
  fi

  local name="$1"; shift

  _daemon_executable $name
}

# Prints a list of all daemons in the order in which they should be started
list_start_daemons() {
  local name

  for name in "${DAEMONS[@]}"; do
    echo "$name"
  done
}

# Prints a list of all daemons in the order in which they should be stopped
list_stop_daemons() {
  list_start_daemons | tac
}

# Checks whether a daemon name is known
is_daemon_name() {
  if [[ "$#" -lt 1 ]]; then
    echo 'Missing daemon name.' >&2
    return 1
  fi

  local name="$1"; shift

  for i in "${DAEMONS[@]}"; do
    if [[ "$i" == "$name" ]]; then
      return 0
    fi
  done

  echo "Unknown daemon name '$name'" >&2
  return 1
}

# Checks whether daemon is running
check() {
  if [[ "$#" -lt 1 ]]; then
    echo 'Missing daemon name.' >&2
    return 1
  fi

  local name="$1"; shift

  start-stop-daemon --stop --signal 0 --quiet \
    --pidfile $(_daemon_pidfile $name)
}

# Starts a daemon
start() {
  if [[ "$#" -lt 1 ]]; then
    echo 'Missing daemon name.' >&2
    return 1
  fi

  local name="$1"; shift

  if [[ "$name" == ganeti-confd &&
        "@CUSTOM_ENABLE_CONFD@" == False ]]; then
    echo 'ganeti-confd disabled at build time' >&2
    return 1
  fi

  # Convert daemon name to uppercase after removing "ganeti-" prefix
  local plain_name=${name#ganeti-}
  local ucname=$(tr a-z A-Z <<<$plain_name)

  # Read $<daemon>_ARGS and $EXTRA_<daemon>_ARGS
  eval local args="\"\$${ucname}_ARGS \$EXTRA_${ucname}_ARGS\""

  @PKGLIBDIR@/ensure-dirs

  start-stop-daemon --start --quiet --oknodo \
    --pidfile $(_daemon_pidfile $name) \
    --startas $(_daemon_executable $name) \
    --chuid $(_daemon_usergroup $plain_name) \
    -- $args "$@"
}

# Stops a daemon
stop() {
  if [[ "$#" -lt 1 ]]; then
    echo 'Missing daemon name.' >&2
    return 1
  fi

  local name="$1"; shift

  start-stop-daemon --stop --quiet --oknodo --retry 30 \
    --pidfile $(_daemon_pidfile $name)
}

# Starts a daemon if it's not yet running
check_and_start() {
  local name="$1"

  if ! check $name; then
    start $name
  fi
}

# Starts the master role
start_master() {
  start ganeti-masterd
  start ganeti-rapi
}

# Stops the master role
stop_master() {
  stop ganeti-rapi
  stop ganeti-masterd
}

# Start all daemons
start_all() {
  for i in $(list_start_daemons); do
    local rc=0

    # Try to start daemon
    start $i || rc=$?

    if ! errmsg=$(check_exitcode $rc); then
      echo "$errmsg" >&2
      return 1
    fi
  done

  return 0
}

# Stop all daemons
stop_all() {
  for i in $(list_stop_daemons); do
    stop $i
  done
}

# Reloads the SSH keys
reload_ssh_keys() {
  @RPL_SSH_INITD_SCRIPT@ restart
}

if [[ "$#" -lt 1 ]]; then
  echo "Usage: $0 <action>" >&2
  exit 1
fi

orig_action=$1; shift

if [[ "$orig_action" == *_* ]]; then
  echo "Command must not contain underscores" >&2
  exit 1
fi

# Replace all dashes (-) with underlines (_)
action=${orig_action//-/_}

# Is it a known function?
if ! declare -F "$action" >/dev/null 2>&1; then
  echo "Unknown command: $orig_action" >&2
  exit 1
fi

# Call handler function
$action "$@"<|MERGE_RESOLUTION|>--- conflicted
+++ resolved
@@ -1,11 +1,7 @@
 #!/bin/bash
 #
 
-<<<<<<< HEAD
-# Copyright (C) 2009, 2011 Google Inc.
-=======
-# Copyright (C) 2009, 2012 Google Inc.
->>>>>>> 6bc3ed14
+# Copyright (C) 2009, 2011, 2012 Google Inc.
 #
 # This program is free software; you can redistribute it and/or modify
 # it under the terms of the GNU General Public License as published by
