--- conflicted
+++ resolved
@@ -361,13 +361,8 @@
 def DowngradeAll(config_data):
   # Any code specific to a particular version should be labeled that way, so
   # it can be removed when updating to the next version.
-<<<<<<< HEAD
-=======
   config_data["version"] = constants.BuildVersion(DOWNGRADE_MAJOR,
                                                   DOWNGRADE_MINOR, 0)
-  DowngradeCluster(config_data)
-  DowngradeGroups(config_data)
->>>>>>> 33bff17b
   DowngradeInstances(config_data)
   DowngradeNodeIndices(config_data)
 
